--- conflicted
+++ resolved
@@ -1,13 +1,3 @@
-<<<<<<< HEAD
-#![deny(clippy::all)]
-#![deny(clippy::pedantic)]
-#![deny(clippy::cargo)]
-#![deny(warnings)]
-// exceptions
-#![deny(let_underscore_drop)]
-#![deny(non_ascii_idents)]
-#![allow(clippy::uninlined_format_args)]
-
 mod cli;
 mod client;
 mod client_queue;
@@ -22,10 +12,8 @@
 mod timeout;
 mod traits;
 
-use std::{
-    env,
-    sync::atomic::{AtomicBool, Ordering},
-};
+use std::env;
+use std::sync::atomic::{AtomicBool, Ordering};
 
 use dotenvy::dotenv;
 use time::OffsetDateTime;
@@ -47,52 +35,6 @@
 fn main() -> Result<(), color_eyre::Report> {
     // set up .env
     dotenv().expect(".env file not found");
-=======
-// use std::path::PathBuf;
-
-// use env_logger::Env;
-// use futures::{stream::FuturesUnordered, StreamExt};
-// use log::info;
-
-// use structopt::StructOpt;
-
-// #[derive(Debug, StructOpt)]
-// #[structopt(
-//     // name, // from Cargo.toml,
-//     about, // needed otherwise it doesn't show description from Cargo.toml,
-//     author // needed otherwise it doesn't show author from Cargo.toml
-// )]
-// struct Opt {
-//     #[structopt(
-//         // verbatim_doc_comment,
-//         help = "Some help",
-//         parse(from_os_str)
-//     )]
-//     some_value: PathBuf,
-// }
-
-fn foo() -> &'static str {
-    "Foo"
-}
-
-fn bar() -> &'static str {
-    "Bar"
-}
-
-fn quz() -> &'static str {
-    "Quz"
-}
-
-fn main() -> Result<(), color_eyre::Report> {
-    color_eyre::install()?;
-
-    println!("{}", foo());
-    println!("{}", bar());
-    println!("{}", quz());
-
-    todo!("TODO");
-}
->>>>>>> 1f9a325c
 
     color_eyre::config::HookBuilder::default()
         .capture_span_trace_by_default(false)
