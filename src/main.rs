<<<<<<< HEAD
mod cli;
mod client;
mod client_queue;
mod config;
mod ffi_wrapper;
mod handlers;
mod helpers;
mod line;
mod listener;
mod sender;
mod statistics;
mod traits;

use std::sync::atomic::{AtomicBool, Ordering};

use time::OffsetDateTime;
use tracing::metadata::LevelFilter;
use tracing::{event, Level};
use tracing_subscriber::util::SubscriberInitExt;
use tracing_subscriber::EnvFilter;

use crate::cli::parse_cli;
use crate::client::Client;
use crate::client_queue::ClientQueue;
use crate::handlers::set_up_handlers;
use crate::listener::Listener;
use crate::statistics::Statistics;

static RUNNING: AtomicBool = AtomicBool::new(true);
static DUMPSTATS: AtomicBool = AtomicBool::new(false);

fn main() -> Result<(), anyhow::Error> {
    tracing_subscriber::fmt::Subscriber::builder()
        .with_env_filter(
            EnvFilter::builder()
                .with_default_directive(LevelFilter::INFO.into())
                .from_env_lossy(),
        )
        .finish()
        .init();

    let mut statistics: Statistics = Statistics::new();

    let mut config = parse_cli().map_err(|e| {
        // this prints the error in color and exits
        // can't do anything else until
        // https://github.com/clap-rs/clap/issues/2914
        // is merged in
        if let Some(clap_error) = e.downcast_ref::<clap::error::Error>() {
            clap_error.exit();
        }

        e
    })?;

    config.log();

    // Install the signal handlers
    set_up_handlers()?;

    let mut clients = ClientQueue::new();

    let listener = Listener::start_listening(&config)?;

    while RUNNING.load(Ordering::SeqCst) {
        if DUMPSTATS.load(Ordering::SeqCst) {
            // print stats requested (SIGUSR1)
            statistics.log_totals(&(*clients));
            DUMPSTATS.store(false, Ordering::SeqCst);
        }

        // Enqueue clients that are due for another message
        let queue_processing_result = clients.process_queue(&config);

        statistics.bytes_sent += queue_processing_result.bytes_sent;
        statistics.time_spent += queue_processing_result.time_spent;

        let timeout = &queue_processing_result.timeout.into();

        if listener.wait_poll(clients.len() < config.max_clients.get(), timeout)? {
            event!(
                Level::DEBUG,
                message = "Trying to accept incoming connection"
            );

            let accept = listener.accept();

            statistics.connects += 1;

            match accept {
                Ok((socket, addr)) => {
                    let send_next = OffsetDateTime::now_utc() + config.delay;
                    match socket.set_nonblocking(true) {
                        Ok(_) => {},
                        Err(e) => {
                            wrap_and_report!(
                                Level::WARN,
                                e,
                                "Failed to set incoming connect to non-blocking mode, discarding"
                            );

                            // can't do anything anymore
                            continue;
                        },
                    }

                    let client = Client::initialize(socket, addr, send_next);

                    clients.push_back(client);

                    event!(
                        Level::INFO,
                        message = "Accepted new client",
                        addr = ?addr,
                        current_clients = clients.len(),
                        max_clients = config.max_clients
                    );
                },
                Err(e) => match e.raw_os_error() {
                    Some(libc::EMFILE) => {
                        // libc::EMFILE is raised when we've reached our per-process
                        // open handles, so we're setting the limit to the current connected clients
                        config.max_clients = clients.len().try_into()?;
                        event!(Level::WARN, message = "Unable to accept new connection", ?e);
                    },
                    Some(
                        libc::ENFILE
                        | libc::ECONNABORTED
                        | libc::EINTR
                        | libc::ENOBUFS
                        | libc::ENOMEM
                        | libc::EPROTO,
                    ) => {
                        // libc::ENFILE: whole system has too many open handles
                        // libc::ECONNABORTED: connection aborted while accepting
                        // libc::EINTR: signal came in while handling this syscall,
                        // libc::ENOBUFS: no buffer space
                        // libc::ENOMEM: no memory
                        // libc::EPROTO: protocol error
                        // all are non fatal
                        event!(Level::INFO, message = "Unable to accept new connection", ?e);
                    },
                    _ => {
                        return Err(wrap_and_report!(
                            Level::ERROR,
                            e,
                            "Unable to accept new connection"
                        ));
                    },
                },
            }
        }
=======
#![cfg_attr(not(debug_assertions), deny(warnings))]
#![deny(clippy::all)]
#![deny(clippy::pedantic)]
#![deny(clippy::cargo)]
#![allow(clippy::uninlined_format_args)]

// use std::path::PathBuf;

// use env_logger::Env;
// use futures::{stream::FuturesUnordered, StreamExt};
// use log::info;

// use structopt::StructOpt;

// #[derive(Debug, StructOpt)]
// #[structopt(
//     // name, // from Cargo.toml,
//     about, // needed otherwise it doesn't show description from Cargo.toml,
//     author // needed otherwise it doesn't show author from Cargo.toml
// )]
// struct Opt {
//     #[structopt(
//         // verbatim_doc_comment,
//         help = "Some help",
//         parse(from_os_str)
//     )]
//     some_value: PathBuf,
// }

fn foo() -> &'static str {
    "Foo"
}

fn bar() -> &'static str {
    "Bar"
}

fn quz() -> &'static str {
    "Quz"
}

// async fn something_to_await(_: PathBuf) {
//     println!("{}", foo());
//     println!("{}", bar());
//     todo!("TODO");
// }

// async fn run_app() {
//     env_logger::Builder::from_env(Env::default().default_filter_or("INFO")).init();

//     let Opt { some_value } = Opt::from_args();

//     let mut tasks = FuturesUnordered::new();

//     tasks.push(Box::pin(something_to_await(some_value)));

//     loop {
//         match tasks.next().await {
//             None => {
//                 info!("Done!");
//                 return;
//             }
//             _ => {
//                 info!("Waiting...")
//             }
//         }
//     }
// }

// #[tokio::main]
// async fn main() {
//     run_app().await;
// }

fn main() {
    println!("{}", foo());
    println!("{}", bar());
    println!("{}", quz());
    todo!("TODO");
}

#[cfg(test)]
mod tests {
    use super::{bar, foo, quz};

    #[test]
    fn assert_foo() {
        assert_eq!(foo(), "Foo");
>>>>>>> 2dae3431
    }

    let time_spent = clients.destroy_clients();

    statistics.time_spent += time_spent;

    statistics.log_totals(&[]);

    Ok(())
}<|MERGE_RESOLUTION|>--- conflicted
+++ resolved
@@ -1,4 +1,9 @@
-<<<<<<< HEAD
+#![cfg_attr(not(debug_assertions), deny(warnings))]
+#![deny(clippy::all)]
+#![deny(clippy::pedantic)]
+#![deny(clippy::cargo)]
+#![allow(clippy::uninlined_format_args)]
+
 mod cli;
 mod client;
 mod client_queue;
@@ -151,96 +156,6 @@
                 },
             }
         }
-=======
-#![cfg_attr(not(debug_assertions), deny(warnings))]
-#![deny(clippy::all)]
-#![deny(clippy::pedantic)]
-#![deny(clippy::cargo)]
-#![allow(clippy::uninlined_format_args)]
-
-// use std::path::PathBuf;
-
-// use env_logger::Env;
-// use futures::{stream::FuturesUnordered, StreamExt};
-// use log::info;
-
-// use structopt::StructOpt;
-
-// #[derive(Debug, StructOpt)]
-// #[structopt(
-//     // name, // from Cargo.toml,
-//     about, // needed otherwise it doesn't show description from Cargo.toml,
-//     author // needed otherwise it doesn't show author from Cargo.toml
-// )]
-// struct Opt {
-//     #[structopt(
-//         // verbatim_doc_comment,
-//         help = "Some help",
-//         parse(from_os_str)
-//     )]
-//     some_value: PathBuf,
-// }
-
-fn foo() -> &'static str {
-    "Foo"
-}
-
-fn bar() -> &'static str {
-    "Bar"
-}
-
-fn quz() -> &'static str {
-    "Quz"
-}
-
-// async fn something_to_await(_: PathBuf) {
-//     println!("{}", foo());
-//     println!("{}", bar());
-//     todo!("TODO");
-// }
-
-// async fn run_app() {
-//     env_logger::Builder::from_env(Env::default().default_filter_or("INFO")).init();
-
-//     let Opt { some_value } = Opt::from_args();
-
-//     let mut tasks = FuturesUnordered::new();
-
-//     tasks.push(Box::pin(something_to_await(some_value)));
-
-//     loop {
-//         match tasks.next().await {
-//             None => {
-//                 info!("Done!");
-//                 return;
-//             }
-//             _ => {
-//                 info!("Waiting...")
-//             }
-//         }
-//     }
-// }
-
-// #[tokio::main]
-// async fn main() {
-//     run_app().await;
-// }
-
-fn main() {
-    println!("{}", foo());
-    println!("{}", bar());
-    println!("{}", quz());
-    todo!("TODO");
-}
-
-#[cfg(test)]
-mod tests {
-    use super::{bar, foo, quz};
-
-    #[test]
-    fn assert_foo() {
-        assert_eq!(foo(), "Foo");
->>>>>>> 2dae3431
     }
 
     let time_spent = clients.destroy_clients();
