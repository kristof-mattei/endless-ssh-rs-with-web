--- conflicted
+++ resolved
@@ -20,11 +20,7 @@
     devDependencies:
       '@codecov/vite-plugin':
         specifier: 1.9.1
-<<<<<<< HEAD
-        version: 1.9.1(vite@7.3.0(@types/node@25.0.2)(jiti@2.6.1)(lightningcss@1.30.2))
-=======
         version: 1.9.1(vite@7.3.0(@types/node@24.10.4)(jiti@2.6.1)(lightningcss@1.30.2))
->>>>>>> ba2bacdb
       '@eslint-community/eslint-plugin-eslint-comments':
         specifier: 4.5.0
         version: 4.5.0(eslint@9.39.2(jiti@2.6.1))
@@ -39,22 +35,13 @@
         version: 5.6.1(eslint@9.39.2(jiti@2.6.1))
       '@tailwindcss/vite':
         specifier: 4.1.18
-<<<<<<< HEAD
-        version: 4.1.18(vite@7.3.0(@types/node@25.0.2)(jiti@2.6.1)(lightningcss@1.30.2))
-=======
         version: 4.1.18(vite@7.3.0(@types/node@24.10.4)(jiti@2.6.1)(lightningcss@1.30.2))
->>>>>>> ba2bacdb
       '@types/eslint':
         specifier: 9.6.1
         version: 9.6.1
       '@types/node':
-<<<<<<< HEAD
-        specifier: 25.0.2
-        version: 25.0.2
-=======
         specifier: 24.10.4
         version: 24.10.4
->>>>>>> ba2bacdb
       '@types/react':
         specifier: 19.2.7
         version: 19.2.7
@@ -66,11 +53,7 @@
         version: 8.50.0(eslint@9.39.2(jiti@2.6.1))(typescript@5.9.3)
       '@vitejs/plugin-react':
         specifier: 5.1.2
-<<<<<<< HEAD
-        version: 5.1.2(vite@7.3.0(@types/node@25.0.2)(jiti@2.6.1)(lightningcss@1.30.2))
-=======
         version: 5.1.2(vite@7.3.0(@types/node@24.10.4)(jiti@2.6.1)(lightningcss@1.30.2))
->>>>>>> ba2bacdb
       '@vitest/coverage-v8':
         specifier: 4.0.15
         version: 4.0.15(vitest@4.0.15)
@@ -145,21 +128,6 @@
         version: 8.50.0(eslint@9.39.2(jiti@2.6.1))(typescript@5.9.3)
       vite:
         specifier: 7.3.0
-<<<<<<< HEAD
-        version: 7.3.0(@types/node@25.0.2)(jiti@2.6.1)(lightningcss@1.30.2)
-      vite-plugin-checker:
-        specifier: 0.12.0
-        version: 0.12.0(eslint@9.39.2(jiti@2.6.1))(optionator@0.9.4)(typescript@5.9.3)(vite@7.3.0(@types/node@25.0.2)(jiti@2.6.1)(lightningcss@1.30.2))
-      vite-plugin-svgr:
-        specifier: 4.5.0
-        version: 4.5.0(rollup@4.53.3)(typescript@5.9.3)(vite@7.3.0(@types/node@25.0.2)(jiti@2.6.1)(lightningcss@1.30.2))
-      vite-tsconfig-paths:
-        specifier: 6.0.1
-        version: 6.0.1(typescript@5.9.3)(vite@7.3.0(@types/node@25.0.2)(jiti@2.6.1)(lightningcss@1.30.2))
-      vitest:
-        specifier: 4.0.15
-        version: 4.0.15(@types/node@25.0.2)(@vitest/ui@4.0.15)(jiti@2.6.1)(lightningcss@1.30.2)
-=======
         version: 7.3.0(@types/node@24.10.4)(jiti@2.6.1)(lightningcss@1.30.2)
       vite-plugin-checker:
         specifier: 0.12.0
@@ -173,7 +141,6 @@
       vitest:
         specifier: 4.0.15
         version: 4.0.15(@types/node@24.10.4)(@vitest/ui@4.0.15)(jiti@2.6.1)(lightningcss@1.30.2)
->>>>>>> ba2bacdb
 
 packages:
 
@@ -938,13 +905,8 @@
   '@types/json5@0.0.29':
     resolution: {integrity: sha512-dRLjCWHYg4oaA77cxO64oO+7JwCwnIzkZPdrrC71jQmQtlhM556pwKo5bUzqvZndkVbeFLIIi+9TC40JNF5hNQ==}
 
-<<<<<<< HEAD
-  '@types/node@25.0.2':
-    resolution: {integrity: sha512-gWEkeiyYE4vqjON/+Obqcoeffmk0NF15WSBwSs7zwVA2bAbTaE0SJ7P0WNGoJn8uE7fiaV5a7dKYIJriEqOrmA==}
-=======
   '@types/node@24.10.4':
     resolution: {integrity: sha512-vnDVpYPMzs4wunl27jHrfmwojOGKya0xyM3sH+UE5iv5uPS6vX7UIoh6m+vQc5LGBq52HBKPIn/zcSZVzeDEZg==}
->>>>>>> ba2bacdb
 
   '@types/react-dom@19.2.3':
     resolution: {integrity: sha512-jp2L/eY6fn+KgVVQAOqYItbF0VY/YApe5Mz2F0aykSO8gx31bYCZyvSeYxCHKvzHG5eZjc+zyaS5BrBWya2+kQ==}
@@ -975,44 +937,16 @@
     peerDependencies:
       typescript: '>=4.8.4 <6.0.0'
 
-<<<<<<< HEAD
-  '@typescript-eslint/project-service@8.50.0':
-    resolution: {integrity: sha512-Cg/nQcL1BcoTijEWyx4mkVC56r8dj44bFDvBdygifuS20f3OZCHmFbjF34DPSi07kwlFvqfv/xOLnJ5DquxSGQ==}
-    engines: {node: ^18.18.0 || ^20.9.0 || >=21.1.0}
-    peerDependencies:
-      typescript: '>=4.8.4 <6.0.0'
-
-  '@typescript-eslint/scope-manager@8.49.0':
-    resolution: {integrity: sha512-npgS3zi+/30KSOkXNs0LQXtsg9ekZ8OISAOLGWA/ZOEn0ZH74Ginfl7foziV8DT+D98WfQ5Kopwqb/PZOaIJGg==}
-    engines: {node: ^18.18.0 || ^20.9.0 || >=21.1.0}
-
   '@typescript-eslint/scope-manager@8.50.0':
     resolution: {integrity: sha512-xCwfuCZjhIqy7+HKxBLrDVT5q/iq7XBVBXLn57RTIIpelLtEIZHXAF/Upa3+gaCpeV1NNS5Z9A+ID6jn50VD4A==}
     engines: {node: ^18.18.0 || ^20.9.0 || >=21.1.0}
 
-  '@typescript-eslint/tsconfig-utils@8.49.0':
-    resolution: {integrity: sha512-8prixNi1/6nawsRYxet4YOhnbW+W9FK/bQPxsGB1D3ZrDzbJ5FXw5XmzxZv82X3B+ZccuSxo/X8q9nQ+mFecWA==}
-=======
-  '@typescript-eslint/scope-manager@8.50.0':
-    resolution: {integrity: sha512-xCwfuCZjhIqy7+HKxBLrDVT5q/iq7XBVBXLn57RTIIpelLtEIZHXAF/Upa3+gaCpeV1NNS5Z9A+ID6jn50VD4A==}
-    engines: {node: ^18.18.0 || ^20.9.0 || >=21.1.0}
-
-  '@typescript-eslint/tsconfig-utils@8.50.0':
-    resolution: {integrity: sha512-vxd3G/ybKTSlm31MOA96gqvrRGv9RJ7LGtZCn2Vrc5htA0zCDvcMqUkifcjrWNNKXHUU3WCkYOzzVSFBd0wa2w==}
->>>>>>> ba2bacdb
-    engines: {node: ^18.18.0 || ^20.9.0 || >=21.1.0}
-    peerDependencies:
-      typescript: '>=4.8.4 <6.0.0'
-
-<<<<<<< HEAD
   '@typescript-eslint/tsconfig-utils@8.50.0':
     resolution: {integrity: sha512-vxd3G/ybKTSlm31MOA96gqvrRGv9RJ7LGtZCn2Vrc5htA0zCDvcMqUkifcjrWNNKXHUU3WCkYOzzVSFBd0wa2w==}
     engines: {node: ^18.18.0 || ^20.9.0 || >=21.1.0}
     peerDependencies:
       typescript: '>=4.8.4 <6.0.0'
 
-=======
->>>>>>> ba2bacdb
   '@typescript-eslint/type-utils@8.50.0':
     resolution: {integrity: sha512-7OciHT2lKCewR0mFoBrvZJ4AXTMe/sYOe87289WAViOocEmDjjv8MvIOT2XESuKj9jp8u3SZYUSh89QA4S1kQw==}
     engines: {node: ^18.18.0 || ^20.9.0 || >=21.1.0}
@@ -1024,54 +958,18 @@
     resolution: {integrity: sha512-iX1mgmGrXdANhhITbpp2QQM2fGehBse9LbTf0sidWK6yg/NE+uhV5dfU1g6EYPlcReYmkE9QLPq/2irKAmtS9w==}
     engines: {node: ^18.18.0 || ^20.9.0 || >=21.1.0}
 
-<<<<<<< HEAD
-  '@typescript-eslint/types@8.50.0':
-    resolution: {integrity: sha512-iX1mgmGrXdANhhITbpp2QQM2fGehBse9LbTf0sidWK6yg/NE+uhV5dfU1g6EYPlcReYmkE9QLPq/2irKAmtS9w==}
-    engines: {node: ^18.18.0 || ^20.9.0 || >=21.1.0}
-
-  '@typescript-eslint/typescript-estree@8.49.0':
-    resolution: {integrity: sha512-jrLdRuAbPfPIdYNppHJ/D0wN+wwNfJ32YTAm10eJVsFmrVpXQnDWBn8niCSMlWjvml8jsce5E/O+86IQtTbJWA==}
-=======
-  '@typescript-eslint/typescript-estree@8.50.0':
-    resolution: {integrity: sha512-W7SVAGBR/IX7zm1t70Yujpbk+zdPq/u4soeFSknWFdXIFuWsBGBOUu/Tn/I6KHSKvSh91OiMuaSnYp3mtPt5IQ==}
->>>>>>> ba2bacdb
-    engines: {node: ^18.18.0 || ^20.9.0 || >=21.1.0}
-    peerDependencies:
-      typescript: '>=4.8.4 <6.0.0'
-
-<<<<<<< HEAD
   '@typescript-eslint/typescript-estree@8.50.0':
     resolution: {integrity: sha512-W7SVAGBR/IX7zm1t70Yujpbk+zdPq/u4soeFSknWFdXIFuWsBGBOUu/Tn/I6KHSKvSh91OiMuaSnYp3mtPt5IQ==}
     engines: {node: ^18.18.0 || ^20.9.0 || >=21.1.0}
     peerDependencies:
       typescript: '>=4.8.4 <6.0.0'
 
-  '@typescript-eslint/utils@8.49.0':
-    resolution: {integrity: sha512-N3W7rJw7Rw+z1tRsHZbK395TWSYvufBXumYtEGzypgMUthlg0/hmCImeA8hgO2d2G4pd7ftpxxul2J8OdtdaFA==}
-=======
-  '@typescript-eslint/utils@8.50.0':
-    resolution: {integrity: sha512-87KgUXET09CRjGCi2Ejxy3PULXna63/bMYv72tCAlDJC3Yqwln0HiFJ3VJMst2+mEtNtZu5oFvX4qJGjKsnAgg==}
->>>>>>> ba2bacdb
-    engines: {node: ^18.18.0 || ^20.9.0 || >=21.1.0}
-    peerDependencies:
-      eslint: ^8.57.0 || ^9.0.0
-      typescript: '>=4.8.4 <6.0.0'
-
-<<<<<<< HEAD
   '@typescript-eslint/utils@8.50.0':
     resolution: {integrity: sha512-87KgUXET09CRjGCi2Ejxy3PULXna63/bMYv72tCAlDJC3Yqwln0HiFJ3VJMst2+mEtNtZu5oFvX4qJGjKsnAgg==}
     engines: {node: ^18.18.0 || ^20.9.0 || >=21.1.0}
     peerDependencies:
       eslint: ^8.57.0 || ^9.0.0
       typescript: '>=4.8.4 <6.0.0'
-
-  '@typescript-eslint/visitor-keys@8.49.0':
-    resolution: {integrity: sha512-LlKaciDe3GmZFphXIc79THF/YYBugZ7FS1pO581E/edlVVNbZKDy93evqmrfQ9/Y4uN0vVhX4iuchq26mK/iiA==}
-=======
-  '@typescript-eslint/visitor-keys@8.50.0':
-    resolution: {integrity: sha512-Xzmnb58+Db78gT/CCj/PVCvK+zxbnsw6F+O1oheYszJbBSdEjVhQi3C/Xttzxgi/GLmpvOggRs1RFpiJ8+c34Q==}
->>>>>>> ba2bacdb
-    engines: {node: ^18.18.0 || ^20.9.0 || >=21.1.0}
 
   '@typescript-eslint/visitor-keys@8.50.0':
     resolution: {integrity: sha512-Xzmnb58+Db78gT/CCj/PVCvK+zxbnsw6F+O1oheYszJbBSdEjVhQi3C/Xttzxgi/GLmpvOggRs1RFpiJ8+c34Q==}
@@ -3130,19 +3028,11 @@
       unplugin: 1.16.1
       zod: 3.25.76
 
-<<<<<<< HEAD
-  '@codecov/vite-plugin@1.9.1(vite@7.3.0(@types/node@25.0.2)(jiti@2.6.1)(lightningcss@1.30.2))':
-    dependencies:
-      '@codecov/bundler-plugin-core': 1.9.1
-      unplugin: 1.16.1
-      vite: 7.3.0(@types/node@25.0.2)(jiti@2.6.1)(lightningcss@1.30.2)
-=======
   '@codecov/vite-plugin@1.9.1(vite@7.3.0(@types/node@24.10.4)(jiti@2.6.1)(lightningcss@1.30.2))':
     dependencies:
       '@codecov/bundler-plugin-core': 1.9.1
       unplugin: 1.16.1
       vite: 7.3.0(@types/node@24.10.4)(jiti@2.6.1)(lightningcss@1.30.2)
->>>>>>> ba2bacdb
 
   '@emnapi/core@1.7.1':
     dependencies:
@@ -3624,20 +3514,12 @@
       '@tailwindcss/oxide-win32-arm64-msvc': 4.1.18
       '@tailwindcss/oxide-win32-x64-msvc': 4.1.18
 
-<<<<<<< HEAD
-  '@tailwindcss/vite@4.1.18(vite@7.3.0(@types/node@25.0.2)(jiti@2.6.1)(lightningcss@1.30.2))':
-=======
   '@tailwindcss/vite@4.1.18(vite@7.3.0(@types/node@24.10.4)(jiti@2.6.1)(lightningcss@1.30.2))':
->>>>>>> ba2bacdb
     dependencies:
       '@tailwindcss/node': 4.1.18
       '@tailwindcss/oxide': 4.1.18
       tailwindcss: 4.1.18
-<<<<<<< HEAD
-      vite: 7.3.0(@types/node@25.0.2)(jiti@2.6.1)(lightningcss@1.30.2)
-=======
       vite: 7.3.0(@types/node@24.10.4)(jiti@2.6.1)(lightningcss@1.30.2)
->>>>>>> ba2bacdb
 
   '@taplo/core@0.2.0': {}
 
@@ -3689,11 +3571,7 @@
 
   '@types/json5@0.0.29': {}
 
-<<<<<<< HEAD
-  '@types/node@25.0.2':
-=======
   '@types/node@24.10.4':
->>>>>>> ba2bacdb
     dependencies:
       undici-types: 7.16.0
 
@@ -3742,48 +3620,17 @@
     transitivePeerDependencies:
       - supports-color
 
-<<<<<<< HEAD
-  '@typescript-eslint/project-service@8.50.0(typescript@5.9.3)':
-    dependencies:
-      '@typescript-eslint/tsconfig-utils': 8.50.0(typescript@5.9.3)
-      '@typescript-eslint/types': 8.50.0
-      debug: 4.4.3
-      typescript: 5.9.3
-    transitivePeerDependencies:
-      - supports-color
-
-  '@typescript-eslint/scope-manager@8.49.0':
-=======
   '@typescript-eslint/scope-manager@8.50.0':
->>>>>>> ba2bacdb
     dependencies:
       '@typescript-eslint/types': 8.50.0
       '@typescript-eslint/visitor-keys': 8.50.0
 
-<<<<<<< HEAD
-  '@typescript-eslint/scope-manager@8.50.0':
-    dependencies:
-      '@typescript-eslint/types': 8.50.0
-      '@typescript-eslint/visitor-keys': 8.50.0
-
-  '@typescript-eslint/tsconfig-utils@8.49.0(typescript@5.9.3)':
+  '@typescript-eslint/tsconfig-utils@8.50.0(typescript@5.9.3)':
     dependencies:
       typescript: 5.9.3
 
-  '@typescript-eslint/tsconfig-utils@8.50.0(typescript@5.9.3)':
-    dependencies:
-      typescript: 5.9.3
-
   '@typescript-eslint/type-utils@8.50.0(eslint@9.39.2(jiti@2.6.1))(typescript@5.9.3)':
     dependencies:
-=======
-  '@typescript-eslint/tsconfig-utils@8.50.0(typescript@5.9.3)':
-    dependencies:
-      typescript: 5.9.3
-
-  '@typescript-eslint/type-utils@8.50.0(eslint@9.39.2(jiti@2.6.1))(typescript@5.9.3)':
-    dependencies:
->>>>>>> ba2bacdb
       '@typescript-eslint/types': 8.50.0
       '@typescript-eslint/typescript-estree': 8.50.0(typescript@5.9.3)
       '@typescript-eslint/utils': 8.50.0(eslint@9.39.2(jiti@2.6.1))(typescript@5.9.3)
@@ -3796,13 +3643,7 @@
 
   '@typescript-eslint/types@8.50.0': {}
 
-<<<<<<< HEAD
-  '@typescript-eslint/types@8.50.0': {}
-
-  '@typescript-eslint/typescript-estree@8.49.0(typescript@5.9.3)':
-=======
   '@typescript-eslint/typescript-estree@8.50.0(typescript@5.9.3)':
->>>>>>> ba2bacdb
     dependencies:
       '@typescript-eslint/project-service': 8.50.0(typescript@5.9.3)
       '@typescript-eslint/tsconfig-utils': 8.50.0(typescript@5.9.3)
@@ -3817,26 +3658,7 @@
     transitivePeerDependencies:
       - supports-color
 
-<<<<<<< HEAD
-  '@typescript-eslint/typescript-estree@8.50.0(typescript@5.9.3)':
-    dependencies:
-      '@typescript-eslint/project-service': 8.50.0(typescript@5.9.3)
-      '@typescript-eslint/tsconfig-utils': 8.50.0(typescript@5.9.3)
-      '@typescript-eslint/types': 8.50.0
-      '@typescript-eslint/visitor-keys': 8.50.0
-      debug: 4.4.3
-      minimatch: 9.0.5
-      semver: 7.7.3
-      tinyglobby: 0.2.15
-      ts-api-utils: 2.1.0(typescript@5.9.3)
-      typescript: 5.9.3
-    transitivePeerDependencies:
-      - supports-color
-
-  '@typescript-eslint/utils@8.49.0(eslint@9.39.2(jiti@2.6.1))(typescript@5.9.3)':
-=======
   '@typescript-eslint/utils@8.50.0(eslint@9.39.2(jiti@2.6.1))(typescript@5.9.3)':
->>>>>>> ba2bacdb
     dependencies:
       '@eslint-community/eslint-utils': 4.9.0(eslint@9.39.2(jiti@2.6.1))
       '@typescript-eslint/scope-manager': 8.50.0
@@ -3847,31 +3669,11 @@
     transitivePeerDependencies:
       - supports-color
 
-<<<<<<< HEAD
-  '@typescript-eslint/utils@8.50.0(eslint@9.39.2(jiti@2.6.1))(typescript@5.9.3)':
-    dependencies:
-      '@eslint-community/eslint-utils': 4.9.0(eslint@9.39.2(jiti@2.6.1))
-      '@typescript-eslint/scope-manager': 8.50.0
-      '@typescript-eslint/types': 8.50.0
-      '@typescript-eslint/typescript-estree': 8.50.0(typescript@5.9.3)
-      eslint: 9.39.2(jiti@2.6.1)
-      typescript: 5.9.3
-    transitivePeerDependencies:
-      - supports-color
-
-  '@typescript-eslint/visitor-keys@8.49.0':
-=======
   '@typescript-eslint/visitor-keys@8.50.0':
->>>>>>> ba2bacdb
     dependencies:
       '@typescript-eslint/types': 8.50.0
       eslint-visitor-keys: 4.2.1
 
-  '@typescript-eslint/visitor-keys@8.50.0':
-    dependencies:
-      '@typescript-eslint/types': 8.50.0
-      eslint-visitor-keys: 4.2.1
-
   '@unrs/resolver-binding-android-arm-eabi@1.11.1':
     optional: true
 
@@ -3931,11 +3733,7 @@
   '@unrs/resolver-binding-win32-x64-msvc@1.11.1':
     optional: true
 
-<<<<<<< HEAD
-  '@vitejs/plugin-react@5.1.2(vite@7.3.0(@types/node@25.0.2)(jiti@2.6.1)(lightningcss@1.30.2))':
-=======
   '@vitejs/plugin-react@5.1.2(vite@7.3.0(@types/node@24.10.4)(jiti@2.6.1)(lightningcss@1.30.2))':
->>>>>>> ba2bacdb
     dependencies:
       '@babel/core': 7.28.5
       '@babel/plugin-transform-react-jsx-self': 7.27.1(@babel/core@7.28.5)
@@ -3943,11 +3741,7 @@
       '@rolldown/pluginutils': 1.0.0-beta.53
       '@types/babel__core': 7.20.5
       react-refresh: 0.18.0
-<<<<<<< HEAD
-      vite: 7.3.0(@types/node@25.0.2)(jiti@2.6.1)(lightningcss@1.30.2)
-=======
       vite: 7.3.0(@types/node@24.10.4)(jiti@2.6.1)(lightningcss@1.30.2)
->>>>>>> ba2bacdb
     transitivePeerDependencies:
       - supports-color
 
@@ -3964,11 +3758,7 @@
       obug: 2.1.1
       std-env: 3.10.0
       tinyrainbow: 3.0.3
-<<<<<<< HEAD
-      vitest: 4.0.15(@types/node@25.0.2)(@vitest/ui@4.0.15)(jiti@2.6.1)(lightningcss@1.30.2)
-=======
       vitest: 4.0.15(@types/node@24.10.4)(@vitest/ui@4.0.15)(jiti@2.6.1)(lightningcss@1.30.2)
->>>>>>> ba2bacdb
     transitivePeerDependencies:
       - supports-color
 
@@ -3981,21 +3771,13 @@
       chai: 6.2.1
       tinyrainbow: 3.0.3
 
-<<<<<<< HEAD
-  '@vitest/mocker@4.0.15(vite@7.3.0(@types/node@25.0.2)(jiti@2.6.1)(lightningcss@1.30.2))':
-=======
   '@vitest/mocker@4.0.15(vite@7.3.0(@types/node@24.10.4)(jiti@2.6.1)(lightningcss@1.30.2))':
->>>>>>> ba2bacdb
     dependencies:
       '@vitest/spy': 4.0.15
       estree-walker: 3.0.3
       magic-string: 0.30.21
     optionalDependencies:
-<<<<<<< HEAD
-      vite: 7.3.0(@types/node@25.0.2)(jiti@2.6.1)(lightningcss@1.30.2)
-=======
       vite: 7.3.0(@types/node@24.10.4)(jiti@2.6.1)(lightningcss@1.30.2)
->>>>>>> ba2bacdb
 
   '@vitest/pretty-format@4.0.15':
     dependencies:
@@ -4023,11 +3805,7 @@
       sirv: 3.0.2
       tinyglobby: 0.2.15
       tinyrainbow: 3.0.3
-<<<<<<< HEAD
-      vitest: 4.0.15(@types/node@25.0.2)(@vitest/ui@4.0.15)(jiti@2.6.1)(lightningcss@1.30.2)
-=======
       vitest: 4.0.15(@types/node@24.10.4)(@vitest/ui@4.0.15)(jiti@2.6.1)(lightningcss@1.30.2)
->>>>>>> ba2bacdb
 
   '@vitest/utils@4.0.15':
     dependencies:
@@ -5857,11 +5635,7 @@
     dependencies:
       punycode: 2.3.1
 
-<<<<<<< HEAD
-  vite-plugin-checker@0.12.0(eslint@9.39.2(jiti@2.6.1))(optionator@0.9.4)(typescript@5.9.3)(vite@7.3.0(@types/node@25.0.2)(jiti@2.6.1)(lightningcss@1.30.2)):
-=======
   vite-plugin-checker@0.12.0(eslint@9.39.2(jiti@2.6.1))(optionator@0.9.4)(typescript@5.9.3)(vite@7.3.0(@types/node@24.10.4)(jiti@2.6.1)(lightningcss@1.30.2)):
->>>>>>> ba2bacdb
     dependencies:
       '@babel/code-frame': 7.27.1
       chokidar: 4.0.3
@@ -5870,60 +5644,36 @@
       picomatch: 4.0.3
       tiny-invariant: 1.3.3
       tinyglobby: 0.2.15
-<<<<<<< HEAD
-      vite: 7.3.0(@types/node@25.0.2)(jiti@2.6.1)(lightningcss@1.30.2)
-=======
       vite: 7.3.0(@types/node@24.10.4)(jiti@2.6.1)(lightningcss@1.30.2)
->>>>>>> ba2bacdb
       vscode-uri: 3.1.0
     optionalDependencies:
       eslint: 9.39.2(jiti@2.6.1)
       optionator: 0.9.4
       typescript: 5.9.3
 
-<<<<<<< HEAD
-  vite-plugin-svgr@4.5.0(rollup@4.53.3)(typescript@5.9.3)(vite@7.3.0(@types/node@25.0.2)(jiti@2.6.1)(lightningcss@1.30.2)):
-=======
   vite-plugin-svgr@4.5.0(rollup@4.53.4)(typescript@5.9.3)(vite@7.3.0(@types/node@24.10.4)(jiti@2.6.1)(lightningcss@1.30.2)):
->>>>>>> ba2bacdb
     dependencies:
       '@rollup/pluginutils': 5.3.0(rollup@4.53.4)
       '@svgr/core': 8.1.0(typescript@5.9.3)
       '@svgr/plugin-jsx': 8.1.0(@svgr/core@8.1.0(typescript@5.9.3))
-<<<<<<< HEAD
-      vite: 7.3.0(@types/node@25.0.2)(jiti@2.6.1)(lightningcss@1.30.2)
-=======
       vite: 7.3.0(@types/node@24.10.4)(jiti@2.6.1)(lightningcss@1.30.2)
->>>>>>> ba2bacdb
     transitivePeerDependencies:
       - rollup
       - supports-color
       - typescript
 
-<<<<<<< HEAD
-  vite-tsconfig-paths@6.0.1(typescript@5.9.3)(vite@7.3.0(@types/node@25.0.2)(jiti@2.6.1)(lightningcss@1.30.2)):
-=======
   vite-tsconfig-paths@6.0.1(typescript@5.9.3)(vite@7.3.0(@types/node@24.10.4)(jiti@2.6.1)(lightningcss@1.30.2)):
->>>>>>> ba2bacdb
     dependencies:
       debug: 4.4.3
       globrex: 0.1.2
       tsconfck: 3.1.6(typescript@5.9.3)
     optionalDependencies:
-<<<<<<< HEAD
-      vite: 7.3.0(@types/node@25.0.2)(jiti@2.6.1)(lightningcss@1.30.2)
-=======
       vite: 7.3.0(@types/node@24.10.4)(jiti@2.6.1)(lightningcss@1.30.2)
->>>>>>> ba2bacdb
     transitivePeerDependencies:
       - supports-color
       - typescript
 
-<<<<<<< HEAD
-  vite@7.3.0(@types/node@25.0.2)(jiti@2.6.1)(lightningcss@1.30.2):
-=======
   vite@7.3.0(@types/node@24.10.4)(jiti@2.6.1)(lightningcss@1.30.2):
->>>>>>> ba2bacdb
     dependencies:
       esbuild: 0.27.1
       fdir: 6.5.0(picomatch@4.0.3)
@@ -5932,26 +5682,15 @@
       rollup: 4.53.4
       tinyglobby: 0.2.15
     optionalDependencies:
-<<<<<<< HEAD
-      '@types/node': 25.0.2
-=======
       '@types/node': 24.10.4
->>>>>>> ba2bacdb
       fsevents: 2.3.3
       jiti: 2.6.1
       lightningcss: 1.30.2
 
-<<<<<<< HEAD
-  vitest@4.0.15(@types/node@25.0.2)(@vitest/ui@4.0.15)(jiti@2.6.1)(lightningcss@1.30.2):
-    dependencies:
-      '@vitest/expect': 4.0.15
-      '@vitest/mocker': 4.0.15(vite@7.3.0(@types/node@25.0.2)(jiti@2.6.1)(lightningcss@1.30.2))
-=======
   vitest@4.0.15(@types/node@24.10.4)(@vitest/ui@4.0.15)(jiti@2.6.1)(lightningcss@1.30.2):
     dependencies:
       '@vitest/expect': 4.0.15
       '@vitest/mocker': 4.0.15(vite@7.3.0(@types/node@24.10.4)(jiti@2.6.1)(lightningcss@1.30.2))
->>>>>>> ba2bacdb
       '@vitest/pretty-format': 4.0.15
       '@vitest/runner': 4.0.15
       '@vitest/snapshot': 4.0.15
@@ -5968,17 +5707,10 @@
       tinyexec: 1.0.2
       tinyglobby: 0.2.15
       tinyrainbow: 3.0.3
-<<<<<<< HEAD
-      vite: 7.3.0(@types/node@25.0.2)(jiti@2.6.1)(lightningcss@1.30.2)
-      why-is-node-running: 2.3.0
-    optionalDependencies:
-      '@types/node': 25.0.2
-=======
       vite: 7.3.0(@types/node@24.10.4)(jiti@2.6.1)(lightningcss@1.30.2)
       why-is-node-running: 2.3.0
     optionalDependencies:
       '@types/node': 24.10.4
->>>>>>> ba2bacdb
       '@vitest/ui': 4.0.15(vitest@4.0.15)
     transitivePeerDependencies:
       - jiti
