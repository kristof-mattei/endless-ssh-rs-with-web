lockfileVersion: '9.0'

settings:
  autoInstallPeers: true
  excludeLinksFromLockfile: false

importers:

  .:
    dependencies:
      react:
        specifier: 19.2.0
        version: 19.2.0
      react-dom:
        specifier: 19.2.0
        version: 19.2.0(react@19.2.0)
      socket.io-client:
        specifier: 4.8.1
        version: 4.8.1
    devDependencies:
      '@codecov/vite-plugin':
        specifier: 1.9.1
<<<<<<< HEAD
        version: 1.9.1(vite@7.1.9(@types/node@24.6.2)(jiti@2.6.0)(lightningcss@1.30.1))
=======
        version: 1.9.1(vite@7.1.9(@types/node@24.6.2)(jiti@2.6.1)(lightningcss@1.30.1))
>>>>>>> 2e31f83a
      '@eslint-community/eslint-plugin-eslint-comments':
        specifier: 4.5.0
        version: 4.5.0(eslint@9.36.0(jiti@2.6.1))
      '@eslint/js':
        specifier: 9.36.0
        version: 9.36.0
      '@stylistic/eslint-plugin':
        specifier: 5.4.0
        version: 5.4.0(eslint@9.36.0(jiti@2.6.1))
      '@tailwindcss/vite':
        specifier: 4.1.14
<<<<<<< HEAD
        version: 4.1.14(vite@7.1.9(@types/node@24.6.2)(jiti@2.6.0)(lightningcss@1.30.1))
=======
        version: 4.1.14(vite@7.1.9(@types/node@24.6.2)(jiti@2.6.1)(lightningcss@1.30.1))
>>>>>>> 2e31f83a
      '@types/eslint':
        specifier: 9.6.1
        version: 9.6.1
      '@types/node':
        specifier: 24.6.2
        version: 24.6.2
      '@types/react':
        specifier: 19.2.0
        version: 19.2.0
      '@types/react-dom':
        specifier: 19.2.0
        version: 19.2.0(@types/react@19.2.0)
      '@typescript-eslint/parser':
        specifier: 8.45.0
<<<<<<< HEAD
        version: 8.45.0(eslint@9.36.0(jiti@2.6.0))(typescript@5.9.3)
      '@vitejs/plugin-react':
        specifier: 5.0.4
        version: 5.0.4(vite@7.1.9(@types/node@24.6.2)(jiti@2.6.0)(lightningcss@1.30.1))
=======
        version: 8.45.0(eslint@9.36.0(jiti@2.6.1))(typescript@5.9.3)
      '@vitejs/plugin-react':
        specifier: 5.0.4
        version: 5.0.4(vite@7.1.9(@types/node@24.6.2)(jiti@2.6.1)(lightningcss@1.30.1))
>>>>>>> 2e31f83a
      '@vitest/coverage-v8':
        specifier: 3.2.4
        version: 3.2.4(vitest@3.2.4)
      '@vitest/ui':
        specifier: 3.2.4
        version: 3.2.4(vitest@3.2.4)
      dependency-cruiser:
        specifier: 17.0.2
        version: 17.0.2
      eslint:
        specifier: 9.36.0
        version: 9.36.0(jiti@2.6.1)
      eslint-config-love:
        specifier: 130.0.0
<<<<<<< HEAD
        version: 130.0.0(@typescript-eslint/parser@8.45.0(eslint@9.36.0(jiti@2.6.0))(typescript@5.9.3))(eslint-import-resolver-typescript@4.4.4)(eslint@9.36.0(jiti@2.6.0))(typescript@5.9.3)
=======
        version: 130.0.0(@typescript-eslint/parser@8.45.0(eslint@9.36.0(jiti@2.6.1))(typescript@5.9.3))(eslint-import-resolver-typescript@4.4.4)(eslint@9.36.0(jiti@2.6.1))(typescript@5.9.3)
>>>>>>> 2e31f83a
      eslint-config-prettier:
        specifier: 10.1.8
        version: 10.1.8(eslint@9.36.0(jiti@2.6.1))
      eslint-import-resolver-node:
        specifier: 0.3.9
        version: 0.3.9
      eslint-import-resolver-typescript:
        specifier: 4.4.4
        version: 4.4.4(eslint-plugin-import@2.32.0)(eslint@9.36.0(jiti@2.6.1))
      eslint-plugin-import:
        specifier: 2.32.0
<<<<<<< HEAD
        version: 2.32.0(@typescript-eslint/parser@8.45.0(eslint@9.36.0(jiti@2.6.0))(typescript@5.9.3))(eslint-import-resolver-typescript@4.4.4)(eslint@9.36.0(jiti@2.6.0))
      eslint-plugin-n:
        specifier: 17.23.1
        version: 17.23.1(eslint@9.36.0(jiti@2.6.0))(typescript@5.9.3)
      eslint-plugin-perfectionist:
        specifier: 4.15.0
        version: 4.15.0(eslint@9.36.0(jiti@2.6.0))(typescript@5.9.3)
=======
        version: 2.32.0(@typescript-eslint/parser@8.45.0(eslint@9.36.0(jiti@2.6.1))(typescript@5.9.3))(eslint-import-resolver-typescript@4.4.4)(eslint@9.36.0(jiti@2.6.1))
      eslint-plugin-n:
        specifier: 17.23.1
        version: 17.23.1(eslint@9.36.0(jiti@2.6.1))(typescript@5.9.3)
      eslint-plugin-perfectionist:
        specifier: 4.15.0
        version: 4.15.0(eslint@9.36.0(jiti@2.6.1))(typescript@5.9.3)
>>>>>>> 2e31f83a
      eslint-plugin-prettier:
        specifier: 5.5.4
        version: 5.5.4(@types/eslint@9.6.1)(eslint-config-prettier@10.1.8(eslint@9.36.0(jiti@2.6.1)))(eslint@9.36.0(jiti@2.6.1))(prettier@3.6.2)
      eslint-plugin-promise:
        specifier: 7.2.1
        version: 7.2.1(eslint@9.36.0(jiti@2.6.1))
      eslint-plugin-react:
        specifier: 7.37.5
        version: 7.37.5(eslint@9.36.0(jiti@2.6.1))
      eslint-plugin-react-hook-form:
        specifier: 0.3.1
        version: 0.3.1
      eslint-plugin-react-hooks:
        specifier: 6.1.0
<<<<<<< HEAD
        version: 6.1.0(eslint@9.36.0(jiti@2.6.0))
      eslint-plugin-react-refresh:
        specifier: 0.4.23
        version: 0.4.23(eslint@9.36.0(jiti@2.6.0))
=======
        version: 6.1.0(eslint@9.36.0(jiti@2.6.1))
      eslint-plugin-react-refresh:
        specifier: 0.4.23
        version: 0.4.23(eslint@9.36.0(jiti@2.6.1))
>>>>>>> 2e31f83a
      eslint-plugin-unicorn:
        specifier: 61.0.2
        version: 61.0.2(eslint@9.36.0(jiti@2.6.1))
      prettier:
        specifier: 3.6.2
        version: 3.6.2
      prettier-plugin-sh:
        specifier: 0.18.0
        version: 0.18.0(prettier@3.6.2)
      prettier-plugin-toml:
        specifier: 2.0.6
        version: 2.0.6(prettier@3.6.2)
      tailwindcss:
        specifier: 4.1.14
        version: 4.1.14
      typescript:
        specifier: 5.9.3
        version: 5.9.3
      typescript-eslint:
        specifier: 8.45.0
<<<<<<< HEAD
        version: 8.45.0(eslint@9.36.0(jiti@2.6.0))(typescript@5.9.3)
      vite:
        specifier: 7.1.9
        version: 7.1.9(@types/node@24.6.2)(jiti@2.6.0)(lightningcss@1.30.1)
      vite-plugin-checker:
        specifier: 0.11.0
        version: 0.11.0(eslint@9.36.0(jiti@2.6.0))(optionator@0.9.4)(typescript@5.9.3)(vite@7.1.9(@types/node@24.6.2)(jiti@2.6.0)(lightningcss@1.30.1))
      vite-plugin-svgr:
        specifier: 4.5.0
        version: 4.5.0(rollup@4.52.3)(typescript@5.9.3)(vite@7.1.9(@types/node@24.6.2)(jiti@2.6.0)(lightningcss@1.30.1))
      vite-tsconfig-paths:
        specifier: 5.1.4
        version: 5.1.4(typescript@5.9.3)(vite@7.1.9(@types/node@24.6.2)(jiti@2.6.0)(lightningcss@1.30.1))
      vitest:
        specifier: 3.2.4
        version: 3.2.4(@types/node@24.6.2)(@vitest/ui@3.2.4)(jiti@2.6.0)(lightningcss@1.30.1)
=======
        version: 8.45.0(eslint@9.36.0(jiti@2.6.1))(typescript@5.9.3)
      vite:
        specifier: 7.1.9
        version: 7.1.9(@types/node@24.6.2)(jiti@2.6.1)(lightningcss@1.30.1)
      vite-plugin-checker:
        specifier: 0.11.0
        version: 0.11.0(eslint@9.36.0(jiti@2.6.1))(optionator@0.9.4)(typescript@5.9.3)(vite@7.1.9(@types/node@24.6.2)(jiti@2.6.1)(lightningcss@1.30.1))
      vite-plugin-svgr:
        specifier: 4.5.0
        version: 4.5.0(rollup@4.52.4)(typescript@5.9.3)(vite@7.1.9(@types/node@24.6.2)(jiti@2.6.1)(lightningcss@1.30.1))
      vite-tsconfig-paths:
        specifier: 5.1.4
        version: 5.1.4(typescript@5.9.3)(vite@7.1.9(@types/node@24.6.2)(jiti@2.6.1)(lightningcss@1.30.1))
      vitest:
        specifier: 3.2.4
        version: 3.2.4(@types/node@24.6.2)(@vitest/ui@3.2.4)(jiti@2.6.1)(lightningcss@1.30.1)
>>>>>>> 2e31f83a

packages:

  '@actions/core@1.11.1':
    resolution: {integrity: sha512-hXJCSrkwfA46Vd9Z3q4cpEpHB1rL5NG04+/rbqW9d3+CSvtB1tYe8UTpAlixa1vj0m/ULglfEK2UKxMGxCxv5A==}

  '@actions/exec@1.1.1':
    resolution: {integrity: sha512-+sCcHHbVdk93a0XT19ECtO/gIXoxvdsgQLzb2fE2/5sIZmWQuluYyjPQtrtTHdU1YzTZ7bAPN4sITq2xi1679w==}

  '@actions/github@6.0.1':
    resolution: {integrity: sha512-xbZVcaqD4XnQAe35qSQqskb3SqIAfRyLBrHMd/8TuL7hJSz2QtbDwnNM8zWx4zO5l2fnGtseNE3MbEvD7BxVMw==}

  '@actions/http-client@2.2.3':
    resolution: {integrity: sha512-mx8hyJi/hjFvbPokCg4uRd4ZX78t+YyRPtnKWwIl+RzNaVuFpQHfmlGVfsKEJN8LwTCvL+DfVgAM04XaHkm6bA==}

  '@actions/io@1.1.3':
    resolution: {integrity: sha512-wi9JjgKLYS7U/z8PPbco+PvTb/nRWjeoFlJ1Qer83k/3C5PHQi28hiVdeE2kHXmIL99mQFawx8qt/JPjZilJ8Q==}

  '@ampproject/remapping@2.3.0':
    resolution: {integrity: sha512-30iZtAPgz+LTIYoeivqYo853f02jBYSd5uGnGpkFV0M3xOt9aN73erkgYAmZU43x4VfqcnLxW9Kpg3R5LC4YYw==}
    engines: {node: '>=6.0.0'}

  '@babel/code-frame@7.27.1':
    resolution: {integrity: sha512-cjQ7ZlQ0Mv3b47hABuTevyTuYN4i+loJKGeV9flcCgIK37cCXRh+L1bd3iBHlynerhQ7BhCkn2BPbQUL+rGqFg==}
    engines: {node: '>=6.9.0'}

  '@babel/compat-data@7.28.4':
    resolution: {integrity: sha512-YsmSKC29MJwf0gF8Rjjrg5LQCmyh+j/nD8/eP7f+BeoQTKYqs9RoWbjGOdy0+1Ekr68RJZMUOPVQaQisnIo4Rw==}
    engines: {node: '>=6.9.0'}

  '@babel/core@7.28.4':
    resolution: {integrity: sha512-2BCOP7TN8M+gVDj7/ht3hsaO/B/n5oDbiAyyvnRlNOs+u1o+JWNYTQrmpuNp1/Wq2gcFrI01JAW+paEKDMx/CA==}
    engines: {node: '>=6.9.0'}

  '@babel/generator@7.28.3':
    resolution: {integrity: sha512-3lSpxGgvnmZznmBkCRnVREPUFJv2wrv9iAoFDvADJc0ypmdOxdUtcLeBgBJ6zE0PMeTKnxeQzyk0xTBq4Ep7zw==}
    engines: {node: '>=6.9.0'}

  '@babel/helper-annotate-as-pure@7.27.3':
    resolution: {integrity: sha512-fXSwMQqitTGeHLBC08Eq5yXz2m37E4pJX1qAU1+2cNedz/ifv/bVXft90VeSav5nFO61EcNgwr0aJxbyPaWBPg==}
    engines: {node: '>=6.9.0'}

  '@babel/helper-compilation-targets@7.27.2':
    resolution: {integrity: sha512-2+1thGUUWWjLTYTHZWK1n8Yga0ijBz1XAhUXcKy81rd5g6yh7hGqMp45v7cadSbEHc9G3OTv45SyneRN3ps4DQ==}
    engines: {node: '>=6.9.0'}

  '@babel/helper-create-class-features-plugin@7.28.3':
    resolution: {integrity: sha512-V9f6ZFIYSLNEbuGA/92uOvYsGCJNsuA8ESZ4ldc09bWk/j8H8TKiPw8Mk1eG6olpnO0ALHJmYfZvF4MEE4gajg==}
    engines: {node: '>=6.9.0'}
    peerDependencies:
      '@babel/core': ^7.0.0

  '@babel/helper-globals@7.28.0':
    resolution: {integrity: sha512-+W6cISkXFa1jXsDEdYA8HeevQT/FULhxzR99pxphltZcVaugps53THCeiWA8SguxxpSp3gKPiuYfSWopkLQ4hw==}
    engines: {node: '>=6.9.0'}

  '@babel/helper-member-expression-to-functions@7.27.1':
    resolution: {integrity: sha512-E5chM8eWjTp/aNoVpcbfM7mLxu9XGLWYise2eBKGQomAk/Mb4XoxyqXTZbuTohbsl8EKqdlMhnDI2CCLfcs9wA==}
    engines: {node: '>=6.9.0'}

  '@babel/helper-module-imports@7.27.1':
    resolution: {integrity: sha512-0gSFWUPNXNopqtIPQvlD5WgXYI5GY2kP2cCvoT8kczjbfcfuIljTbcWrulD1CIPIX2gt1wghbDy08yE1p+/r3w==}
    engines: {node: '>=6.9.0'}

  '@babel/helper-module-transforms@7.28.3':
    resolution: {integrity: sha512-gytXUbs8k2sXS9PnQptz5o0QnpLL51SwASIORY6XaBKF88nsOT0Zw9szLqlSGQDP/4TljBAD5y98p2U1fqkdsw==}
    engines: {node: '>=6.9.0'}
    peerDependencies:
      '@babel/core': ^7.0.0

  '@babel/helper-optimise-call-expression@7.27.1':
    resolution: {integrity: sha512-URMGH08NzYFhubNSGJrpUEphGKQwMQYBySzat5cAByY1/YgIRkULnIy3tAMeszlL/so2HbeilYloUmSpd7GdVw==}
    engines: {node: '>=6.9.0'}

  '@babel/helper-plugin-utils@7.27.1':
    resolution: {integrity: sha512-1gn1Up5YXka3YYAHGKpbideQ5Yjf1tDa9qYcgysz+cNCXukyLl6DjPXhD3VRwSb8c0J9tA4b2+rHEZtc6R0tlw==}
    engines: {node: '>=6.9.0'}

  '@babel/helper-replace-supers@7.27.1':
    resolution: {integrity: sha512-7EHz6qDZc8RYS5ElPoShMheWvEgERonFCs7IAonWLLUTXW59DP14bCZt89/GKyreYn8g3S83m21FelHKbeDCKA==}
    engines: {node: '>=6.9.0'}
    peerDependencies:
      '@babel/core': ^7.0.0

  '@babel/helper-skip-transparent-expression-wrappers@7.27.1':
    resolution: {integrity: sha512-Tub4ZKEXqbPjXgWLl2+3JpQAYBJ8+ikpQ2Ocj/q/r0LwE3UhENh7EUabyHjz2kCEsrRY83ew2DQdHluuiDQFzg==}
    engines: {node: '>=6.9.0'}

  '@babel/helper-string-parser@7.27.1':
    resolution: {integrity: sha512-qMlSxKbpRlAridDExk92nSobyDdpPijUq2DW6oDnUqd0iOGxmQjyqhMIihI9+zv4LPyZdRje2cavWPbCbWm3eA==}
    engines: {node: '>=6.9.0'}

  '@babel/helper-validator-identifier@7.27.1':
    resolution: {integrity: sha512-D2hP9eA+Sqx1kBZgzxZh0y1trbuU+JoDkiEwqhQ36nodYqJwyEIhPSdMNd7lOm/4io72luTPWH20Yda0xOuUow==}
    engines: {node: '>=6.9.0'}

  '@babel/helper-validator-option@7.27.1':
    resolution: {integrity: sha512-YvjJow9FxbhFFKDSuFnVCe2WxXk1zWc22fFePVNEaWJEu8IrZVlda6N0uHwzZrUM1il7NC9Mlp4MaJYbYd9JSg==}
    engines: {node: '>=6.9.0'}

  '@babel/helpers@7.28.4':
    resolution: {integrity: sha512-HFN59MmQXGHVyYadKLVumYsA9dBFun/ldYxipEjzA4196jpLZd8UjEEBLkbEkvfYreDqJhZxYAWFPtrfhNpj4w==}
    engines: {node: '>=6.9.0'}

  '@babel/parser@7.28.4':
    resolution: {integrity: sha512-yZbBqeM6TkpP9du/I2pUZnJsRMGGvOuIrhjzC1AwHwW+6he4mni6Bp/m8ijn0iOuZuPI2BfkCoSRunpyjnrQKg==}
    engines: {node: '>=6.0.0'}
    hasBin: true

  '@babel/plugin-proposal-private-methods@7.18.6':
    resolution: {integrity: sha512-nutsvktDItsNn4rpGItSNV2sz1XwS+nfU0Rg8aCx3W3NOKVzdMjJRu0O5OkgDp3ZGICSTbgRpxZoWsxoKRvbeA==}
    engines: {node: '>=6.9.0'}
    deprecated: This proposal has been merged to the ECMAScript standard and thus this plugin is no longer maintained. Please use @babel/plugin-transform-private-methods instead.
    peerDependencies:
      '@babel/core': ^7.0.0-0

  '@babel/plugin-transform-react-jsx-self@7.27.1':
    resolution: {integrity: sha512-6UzkCs+ejGdZ5mFFC/OCUrv028ab2fp1znZmCZjAOBKiBK2jXD1O+BPSfX8X2qjJ75fZBMSnQn3Rq2mrBJK2mw==}
    engines: {node: '>=6.9.0'}
    peerDependencies:
      '@babel/core': ^7.0.0-0

  '@babel/plugin-transform-react-jsx-source@7.27.1':
    resolution: {integrity: sha512-zbwoTsBruTeKB9hSq73ha66iFeJHuaFkUbwvqElnygoNbj/jHRsSeokowZFN3CZ64IvEqcmmkVe89OPXc7ldAw==}
    engines: {node: '>=6.9.0'}
    peerDependencies:
      '@babel/core': ^7.0.0-0

  '@babel/template@7.27.2':
    resolution: {integrity: sha512-LPDZ85aEJyYSd18/DkjNh4/y1ntkE5KwUHWTiqgRxruuZL2F1yuHligVHLvcHY2vMHXttKFpJn6LwfI7cw7ODw==}
    engines: {node: '>=6.9.0'}

  '@babel/traverse@7.28.4':
    resolution: {integrity: sha512-YEzuboP2qvQavAcjgQNVgsvHIDv6ZpwXvcvjmyySP2DIMuByS/6ioU5G9pYrWHM6T2YDfc7xga9iNzYOs12CFQ==}
    engines: {node: '>=6.9.0'}

  '@babel/types@7.28.4':
    resolution: {integrity: sha512-bkFqkLhh3pMBUQQkpVgWDWq/lqzc2678eUyDlTBhRqhCHFguYYGM0Efga7tYk4TogG/3x0EEl66/OQ+WGbWB/Q==}
    engines: {node: '>=6.9.0'}

  '@bcoe/v8-coverage@1.0.2':
    resolution: {integrity: sha512-6zABk/ECA/QYSCQ1NGiVwwbQerUCZ+TQbp64Q3AgmfNvurHH0j8TtXa1qbShXA6qqkpAj4V5W8pP6mLe1mcMqA==}
    engines: {node: '>=18'}

  '@codecov/bundler-plugin-core@1.9.1':
    resolution: {integrity: sha512-dt3ic7gMswz4p/qdkYPVJwXlLiLsz55rBBn2I7mr0HTG8pCoLRqnANJIwo5WrqGBZgPyVSMPBqBra6VxLWfDyA==}
    engines: {node: '>=18.0.0'}

  '@codecov/vite-plugin@1.9.1':
    resolution: {integrity: sha512-S6Yne7comVulJ1jD3T7rCfYFHPR0zUjAYoLjUDPXNJCUrdzWJdf/ak/UepE7TicqQG+yBa6eb5WusqcPgg+1AQ==}
    engines: {node: '>=18.0.0'}
    peerDependencies:
      vite: 4.x || 5.x || 6.x

  '@emnapi/core@1.5.0':
    resolution: {integrity: sha512-sbP8GzB1WDzacS8fgNPpHlp6C9VZe+SJP3F90W9rLemaQj2PzIuTEl1qDOYQf58YIpyjViI24y9aPWCjEzY2cg==}

  '@emnapi/runtime@1.5.0':
    resolution: {integrity: sha512-97/BJ3iXHww3djw6hYIfErCZFee7qCtrneuLa20UXFCOTCfBM2cvQHjWJ2EG0s0MtdNwInarqCTz35i4wWXHsQ==}

  '@emnapi/wasi-threads@1.1.0':
    resolution: {integrity: sha512-WI0DdZ8xFSbgMjR1sFsKABJ/C5OnRrjT06JXbZKexJGrDuPTzZdDYfFlsgcCXCyf+suG5QU2e/y1Wo2V/OapLQ==}

  '@esbuild/aix-ppc64@0.25.10':
    resolution: {integrity: sha512-0NFWnA+7l41irNuaSVlLfgNT12caWJVLzp5eAVhZ0z1qpxbockccEt3s+149rE64VUI3Ml2zt8Nv5JVc4QXTsw==}
    engines: {node: '>=18'}
    cpu: [ppc64]
    os: [aix]

  '@esbuild/android-arm64@0.25.10':
    resolution: {integrity: sha512-LSQa7eDahypv/VO6WKohZGPSJDq5OVOo3UoFR1E4t4Gj1W7zEQMUhI+lo81H+DtB+kP+tDgBp+M4oNCwp6kffg==}
    engines: {node: '>=18'}
    cpu: [arm64]
    os: [android]

  '@esbuild/android-arm@0.25.10':
    resolution: {integrity: sha512-dQAxF1dW1C3zpeCDc5KqIYuZ1tgAdRXNoZP7vkBIRtKZPYe2xVr/d3SkirklCHudW1B45tGiUlz2pUWDfbDD4w==}
    engines: {node: '>=18'}
    cpu: [arm]
    os: [android]

  '@esbuild/android-x64@0.25.10':
    resolution: {integrity: sha512-MiC9CWdPrfhibcXwr39p9ha1x0lZJ9KaVfvzA0Wxwz9ETX4v5CHfF09bx935nHlhi+MxhA63dKRRQLiVgSUtEg==}
    engines: {node: '>=18'}
    cpu: [x64]
    os: [android]

  '@esbuild/darwin-arm64@0.25.10':
    resolution: {integrity: sha512-JC74bdXcQEpW9KkV326WpZZjLguSZ3DfS8wrrvPMHgQOIEIG/sPXEN/V8IssoJhbefLRcRqw6RQH2NnpdprtMA==}
    engines: {node: '>=18'}
    cpu: [arm64]
    os: [darwin]

  '@esbuild/darwin-x64@0.25.10':
    resolution: {integrity: sha512-tguWg1olF6DGqzws97pKZ8G2L7Ig1vjDmGTwcTuYHbuU6TTjJe5FXbgs5C1BBzHbJ2bo1m3WkQDbWO2PvamRcg==}
    engines: {node: '>=18'}
    cpu: [x64]
    os: [darwin]

  '@esbuild/freebsd-arm64@0.25.10':
    resolution: {integrity: sha512-3ZioSQSg1HT2N05YxeJWYR+Libe3bREVSdWhEEgExWaDtyFbbXWb49QgPvFH8u03vUPX10JhJPcz7s9t9+boWg==}
    engines: {node: '>=18'}
    cpu: [arm64]
    os: [freebsd]

  '@esbuild/freebsd-x64@0.25.10':
    resolution: {integrity: sha512-LLgJfHJk014Aa4anGDbh8bmI5Lk+QidDmGzuC2D+vP7mv/GeSN+H39zOf7pN5N8p059FcOfs2bVlrRr4SK9WxA==}
    engines: {node: '>=18'}
    cpu: [x64]
    os: [freebsd]

  '@esbuild/linux-arm64@0.25.10':
    resolution: {integrity: sha512-5luJWN6YKBsawd5f9i4+c+geYiVEw20FVW5x0v1kEMWNq8UctFjDiMATBxLvmmHA4bf7F6hTRaJgtghFr9iziQ==}
    engines: {node: '>=18'}
    cpu: [arm64]
    os: [linux]

  '@esbuild/linux-arm@0.25.10':
    resolution: {integrity: sha512-oR31GtBTFYCqEBALI9r6WxoU/ZofZl962pouZRTEYECvNF/dtXKku8YXcJkhgK/beU+zedXfIzHijSRapJY3vg==}
    engines: {node: '>=18'}
    cpu: [arm]
    os: [linux]

  '@esbuild/linux-ia32@0.25.10':
    resolution: {integrity: sha512-NrSCx2Kim3EnnWgS4Txn0QGt0Xipoumb6z6sUtl5bOEZIVKhzfyp/Lyw4C1DIYvzeW/5mWYPBFJU3a/8Yr75DQ==}
    engines: {node: '>=18'}
    cpu: [ia32]
    os: [linux]

  '@esbuild/linux-loong64@0.25.10':
    resolution: {integrity: sha512-xoSphrd4AZda8+rUDDfD9J6FUMjrkTz8itpTITM4/xgerAZZcFW7Dv+sun7333IfKxGG8gAq+3NbfEMJfiY+Eg==}
    engines: {node: '>=18'}
    cpu: [loong64]
    os: [linux]

  '@esbuild/linux-mips64el@0.25.10':
    resolution: {integrity: sha512-ab6eiuCwoMmYDyTnyptoKkVS3k8fy/1Uvq7Dj5czXI6DF2GqD2ToInBI0SHOp5/X1BdZ26RKc5+qjQNGRBelRA==}
    engines: {node: '>=18'}
    cpu: [mips64el]
    os: [linux]

  '@esbuild/linux-ppc64@0.25.10':
    resolution: {integrity: sha512-NLinzzOgZQsGpsTkEbdJTCanwA5/wozN9dSgEl12haXJBzMTpssebuXR42bthOF3z7zXFWH1AmvWunUCkBE4EA==}
    engines: {node: '>=18'}
    cpu: [ppc64]
    os: [linux]

  '@esbuild/linux-riscv64@0.25.10':
    resolution: {integrity: sha512-FE557XdZDrtX8NMIeA8LBJX3dC2M8VGXwfrQWU7LB5SLOajfJIxmSdyL/gU1m64Zs9CBKvm4UAuBp5aJ8OgnrA==}
    engines: {node: '>=18'}
    cpu: [riscv64]
    os: [linux]

  '@esbuild/linux-s390x@0.25.10':
    resolution: {integrity: sha512-3BBSbgzuB9ajLoVZk0mGu+EHlBwkusRmeNYdqmznmMc9zGASFjSsxgkNsqmXugpPk00gJ0JNKh/97nxmjctdew==}
    engines: {node: '>=18'}
    cpu: [s390x]
    os: [linux]

  '@esbuild/linux-x64@0.25.10':
    resolution: {integrity: sha512-QSX81KhFoZGwenVyPoberggdW1nrQZSvfVDAIUXr3WqLRZGZqWk/P4T8p2SP+de2Sr5HPcvjhcJzEiulKgnxtA==}
    engines: {node: '>=18'}
    cpu: [x64]
    os: [linux]

  '@esbuild/netbsd-arm64@0.25.10':
    resolution: {integrity: sha512-AKQM3gfYfSW8XRk8DdMCzaLUFB15dTrZfnX8WXQoOUpUBQ+NaAFCP1kPS/ykbbGYz7rxn0WS48/81l9hFl3u4A==}
    engines: {node: '>=18'}
    cpu: [arm64]
    os: [netbsd]

  '@esbuild/netbsd-x64@0.25.10':
    resolution: {integrity: sha512-7RTytDPGU6fek/hWuN9qQpeGPBZFfB4zZgcz2VK2Z5VpdUxEI8JKYsg3JfO0n/Z1E/6l05n0unDCNc4HnhQGig==}
    engines: {node: '>=18'}
    cpu: [x64]
    os: [netbsd]

  '@esbuild/openbsd-arm64@0.25.10':
    resolution: {integrity: sha512-5Se0VM9Wtq797YFn+dLimf2Zx6McttsH2olUBsDml+lm0GOCRVebRWUvDtkY4BWYv/3NgzS8b/UM3jQNh5hYyw==}
    engines: {node: '>=18'}
    cpu: [arm64]
    os: [openbsd]

  '@esbuild/openbsd-x64@0.25.10':
    resolution: {integrity: sha512-XkA4frq1TLj4bEMB+2HnI0+4RnjbuGZfet2gs/LNs5Hc7D89ZQBHQ0gL2ND6Lzu1+QVkjp3x1gIcPKzRNP8bXw==}
    engines: {node: '>=18'}
    cpu: [x64]
    os: [openbsd]

  '@esbuild/openharmony-arm64@0.25.10':
    resolution: {integrity: sha512-AVTSBhTX8Y/Fz6OmIVBip9tJzZEUcY8WLh7I59+upa5/GPhh2/aM6bvOMQySspnCCHvFi79kMtdJS1w0DXAeag==}
    engines: {node: '>=18'}
    cpu: [arm64]
    os: [openharmony]

  '@esbuild/sunos-x64@0.25.10':
    resolution: {integrity: sha512-fswk3XT0Uf2pGJmOpDB7yknqhVkJQkAQOcW/ccVOtfx05LkbWOaRAtn5SaqXypeKQra1QaEa841PgrSL9ubSPQ==}
    engines: {node: '>=18'}
    cpu: [x64]
    os: [sunos]

  '@esbuild/win32-arm64@0.25.10':
    resolution: {integrity: sha512-ah+9b59KDTSfpaCg6VdJoOQvKjI33nTaQr4UluQwW7aEwZQsbMCfTmfEO4VyewOxx4RaDT/xCy9ra2GPWmO7Kw==}
    engines: {node: '>=18'}
    cpu: [arm64]
    os: [win32]

  '@esbuild/win32-ia32@0.25.10':
    resolution: {integrity: sha512-QHPDbKkrGO8/cz9LKVnJU22HOi4pxZnZhhA2HYHez5Pz4JeffhDjf85E57Oyco163GnzNCVkZK0b/n4Y0UHcSw==}
    engines: {node: '>=18'}
    cpu: [ia32]
    os: [win32]

  '@esbuild/win32-x64@0.25.10':
    resolution: {integrity: sha512-9KpxSVFCu0iK1owoez6aC/s/EdUQLDN3adTxGCqxMVhrPDj6bt5dbrHDXUuq+Bs2vATFBBrQS5vdQ/Ed2P+nbw==}
    engines: {node: '>=18'}
    cpu: [x64]
    os: [win32]

  '@eslint-community/eslint-plugin-eslint-comments@4.5.0':
    resolution: {integrity: sha512-MAhuTKlr4y/CE3WYX26raZjy+I/kS2PLKSzvfmDCGrBLTFHOYwqROZdr4XwPgXwX3K9rjzMr4pSmUWGnzsUyMg==}
    engines: {node: ^12.22.0 || ^14.17.0 || >=16.0.0}
    peerDependencies:
      eslint: ^6.0.0 || ^7.0.0 || ^8.0.0 || ^9.0.0

  '@eslint-community/eslint-utils@4.9.0':
    resolution: {integrity: sha512-ayVFHdtZ+hsq1t2Dy24wCmGXGe4q9Gu3smhLYALJrr473ZH27MsnSL+LKUlimp4BWJqMDMLmPpx/Q9R3OAlL4g==}
    engines: {node: ^12.22.0 || ^14.17.0 || >=16.0.0}
    peerDependencies:
      eslint: ^6.0.0 || ^7.0.0 || >=8.0.0

  '@eslint-community/regexpp@4.12.1':
    resolution: {integrity: sha512-CCZCDJuduB9OUkFkY2IgppNZMi2lBQgD2qzwXkEia16cge2pijY/aXi96CJMquDMn3nJdlPV1A5KrJEXwfLNzQ==}
    engines: {node: ^12.0.0 || ^14.0.0 || >=16.0.0}

  '@eslint/config-array@0.21.0':
    resolution: {integrity: sha512-ENIdc4iLu0d93HeYirvKmrzshzofPw6VkZRKQGe9Nv46ZnWUzcF1xV01dcvEg/1wXUR61OmmlSfyeyO7EvjLxQ==}
    engines: {node: ^18.18.0 || ^20.9.0 || >=21.1.0}

  '@eslint/config-helpers@0.3.1':
    resolution: {integrity: sha512-xR93k9WhrDYpXHORXpxVL5oHj3Era7wo6k/Wd8/IsQNnZUTzkGS29lyn3nAT05v6ltUuTFVCCYDEGfy2Or/sPA==}
    engines: {node: ^18.18.0 || ^20.9.0 || >=21.1.0}

  '@eslint/core@0.15.2':
    resolution: {integrity: sha512-78Md3/Rrxh83gCxoUc0EiciuOHsIITzLy53m3d9UyiW8y9Dj2D29FeETqyKA+BRK76tnTp6RXWb3pCay8Oyomg==}
    engines: {node: ^18.18.0 || ^20.9.0 || >=21.1.0}

  '@eslint/eslintrc@3.3.1':
    resolution: {integrity: sha512-gtF186CXhIl1p4pJNGZw8Yc6RlshoePRvE0X91oPGb3vZ8pM3qOS9W9NGPat9LziaBV7XrJWGylNQXkGcnM3IQ==}
    engines: {node: ^18.18.0 || ^20.9.0 || >=21.1.0}

  '@eslint/js@9.36.0':
    resolution: {integrity: sha512-uhCbYtYynH30iZErszX78U+nR3pJU3RHGQ57NXy5QupD4SBVwDeU8TNBy+MjMngc1UyIW9noKqsRqfjQTBU2dw==}
    engines: {node: ^18.18.0 || ^20.9.0 || >=21.1.0}

  '@eslint/object-schema@2.1.6':
    resolution: {integrity: sha512-RBMg5FRL0I0gs51M/guSAj5/e14VQ4tpZnQNWwuDT66P14I43ItmPfIZRhO9fUVIPOAQXU47atlywZ/czoqFPA==}
    engines: {node: ^18.18.0 || ^20.9.0 || >=21.1.0}

  '@eslint/plugin-kit@0.3.5':
    resolution: {integrity: sha512-Z5kJ+wU3oA7MMIqVR9tyZRtjYPr4OC004Q4Rw7pgOKUOKkJfZ3O24nz3WYfGRpMDNmcOi3TwQOmgm7B7Tpii0w==}
    engines: {node: ^18.18.0 || ^20.9.0 || >=21.1.0}

  '@fastify/busboy@2.1.1':
    resolution: {integrity: sha512-vBZP4NlzfOlerQTnba4aqZoMhE/a9HY7HRqoOPaETQcSQuWEIyZMHGfVu6w9wGtGK5fED5qRs2DteVCjOH60sA==}
    engines: {node: '>=14'}

  '@humanfs/core@0.19.1':
    resolution: {integrity: sha512-5DyQ4+1JEUzejeK1JGICcideyfUbGixgS9jNgex5nqkW+cY7WZhxBigmieN5Qnw9ZosSNVC9KQKyb+GUaGyKUA==}
    engines: {node: '>=18.18.0'}

  '@humanfs/node@0.16.7':
    resolution: {integrity: sha512-/zUx+yOsIrG4Y43Eh2peDeKCxlRt/gET6aHfaKpuq267qXdYDFViVHfMaLyygZOnl0kGWxFIgsBy8QFuTLUXEQ==}
    engines: {node: '>=18.18.0'}

  '@humanwhocodes/module-importer@1.0.1':
    resolution: {integrity: sha512-bxveV4V8v5Yb4ncFTT3rPSgZBOpCkjfK0y4oVVVJwIuDVBRMDXrPyXRL988i5ap9m9bnyEEjWfm5WkBmtffLfA==}
    engines: {node: '>=12.22'}

  '@humanwhocodes/retry@0.4.3':
    resolution: {integrity: sha512-bV0Tgo9K4hfPCek+aMAn81RppFKv2ySDQeMoSZuvTASywNTnVJCArCZE2FWqpvIatKu7VMRLWlR1EazvVhDyhQ==}
    engines: {node: '>=18.18'}

  '@isaacs/cliui@8.0.2':
    resolution: {integrity: sha512-O8jcjabXaleOG9DQ0+ARXWZBTfnP4WNAqzuiJK7ll44AmxGKv/J2M4TPjxjY3znBCfvBXFzucm1twdyFybFqEA==}
    engines: {node: '>=12'}

  '@isaacs/fs-minipass@4.0.1':
    resolution: {integrity: sha512-wgm9Ehl2jpeqP3zw/7mo3kRHFp5MEDhqAdwy1fTGkHAwnkGOVsgpvQhL8B5n1qlb01jV3n/bI0ZfZp5lWA1k4w==}
    engines: {node: '>=18.0.0'}

  '@istanbuljs/schema@0.1.3':
    resolution: {integrity: sha512-ZXRY4jNvVgSVQ8DL3LTcakaAtXwTVUxE81hslsyD2AtoXW/wVob10HkOJ1X/pAlcI7D+2YoZKg5do8G/w6RYgA==}
    engines: {node: '>=8'}

  '@jridgewell/gen-mapping@0.3.13':
    resolution: {integrity: sha512-2kkt/7niJ6MgEPxF0bYdQ6etZaA+fQvDcLKckhy1yIQOzaoKjBBjSj63/aLVjYE3qhRt5dvM+uUyfCg6UKCBbA==}

  '@jridgewell/remapping@2.3.5':
    resolution: {integrity: sha512-LI9u/+laYG4Ds1TDKSJW2YPrIlcVYOwi2fUC6xB43lueCjgxV4lffOCZCtYFiH6TNOX+tQKXx97T4IKHbhyHEQ==}

  '@jridgewell/resolve-uri@3.1.2':
    resolution: {integrity: sha512-bRISgCIjP20/tbWSPWMEi54QVPRZExkuD9lJL+UIxUKtwVJA8wW1Trb1jMs1RFXo1CBTNZ/5hpC9QvmKWdopKw==}
    engines: {node: '>=6.0.0'}

  '@jridgewell/sourcemap-codec@1.5.5':
    resolution: {integrity: sha512-cYQ9310grqxueWbl+WuIUIaiUaDcj7WOq5fVhEljNVgRfOUhY9fy2zTvfoqWsnebh8Sl70VScFbICvJnLKB0Og==}

  '@jridgewell/trace-mapping@0.3.31':
    resolution: {integrity: sha512-zzNR+SdQSDJzc8joaeP8QQoCQr8NuYx2dIIytl1QeBEZHJ9uW6hebsrYgbz8hJwUQao3TWCMtmfV8Nu1twOLAw==}

  '@napi-rs/wasm-runtime@0.2.12':
    resolution: {integrity: sha512-ZVWUcfwY4E/yPitQJl481FjFo3K22D6qF0DuFH6Y/nbnE11GY5uguDxZMGXPQ8WQ0128MXQD7TnfHyK4oWoIJQ==}

  '@nodelib/fs.scandir@2.1.5':
    resolution: {integrity: sha512-vq24Bq3ym5HEQm2NKCr3yXDwjc7vTsEThRDnkp2DK9p1uqLR+DHurm/NOTo0KG7HYHU7eppKZj3MyqYuMBf62g==}
    engines: {node: '>= 8'}

  '@nodelib/fs.stat@2.0.5':
    resolution: {integrity: sha512-RkhPPp2zrqDAQA/2jNhnztcPAlv64XdhIp7a7454A5ovI7Bukxgt7MX7udwAu3zg1DcpPU0rz3VV1SeaqvY4+A==}
    engines: {node: '>= 8'}

  '@nodelib/fs.walk@1.2.8':
    resolution: {integrity: sha512-oGB+UxlgWcgQkgwo8GcEGwemoTFt3FIO9ababBmaGwXIoBKZ+GTy0pP185beGg7Llih/NSHSV2XAs1lnznocSg==}
    engines: {node: '>= 8'}

  '@octokit/auth-token@4.0.0':
    resolution: {integrity: sha512-tY/msAuJo6ARbK6SPIxZrPBms3xPbfwBrulZe0Wtr/DIY9lje2HeV1uoebShn6mx7SjCHif6EjMvoREj+gZ+SA==}
    engines: {node: '>= 18'}

  '@octokit/core@5.2.2':
    resolution: {integrity: sha512-/g2d4sW9nUDJOMz3mabVQvOGhVa4e/BN/Um7yca9Bb2XTzPPnfTWHWQg+IsEYO7M3Vx+EXvaM/I2pJWIMun1bg==}
    engines: {node: '>= 18'}

  '@octokit/endpoint@9.0.6':
    resolution: {integrity: sha512-H1fNTMA57HbkFESSt3Y9+FBICv+0jFceJFPWDePYlR/iMGrwM5ph+Dd4XRQs+8X+PUFURLQgX9ChPfhJ/1uNQw==}
    engines: {node: '>= 18'}

  '@octokit/graphql@7.1.1':
    resolution: {integrity: sha512-3mkDltSfcDUoa176nlGoA32RGjeWjl3K7F/BwHwRMJUW/IteSa4bnSV8p2ThNkcIcZU2umkZWxwETSSCJf2Q7g==}
    engines: {node: '>= 18'}

  '@octokit/openapi-types@20.0.0':
    resolution: {integrity: sha512-EtqRBEjp1dL/15V7WiX5LJMIxxkdiGJnabzYx5Apx4FkQIFgAfKumXeYAqqJCj1s+BMX4cPFIFC4OLCR6stlnA==}

  '@octokit/openapi-types@24.2.0':
    resolution: {integrity: sha512-9sIH3nSUttelJSXUrmGzl7QUBFul0/mB8HRYl3fOlgHbIWG+WnYDXU3v/2zMtAvuzZ/ed00Ei6on975FhBfzrg==}

  '@octokit/plugin-paginate-rest@9.2.2':
    resolution: {integrity: sha512-u3KYkGF7GcZnSD/3UP0S7K5XUFT2FkOQdcfXZGZQPGv3lm4F2Xbf71lvjldr8c1H3nNbF+33cLEkWYbokGWqiQ==}
    engines: {node: '>= 18'}
    peerDependencies:
      '@octokit/core': '5'

  '@octokit/plugin-rest-endpoint-methods@10.4.1':
    resolution: {integrity: sha512-xV1b+ceKV9KytQe3zCVqjg+8GTGfDYwaT1ATU5isiUyVtlVAO3HNdzpS4sr4GBx4hxQ46s7ITtZrAsxG22+rVg==}
    engines: {node: '>= 18'}
    peerDependencies:
      '@octokit/core': '5'

  '@octokit/request-error@5.1.1':
    resolution: {integrity: sha512-v9iyEQJH6ZntoENr9/yXxjuezh4My67CBSu9r6Ve/05Iu5gNgnisNWOsoJHTP6k0Rr0+HQIpnH+kyammu90q/g==}
    engines: {node: '>= 18'}

  '@octokit/request@8.4.1':
    resolution: {integrity: sha512-qnB2+SY3hkCmBxZsR/MPCybNmbJe4KAlfWErXq+rBKkQJlbjdJeS85VI9r8UqeLYLvnAenU8Q1okM/0MBsAGXw==}
    engines: {node: '>= 18'}

  '@octokit/types@12.6.0':
    resolution: {integrity: sha512-1rhSOfRa6H9w4YwK0yrf5faDaDTb+yLyBUKOCV4xtCDB5VmIPqd/v9yr9o6SAzOAlRxMiRiCic6JVM1/kunVkw==}

  '@octokit/types@13.10.0':
    resolution: {integrity: sha512-ifLaO34EbbPj0Xgro4G5lP5asESjwHracYJvVaPIyXMuiuXLlhic3S47cBdTb+jfODkTE5YtGCLt3Ay3+J97sA==}

  '@pkgjs/parseargs@0.11.0':
    resolution: {integrity: sha512-+1VkjdD0QBLPodGrJUeqarH8VAIvQODIbwh9XpP5Syisf7YoQgsJKPNFoqqLQlu+VQ/tVSshMR6loPMn8U+dPg==}
    engines: {node: '>=14'}

  '@pkgr/core@0.2.9':
    resolution: {integrity: sha512-QNqXyfVS2wm9hweSYD2O7F0G06uurj9kZ96TRQE5Y9hU7+tgdZwIkbAKc5Ocy1HxEY2kuDQa6cQ1WRs/O5LFKA==}
    engines: {node: ^12.20.0 || ^14.18.0 || >=16.0.0}

  '@polka/url@1.0.0-next.29':
    resolution: {integrity: sha512-wwQAWhWSuHaag8c4q/KN/vCoeOJYshAIvMQwD4GpSb3OiZklFfvAgmj0VCBBImRpuF/aFgIRzllXlVX93Jevww==}

  '@reteps/dockerfmt@0.3.6':
    resolution: {integrity: sha512-Tb5wIMvBf/nLejTQ61krK644/CEMB/cpiaIFXqGApfGqO3GwcR3qnI0DbmkFVCl2OyEp8LnLX3EkucoL0+tbFg==}
    engines: {node: ^v12.20.0 || ^14.13.0 || >=16.0.0}

  '@rolldown/pluginutils@1.0.0-beta.38':
    resolution: {integrity: sha512-N/ICGKleNhA5nc9XXQG/kkKHJ7S55u0x0XUJbbkmdCnFuoRkM1Il12q9q0eX19+M7KKUEPw/daUPIRnxhcxAIw==}

  '@rollup/pluginutils@5.3.0':
    resolution: {integrity: sha512-5EdhGZtnu3V88ces7s53hhfK5KSASnJZv8Lulpc04cWO3REESroJXg73DFsOmgbU2BhwV0E20bu2IDZb3VKW4Q==}
    engines: {node: '>=14.0.0'}
    peerDependencies:
      rollup: ^1.20.0||^2.0.0||^3.0.0||^4.0.0
    peerDependenciesMeta:
      rollup:
        optional: true

  '@rollup/rollup-android-arm-eabi@4.52.4':
    resolution: {integrity: sha512-BTm2qKNnWIQ5auf4deoetINJm2JzvihvGb9R6K/ETwKLql/Bb3Eg2H1FBp1gUb4YGbydMA3jcmQTR73q7J+GAA==}
    cpu: [arm]
    os: [android]

  '@rollup/rollup-android-arm64@4.52.4':
    resolution: {integrity: sha512-P9LDQiC5vpgGFgz7GSM6dKPCiqR3XYN1WwJKA4/BUVDjHpYsf3iBEmVz62uyq20NGYbiGPR5cNHI7T1HqxNs2w==}
    cpu: [arm64]
    os: [android]

  '@rollup/rollup-darwin-arm64@4.52.4':
    resolution: {integrity: sha512-QRWSW+bVccAvZF6cbNZBJwAehmvG9NwfWHwMy4GbWi/BQIA/laTIktebT2ipVjNncqE6GLPxOok5hsECgAxGZg==}
    cpu: [arm64]
    os: [darwin]

  '@rollup/rollup-darwin-x64@4.52.4':
    resolution: {integrity: sha512-hZgP05pResAkRJxL1b+7yxCnXPGsXU0fG9Yfd6dUaoGk+FhdPKCJ5L1Sumyxn8kvw8Qi5PvQ8ulenUbRjzeCTw==}
    cpu: [x64]
    os: [darwin]

  '@rollup/rollup-freebsd-arm64@4.52.4':
    resolution: {integrity: sha512-xmc30VshuBNUd58Xk4TKAEcRZHaXlV+tCxIXELiE9sQuK3kG8ZFgSPi57UBJt8/ogfhAF5Oz4ZSUBN77weM+mQ==}
    cpu: [arm64]
    os: [freebsd]

  '@rollup/rollup-freebsd-x64@4.52.4':
    resolution: {integrity: sha512-WdSLpZFjOEqNZGmHflxyifolwAiZmDQzuOzIq9L27ButpCVpD7KzTRtEG1I0wMPFyiyUdOO+4t8GvrnBLQSwpw==}
    cpu: [x64]
    os: [freebsd]

  '@rollup/rollup-linux-arm-gnueabihf@4.52.4':
    resolution: {integrity: sha512-xRiOu9Of1FZ4SxVbB0iEDXc4ddIcjCv2aj03dmW8UrZIW7aIQ9jVJdLBIhxBI+MaTnGAKyvMwPwQnoOEvP7FgQ==}
    cpu: [arm]
    os: [linux]

  '@rollup/rollup-linux-arm-musleabihf@4.52.4':
    resolution: {integrity: sha512-FbhM2p9TJAmEIEhIgzR4soUcsW49e9veAQCziwbR+XWB2zqJ12b4i/+hel9yLiD8pLncDH4fKIPIbt5238341Q==}
    cpu: [arm]
    os: [linux]

  '@rollup/rollup-linux-arm64-gnu@4.52.4':
    resolution: {integrity: sha512-4n4gVwhPHR9q/g8lKCyz0yuaD0MvDf7dV4f9tHt0C73Mp8h38UCtSCSE6R9iBlTbXlmA8CjpsZoujhszefqueg==}
    cpu: [arm64]
    os: [linux]

  '@rollup/rollup-linux-arm64-musl@4.52.4':
    resolution: {integrity: sha512-u0n17nGA0nvi/11gcZKsjkLj1QIpAuPFQbR48Subo7SmZJnGxDpspyw2kbpuoQnyK+9pwf3pAoEXerJs/8Mi9g==}
    cpu: [arm64]
    os: [linux]

  '@rollup/rollup-linux-loong64-gnu@4.52.4':
    resolution: {integrity: sha512-0G2c2lpYtbTuXo8KEJkDkClE/+/2AFPdPAbmaHoE870foRFs4pBrDehilMcrSScrN/fB/1HTaWO4bqw+ewBzMQ==}
    cpu: [loong64]
    os: [linux]

  '@rollup/rollup-linux-ppc64-gnu@4.52.4':
    resolution: {integrity: sha512-teSACug1GyZHmPDv14VNbvZFX779UqWTsd7KtTM9JIZRDI5NUwYSIS30kzI8m06gOPB//jtpqlhmraQ68b5X2g==}
    cpu: [ppc64]
    os: [linux]

  '@rollup/rollup-linux-riscv64-gnu@4.52.4':
    resolution: {integrity: sha512-/MOEW3aHjjs1p4Pw1Xk4+3egRevx8Ji9N6HUIA1Ifh8Q+cg9dremvFCUbOX2Zebz80BwJIgCBUemjqhU5XI5Eg==}
    cpu: [riscv64]
    os: [linux]

  '@rollup/rollup-linux-riscv64-musl@4.52.4':
    resolution: {integrity: sha512-1HHmsRyh845QDpEWzOFtMCph5Ts+9+yllCrREuBR/vg2RogAQGGBRC8lDPrPOMnrdOJ+mt1WLMOC2Kao/UwcvA==}
    cpu: [riscv64]
    os: [linux]

  '@rollup/rollup-linux-s390x-gnu@4.52.4':
    resolution: {integrity: sha512-seoeZp4L/6D1MUyjWkOMRU6/iLmCU2EjbMTyAG4oIOs1/I82Y5lTeaxW0KBfkUdHAWN7j25bpkt0rjnOgAcQcA==}
    cpu: [s390x]
    os: [linux]

  '@rollup/rollup-linux-x64-gnu@4.52.4':
    resolution: {integrity: sha512-Wi6AXf0k0L7E2gteNsNHUs7UMwCIhsCTs6+tqQ5GPwVRWMaflqGec4Sd8n6+FNFDw9vGcReqk2KzBDhCa1DLYg==}
    cpu: [x64]
    os: [linux]

  '@rollup/rollup-linux-x64-musl@4.52.4':
    resolution: {integrity: sha512-dtBZYjDmCQ9hW+WgEkaffvRRCKm767wWhxsFW3Lw86VXz/uJRuD438/XvbZT//B96Vs8oTA8Q4A0AfHbrxP9zw==}
    cpu: [x64]
    os: [linux]

  '@rollup/rollup-openharmony-arm64@4.52.4':
    resolution: {integrity: sha512-1ox+GqgRWqaB1RnyZXL8PD6E5f7YyRUJYnCqKpNzxzP0TkaUh112NDrR9Tt+C8rJ4x5G9Mk8PQR3o7Ku2RKqKA==}
    cpu: [arm64]
    os: [openharmony]

  '@rollup/rollup-win32-arm64-msvc@4.52.4':
    resolution: {integrity: sha512-8GKr640PdFNXwzIE0IrkMWUNUomILLkfeHjXBi/nUvFlpZP+FA8BKGKpacjW6OUUHaNI6sUURxR2U2g78FOHWQ==}
    cpu: [arm64]
    os: [win32]

  '@rollup/rollup-win32-ia32-msvc@4.52.4':
    resolution: {integrity: sha512-AIy/jdJ7WtJ/F6EcfOb2GjR9UweO0n43jNObQMb6oGxkYTfLcnN7vYYpG+CN3lLxrQkzWnMOoNSHTW54pgbVxw==}
    cpu: [ia32]
    os: [win32]

  '@rollup/rollup-win32-x64-gnu@4.52.4':
    resolution: {integrity: sha512-UF9KfsH9yEam0UjTwAgdK0anlQ7c8/pWPU2yVjyWcF1I1thABt6WXE47cI71pGiZ8wGvxohBoLnxM04L/wj8mQ==}
    cpu: [x64]
    os: [win32]

  '@rollup/rollup-win32-x64-msvc@4.52.4':
    resolution: {integrity: sha512-bf9PtUa0u8IXDVxzRToFQKsNCRz9qLYfR/MpECxl4mRoWYjAeFjgxj1XdZr2M/GNVpT05p+LgQOHopYDlUu6/w==}
    cpu: [x64]
    os: [win32]

  '@rtsao/scc@1.1.0':
    resolution: {integrity: sha512-zt6OdqaDoOnJ1ZYsCYGt9YmWzDXl4vQdKTyJev62gFhRGKdx7mcT54V9KIjg+d2wi9EXsPvAPKe7i7WjfVWB8g==}

  '@socket.io/component-emitter@3.1.2':
    resolution: {integrity: sha512-9BCxFwvbGg/RsZK9tjXd8s4UcwR0MWeFQ1XEKIQVVvAGJyINdrqKMcTRyLoK8Rse1GjzLV9cwjWV1olXRWEXVA==}

  '@stylistic/eslint-plugin@5.4.0':
    resolution: {integrity: sha512-UG8hdElzuBDzIbjG1QDwnYH0MQ73YLXDFHgZzB4Zh/YJfnw8XNsloVtytqzx0I2Qky9THSdpTmi8Vjn/pf/Lew==}
    engines: {node: ^18.18.0 || ^20.9.0 || >=21.1.0}
    peerDependencies:
      eslint: '>=9.0.0'

  '@svgr/babel-plugin-add-jsx-attribute@8.0.0':
    resolution: {integrity: sha512-b9MIk7yhdS1pMCZM8VeNfUlSKVRhsHZNMl5O9SfaX0l0t5wjdgu4IDzGB8bpnGBBOjGST3rRFVsaaEtI4W6f7g==}
    engines: {node: '>=14'}
    peerDependencies:
      '@babel/core': ^7.0.0-0

  '@svgr/babel-plugin-remove-jsx-attribute@8.0.0':
    resolution: {integrity: sha512-BcCkm/STipKvbCl6b7QFrMh/vx00vIP63k2eM66MfHJzPr6O2U0jYEViXkHJWqXqQYjdeA9cuCl5KWmlwjDvbA==}
    engines: {node: '>=14'}
    peerDependencies:
      '@babel/core': ^7.0.0-0

  '@svgr/babel-plugin-remove-jsx-empty-expression@8.0.0':
    resolution: {integrity: sha512-5BcGCBfBxB5+XSDSWnhTThfI9jcO5f0Ai2V24gZpG+wXF14BzwxxdDb4g6trdOux0rhibGs385BeFMSmxtS3uA==}
    engines: {node: '>=14'}
    peerDependencies:
      '@babel/core': ^7.0.0-0

  '@svgr/babel-plugin-replace-jsx-attribute-value@8.0.0':
    resolution: {integrity: sha512-KVQ+PtIjb1BuYT3ht8M5KbzWBhdAjjUPdlMtpuw/VjT8coTrItWX6Qafl9+ji831JaJcu6PJNKCV0bp01lBNzQ==}
    engines: {node: '>=14'}
    peerDependencies:
      '@babel/core': ^7.0.0-0

  '@svgr/babel-plugin-svg-dynamic-title@8.0.0':
    resolution: {integrity: sha512-omNiKqwjNmOQJ2v6ge4SErBbkooV2aAWwaPFs2vUY7p7GhVkzRkJ00kILXQvRhA6miHnNpXv7MRnnSjdRjK8og==}
    engines: {node: '>=14'}
    peerDependencies:
      '@babel/core': ^7.0.0-0

  '@svgr/babel-plugin-svg-em-dimensions@8.0.0':
    resolution: {integrity: sha512-mURHYnu6Iw3UBTbhGwE/vsngtCIbHE43xCRK7kCw4t01xyGqb2Pd+WXekRRoFOBIY29ZoOhUCTEweDMdrjfi9g==}
    engines: {node: '>=14'}
    peerDependencies:
      '@babel/core': ^7.0.0-0

  '@svgr/babel-plugin-transform-react-native-svg@8.1.0':
    resolution: {integrity: sha512-Tx8T58CHo+7nwJ+EhUwx3LfdNSG9R2OKfaIXXs5soiy5HtgoAEkDay9LIimLOcG8dJQH1wPZp/cnAv6S9CrR1Q==}
    engines: {node: '>=14'}
    peerDependencies:
      '@babel/core': ^7.0.0-0

  '@svgr/babel-plugin-transform-svg-component@8.0.0':
    resolution: {integrity: sha512-DFx8xa3cZXTdb/k3kfPeaixecQLgKh5NVBMwD0AQxOzcZawK4oo1Jh9LbrcACUivsCA7TLG8eeWgrDXjTMhRmw==}
    engines: {node: '>=12'}
    peerDependencies:
      '@babel/core': ^7.0.0-0

  '@svgr/babel-preset@8.1.0':
    resolution: {integrity: sha512-7EYDbHE7MxHpv4sxvnVPngw5fuR6pw79SkcrILHJ/iMpuKySNCl5W1qcwPEpU+LgyRXOaAFgH0KhwD18wwg6ug==}
    engines: {node: '>=14'}
    peerDependencies:
      '@babel/core': ^7.0.0-0

  '@svgr/core@8.1.0':
    resolution: {integrity: sha512-8QqtOQT5ACVlmsvKOJNEaWmRPmcojMOzCz4Hs2BGG/toAp/K38LcsMRyLp349glq5AzJbCEeimEoxaX6v/fLrA==}
    engines: {node: '>=14'}

  '@svgr/hast-util-to-babel-ast@8.0.0':
    resolution: {integrity: sha512-EbDKwO9GpfWP4jN9sGdYwPBU0kdomaPIL2Eu4YwmgP+sJeXT+L7bMwJUBnhzfH8Q2qMBqZ4fJwpCyYsAN3mt2Q==}
    engines: {node: '>=14'}

  '@svgr/plugin-jsx@8.1.0':
    resolution: {integrity: sha512-0xiIyBsLlr8quN+WyuxooNW9RJ0Dpr8uOnH/xrCVO8GLUcwHISwj1AG0k+LFzteTkAA0GbX0kj9q6Dk70PTiPA==}
    engines: {node: '>=14'}
    peerDependencies:
      '@svgr/core': '*'

  '@tailwindcss/node@4.1.14':
    resolution: {integrity: sha512-hpz+8vFk3Ic2xssIA3e01R6jkmsAhvkQdXlEbRTk6S10xDAtiQiM3FyvZVGsucefq764euO/b8WUW9ysLdThHw==}

  '@tailwindcss/oxide-android-arm64@4.1.14':
    resolution: {integrity: sha512-a94ifZrGwMvbdeAxWoSuGcIl6/DOP5cdxagid7xJv6bwFp3oebp7y2ImYsnZBMTwjn5Ev5xESvS3FFYUGgPODQ==}
    engines: {node: '>= 10'}
    cpu: [arm64]
    os: [android]

  '@tailwindcss/oxide-darwin-arm64@4.1.14':
    resolution: {integrity: sha512-HkFP/CqfSh09xCnrPJA7jud7hij5ahKyWomrC3oiO2U9i0UjP17o9pJbxUN0IJ471GTQQmzwhp0DEcpbp4MZTA==}
    engines: {node: '>= 10'}
    cpu: [arm64]
    os: [darwin]

  '@tailwindcss/oxide-darwin-x64@4.1.14':
    resolution: {integrity: sha512-eVNaWmCgdLf5iv6Qd3s7JI5SEFBFRtfm6W0mphJYXgvnDEAZ5sZzqmI06bK6xo0IErDHdTA5/t7d4eTfWbWOFw==}
    engines: {node: '>= 10'}
    cpu: [x64]
    os: [darwin]

  '@tailwindcss/oxide-freebsd-x64@4.1.14':
    resolution: {integrity: sha512-QWLoRXNikEuqtNb0dhQN6wsSVVjX6dmUFzuuiL09ZeXju25dsei2uIPl71y2Ic6QbNBsB4scwBoFnlBfabHkEw==}
    engines: {node: '>= 10'}
    cpu: [x64]
    os: [freebsd]

  '@tailwindcss/oxide-linux-arm-gnueabihf@4.1.14':
    resolution: {integrity: sha512-VB4gjQni9+F0VCASU+L8zSIyjrLLsy03sjcR3bM0V2g4SNamo0FakZFKyUQ96ZVwGK4CaJsc9zd/obQy74o0Fw==}
    engines: {node: '>= 10'}
    cpu: [arm]
    os: [linux]

  '@tailwindcss/oxide-linux-arm64-gnu@4.1.14':
    resolution: {integrity: sha512-qaEy0dIZ6d9vyLnmeg24yzA8XuEAD9WjpM5nIM1sUgQ/Zv7cVkharPDQcmm/t/TvXoKo/0knI3me3AGfdx6w1w==}
    engines: {node: '>= 10'}
    cpu: [arm64]
    os: [linux]

  '@tailwindcss/oxide-linux-arm64-musl@4.1.14':
    resolution: {integrity: sha512-ISZjT44s59O8xKsPEIesiIydMG/sCXoMBCqsphDm/WcbnuWLxxb+GcvSIIA5NjUw6F8Tex7s5/LM2yDy8RqYBQ==}
    engines: {node: '>= 10'}
    cpu: [arm64]
    os: [linux]

  '@tailwindcss/oxide-linux-x64-gnu@4.1.14':
    resolution: {integrity: sha512-02c6JhLPJj10L2caH4U0zF8Hji4dOeahmuMl23stk0MU1wfd1OraE7rOloidSF8W5JTHkFdVo/O7uRUJJnUAJg==}
    engines: {node: '>= 10'}
    cpu: [x64]
    os: [linux]

  '@tailwindcss/oxide-linux-x64-musl@4.1.14':
    resolution: {integrity: sha512-TNGeLiN1XS66kQhxHG/7wMeQDOoL0S33x9BgmydbrWAb9Qw0KYdd8o1ifx4HOGDWhVmJ+Ul+JQ7lyknQFilO3Q==}
    engines: {node: '>= 10'}
    cpu: [x64]
    os: [linux]

  '@tailwindcss/oxide-wasm32-wasi@4.1.14':
    resolution: {integrity: sha512-uZYAsaW/jS/IYkd6EWPJKW/NlPNSkWkBlaeVBi/WsFQNP05/bzkebUL8FH1pdsqx4f2fH/bWFcUABOM9nfiJkQ==}
    engines: {node: '>=14.0.0'}
    cpu: [wasm32]
    bundledDependencies:
      - '@napi-rs/wasm-runtime'
      - '@emnapi/core'
      - '@emnapi/runtime'
      - '@tybys/wasm-util'
      - '@emnapi/wasi-threads'
      - tslib

  '@tailwindcss/oxide-win32-arm64-msvc@4.1.14':
    resolution: {integrity: sha512-Az0RnnkcvRqsuoLH2Z4n3JfAef0wElgzHD5Aky/e+0tBUxUhIeIqFBTMNQvmMRSP15fWwmvjBxZ3Q8RhsDnxAA==}
    engines: {node: '>= 10'}
    cpu: [arm64]
    os: [win32]

  '@tailwindcss/oxide-win32-x64-msvc@4.1.14':
    resolution: {integrity: sha512-ttblVGHgf68kEE4om1n/n44I0yGPkCPbLsqzjvybhpwa6mKKtgFfAzy6btc3HRmuW7nHe0OOrSeNP9sQmmH9XA==}
    engines: {node: '>= 10'}
    cpu: [x64]
    os: [win32]

  '@tailwindcss/oxide@4.1.14':
    resolution: {integrity: sha512-23yx+VUbBwCg2x5XWdB8+1lkPajzLmALEfMb51zZUBYaYVPDQvBSD/WYDqiVyBIo2BZFa3yw1Rpy3G2Jp+K0dw==}
    engines: {node: '>= 10'}

  '@tailwindcss/vite@4.1.14':
    resolution: {integrity: sha512-BoFUoU0XqgCUS1UXWhmDJroKKhNXeDzD7/XwabjkDIAbMnc4ULn5e2FuEuBbhZ6ENZoSYzKlzvZ44Yr6EUDUSA==}
    peerDependencies:
      vite: ^5.2.0 || ^6 || ^7

  '@taplo/core@0.2.0':
    resolution: {integrity: sha512-r8bl54Zj1In3QLkiW/ex694bVzpPJ9EhwqT9xkcUVODnVUGirdB1JTsmiIv0o1uwqZiwhi8xNnTOQBRQCpizrQ==}

  '@taplo/lib@0.5.0':
    resolution: {integrity: sha512-+xIqpQXJco3T+VGaTTwmhxLa51qpkQxCjRwezjFZgr+l21ExlywJFcDfTrNmL6lG6tqb0h8GyJKO3UPGPtSCWg==}

  '@tybys/wasm-util@0.10.1':
    resolution: {integrity: sha512-9tTaPJLSiejZKx+Bmog4uSubteqTvFrVrURwkmHixBo0G4seD0zUxp98E1DzUBJxLQ3NPwXrGKDiVjwx/DpPsg==}

  '@types/babel__core@7.20.5':
    resolution: {integrity: sha512-qoQprZvz5wQFJwMDqeseRXWv3rqMvhgpbXFfVyWhbx9X47POIA6i/+dXefEmZKoAgOaTdaIgNSMqMIU61yRyzA==}

  '@types/babel__generator@7.27.0':
    resolution: {integrity: sha512-ufFd2Xi92OAVPYsy+P4n7/U7e68fex0+Ee8gSG9KX7eo084CWiQ4sdxktvdl0bOPupXtVJPY19zk6EwWqUQ8lg==}

  '@types/babel__template@7.4.4':
    resolution: {integrity: sha512-h/NUaSyG5EyxBIp8YRxo4RMe2/qQgvyowRwVMzhYhBCONbW8PUsg4lkFMrhgZhUe5z3L3MiLDuvyJ/CaPa2A8A==}

  '@types/babel__traverse@7.28.0':
    resolution: {integrity: sha512-8PvcXf70gTDZBgt9ptxJ8elBeBjcLOAcOtoO/mPJjtji1+CdGbHgm77om1GrsPxsiE+uXIpNSK64UYaIwQXd4Q==}

  '@types/chai@5.2.2':
    resolution: {integrity: sha512-8kB30R7Hwqf40JPiKhVzodJs2Qc1ZJ5zuT3uzw5Hq/dhNCl3G3l83jfpdI1e20BP348+fV7VIL/+FxaXkqBmWg==}

  '@types/deep-eql@4.0.2':
    resolution: {integrity: sha512-c9h9dVVMigMPc4bwTvC5dxqtqJZwQPePsWjPlpSOnojbor6pGqdk541lfA7AqFQr5pB1BRdq0juY9db81BwyFw==}

  '@types/eslint@9.6.1':
    resolution: {integrity: sha512-FXx2pKgId/WyYo2jXw63kk7/+TY7u7AziEJxJAnSFzHlqTAS3Ync6SvgYAN/k4/PQpnnVuzoMuVnByKK2qp0ag==}

  '@types/estree@1.0.8':
    resolution: {integrity: sha512-dWHzHa2WqEXI/O1E9OjrocMTKJl2mSrEolh1Iomrv6U+JuNwaHXsXx9bLu5gG7BUWFIN0skIQJQ/L1rIex4X6w==}

  '@types/json-schema@7.0.15':
    resolution: {integrity: sha512-5+fP8P8MFNC+AyZCDxrB2pkZFPGzqQWUzpSeuuVLvm8VMcorNYavBqoFcxK8bQz4Qsbn4oUEEem4wDLfcysGHA==}

  '@types/json5@0.0.29':
    resolution: {integrity: sha512-dRLjCWHYg4oaA77cxO64oO+7JwCwnIzkZPdrrC71jQmQtlhM556pwKo5bUzqvZndkVbeFLIIi+9TC40JNF5hNQ==}

  '@types/node@24.6.2':
    resolution: {integrity: sha512-d2L25Y4j+W3ZlNAeMKcy7yDsK425ibcAOO2t7aPTz6gNMH0z2GThtwENCDc0d/Pw9wgyRqE5Px1wkV7naz8ang==}

  '@types/react-dom@19.2.0':
    resolution: {integrity: sha512-brtBs0MnE9SMx7px208g39lRmC5uHZs96caOJfTjFcYSLHNamvaSMfJNagChVNkup2SdtOxKX1FDBkRSJe1ZAg==}
    peerDependencies:
      '@types/react': ^19.2.0

  '@types/react@19.2.0':
    resolution: {integrity: sha512-1LOH8xovvsKsCBq1wnT4ntDUdCJKmnEakhsuoUSy6ExlHCkGP2hqnatagYTgFk6oeL0VU31u7SNjunPN+GchtA==}

  '@typescript-eslint/eslint-plugin@8.45.0':
    resolution: {integrity: sha512-HC3y9CVuevvWCl/oyZuI47dOeDF9ztdMEfMH8/DW/Mhwa9cCLnK1oD7JoTVGW/u7kFzNZUKUoyJEqkaJh5y3Wg==}
    engines: {node: ^18.18.0 || ^20.9.0 || >=21.1.0}
    peerDependencies:
      '@typescript-eslint/parser': ^8.45.0
      eslint: ^8.57.0 || ^9.0.0
      typescript: '>=4.8.4 <6.0.0'

  '@typescript-eslint/parser@8.45.0':
    resolution: {integrity: sha512-TGf22kon8KW+DeKaUmOibKWktRY8b2NSAZNdtWh798COm1NWx8+xJ6iFBtk3IvLdv6+LGLJLRlyhrhEDZWargQ==}
    engines: {node: ^18.18.0 || ^20.9.0 || >=21.1.0}
    peerDependencies:
      eslint: ^8.57.0 || ^9.0.0
      typescript: '>=4.8.4 <6.0.0'

  '@typescript-eslint/project-service@8.45.0':
    resolution: {integrity: sha512-3pcVHwMG/iA8afdGLMuTibGR7pDsn9RjDev6CCB+naRsSYs2pns5QbinF4Xqw6YC/Sj3lMrm/Im0eMfaa61WUg==}
    engines: {node: ^18.18.0 || ^20.9.0 || >=21.1.0}
    peerDependencies:
      typescript: '>=4.8.4 <6.0.0'

  '@typescript-eslint/scope-manager@8.45.0':
    resolution: {integrity: sha512-clmm8XSNj/1dGvJeO6VGH7EUSeA0FMs+5au/u3lrA3KfG8iJ4u8ym9/j2tTEoacAffdW1TVUzXO30W1JTJS7dA==}
    engines: {node: ^18.18.0 || ^20.9.0 || >=21.1.0}

  '@typescript-eslint/tsconfig-utils@8.45.0':
    resolution: {integrity: sha512-aFdr+c37sc+jqNMGhH+ajxPXwjv9UtFZk79k8pLoJ6p4y0snmYpPA52GuWHgt2ZF4gRRW6odsEj41uZLojDt5w==}
    engines: {node: ^18.18.0 || ^20.9.0 || >=21.1.0}
    peerDependencies:
      typescript: '>=4.8.4 <6.0.0'

  '@typescript-eslint/type-utils@8.45.0':
    resolution: {integrity: sha512-bpjepLlHceKgyMEPglAeULX1vixJDgaKocp0RVJ5u4wLJIMNuKtUXIczpJCPcn2waII0yuvks/5m5/h3ZQKs0A==}
    engines: {node: ^18.18.0 || ^20.9.0 || >=21.1.0}
    peerDependencies:
      eslint: ^8.57.0 || ^9.0.0
      typescript: '>=4.8.4 <6.0.0'

  '@typescript-eslint/types@8.45.0':
    resolution: {integrity: sha512-WugXLuOIq67BMgQInIxxnsSyRLFxdkJEJu8r4ngLR56q/4Q5LrbfkFRH27vMTjxEK8Pyz7QfzuZe/G15qQnVRA==}
    engines: {node: ^18.18.0 || ^20.9.0 || >=21.1.0}

  '@typescript-eslint/typescript-estree@8.45.0':
    resolution: {integrity: sha512-GfE1NfVbLam6XQ0LcERKwdTTPlLvHvXXhOeUGC1OXi4eQBoyy1iVsW+uzJ/J9jtCz6/7GCQ9MtrQ0fml/jWCnA==}
    engines: {node: ^18.18.0 || ^20.9.0 || >=21.1.0}
    peerDependencies:
      typescript: '>=4.8.4 <6.0.0'

  '@typescript-eslint/utils@8.45.0':
    resolution: {integrity: sha512-bxi1ht+tLYg4+XV2knz/F7RVhU0k6VrSMc9sb8DQ6fyCTrGQLHfo7lDtN0QJjZjKkLA2ThrKuCdHEvLReqtIGg==}
    engines: {node: ^18.18.0 || ^20.9.0 || >=21.1.0}
    peerDependencies:
      eslint: ^8.57.0 || ^9.0.0
      typescript: '>=4.8.4 <6.0.0'

  '@typescript-eslint/visitor-keys@8.45.0':
    resolution: {integrity: sha512-qsaFBA3e09MIDAGFUrTk+dzqtfv1XPVz8t8d1f0ybTzrCY7BKiMC5cjrl1O/P7UmHsNyW90EYSkU/ZWpmXelag==}
    engines: {node: ^18.18.0 || ^20.9.0 || >=21.1.0}

  '@unrs/resolver-binding-android-arm-eabi@1.11.1':
    resolution: {integrity: sha512-ppLRUgHVaGRWUx0R0Ut06Mjo9gBaBkg3v/8AxusGLhsIotbBLuRk51rAzqLC8gq6NyyAojEXglNjzf6R948DNw==}
    cpu: [arm]
    os: [android]

  '@unrs/resolver-binding-android-arm64@1.11.1':
    resolution: {integrity: sha512-lCxkVtb4wp1v+EoN+HjIG9cIIzPkX5OtM03pQYkG+U5O/wL53LC4QbIeazgiKqluGeVEeBlZahHalCaBvU1a2g==}
    cpu: [arm64]
    os: [android]

  '@unrs/resolver-binding-darwin-arm64@1.11.1':
    resolution: {integrity: sha512-gPVA1UjRu1Y/IsB/dQEsp2V1pm44Of6+LWvbLc9SDk1c2KhhDRDBUkQCYVWe6f26uJb3fOK8saWMgtX8IrMk3g==}
    cpu: [arm64]
    os: [darwin]

  '@unrs/resolver-binding-darwin-x64@1.11.1':
    resolution: {integrity: sha512-cFzP7rWKd3lZaCsDze07QX1SC24lO8mPty9vdP+YVa3MGdVgPmFc59317b2ioXtgCMKGiCLxJ4HQs62oz6GfRQ==}
    cpu: [x64]
    os: [darwin]

  '@unrs/resolver-binding-freebsd-x64@1.11.1':
    resolution: {integrity: sha512-fqtGgak3zX4DCB6PFpsH5+Kmt/8CIi4Bry4rb1ho6Av2QHTREM+47y282Uqiu3ZRF5IQioJQ5qWRV6jduA+iGw==}
    cpu: [x64]
    os: [freebsd]

  '@unrs/resolver-binding-linux-arm-gnueabihf@1.11.1':
    resolution: {integrity: sha512-u92mvlcYtp9MRKmP+ZvMmtPN34+/3lMHlyMj7wXJDeXxuM0Vgzz0+PPJNsro1m3IZPYChIkn944wW8TYgGKFHw==}
    cpu: [arm]
    os: [linux]

  '@unrs/resolver-binding-linux-arm-musleabihf@1.11.1':
    resolution: {integrity: sha512-cINaoY2z7LVCrfHkIcmvj7osTOtm6VVT16b5oQdS4beibX2SYBwgYLmqhBjA1t51CarSaBuX5YNsWLjsqfW5Cw==}
    cpu: [arm]
    os: [linux]

  '@unrs/resolver-binding-linux-arm64-gnu@1.11.1':
    resolution: {integrity: sha512-34gw7PjDGB9JgePJEmhEqBhWvCiiWCuXsL9hYphDF7crW7UgI05gyBAi6MF58uGcMOiOqSJ2ybEeCvHcq0BCmQ==}
    cpu: [arm64]
    os: [linux]

  '@unrs/resolver-binding-linux-arm64-musl@1.11.1':
    resolution: {integrity: sha512-RyMIx6Uf53hhOtJDIamSbTskA99sPHS96wxVE/bJtePJJtpdKGXO1wY90oRdXuYOGOTuqjT8ACccMc4K6QmT3w==}
    cpu: [arm64]
    os: [linux]

  '@unrs/resolver-binding-linux-ppc64-gnu@1.11.1':
    resolution: {integrity: sha512-D8Vae74A4/a+mZH0FbOkFJL9DSK2R6TFPC9M+jCWYia/q2einCubX10pecpDiTmkJVUH+y8K3BZClycD8nCShA==}
    cpu: [ppc64]
    os: [linux]

  '@unrs/resolver-binding-linux-riscv64-gnu@1.11.1':
    resolution: {integrity: sha512-frxL4OrzOWVVsOc96+V3aqTIQl1O2TjgExV4EKgRY09AJ9leZpEg8Ak9phadbuX0BA4k8U5qtvMSQQGGmaJqcQ==}
    cpu: [riscv64]
    os: [linux]

  '@unrs/resolver-binding-linux-riscv64-musl@1.11.1':
    resolution: {integrity: sha512-mJ5vuDaIZ+l/acv01sHoXfpnyrNKOk/3aDoEdLO/Xtn9HuZlDD6jKxHlkN8ZhWyLJsRBxfv9GYM2utQ1SChKew==}
    cpu: [riscv64]
    os: [linux]

  '@unrs/resolver-binding-linux-s390x-gnu@1.11.1':
    resolution: {integrity: sha512-kELo8ebBVtb9sA7rMe1Cph4QHreByhaZ2QEADd9NzIQsYNQpt9UkM9iqr2lhGr5afh885d/cB5QeTXSbZHTYPg==}
    cpu: [s390x]
    os: [linux]

  '@unrs/resolver-binding-linux-x64-gnu@1.11.1':
    resolution: {integrity: sha512-C3ZAHugKgovV5YvAMsxhq0gtXuwESUKc5MhEtjBpLoHPLYM+iuwSj3lflFwK3DPm68660rZ7G8BMcwSro7hD5w==}
    cpu: [x64]
    os: [linux]

  '@unrs/resolver-binding-linux-x64-musl@1.11.1':
    resolution: {integrity: sha512-rV0YSoyhK2nZ4vEswT/QwqzqQXw5I6CjoaYMOX0TqBlWhojUf8P94mvI7nuJTeaCkkds3QE4+zS8Ko+GdXuZtA==}
    cpu: [x64]
    os: [linux]

  '@unrs/resolver-binding-wasm32-wasi@1.11.1':
    resolution: {integrity: sha512-5u4RkfxJm+Ng7IWgkzi3qrFOvLvQYnPBmjmZQ8+szTK/b31fQCnleNl1GgEt7nIsZRIf5PLhPwT0WM+q45x/UQ==}
    engines: {node: '>=14.0.0'}
    cpu: [wasm32]

  '@unrs/resolver-binding-win32-arm64-msvc@1.11.1':
    resolution: {integrity: sha512-nRcz5Il4ln0kMhfL8S3hLkxI85BXs3o8EYoattsJNdsX4YUU89iOkVn7g0VHSRxFuVMdM4Q1jEpIId1Ihim/Uw==}
    cpu: [arm64]
    os: [win32]

  '@unrs/resolver-binding-win32-ia32-msvc@1.11.1':
    resolution: {integrity: sha512-DCEI6t5i1NmAZp6pFonpD5m7i6aFrpofcp4LA2i8IIq60Jyo28hamKBxNrZcyOwVOZkgsRp9O2sXWBWP8MnvIQ==}
    cpu: [ia32]
    os: [win32]

  '@unrs/resolver-binding-win32-x64-msvc@1.11.1':
    resolution: {integrity: sha512-lrW200hZdbfRtztbygyaq/6jP6AKE8qQN2KvPcJ+x7wiD038YtnYtZ82IMNJ69GJibV7bwL3y9FgK+5w/pYt6g==}
    cpu: [x64]
    os: [win32]

  '@vitejs/plugin-react@5.0.4':
    resolution: {integrity: sha512-La0KD0vGkVkSk6K+piWDKRUyg8Rl5iAIKRMH0vMJI0Eg47bq1eOxmoObAaQG37WMW9MSyk7Cs8EIWwJC1PtzKA==}
    engines: {node: ^20.19.0 || >=22.12.0}
    peerDependencies:
      vite: ^4.2.0 || ^5.0.0 || ^6.0.0 || ^7.0.0

  '@vitest/coverage-v8@3.2.4':
    resolution: {integrity: sha512-EyF9SXU6kS5Ku/U82E259WSnvg6c8KTjppUncuNdm5QHpe17mwREHnjDzozC8x9MZ0xfBUFSaLkRv4TMA75ALQ==}
    peerDependencies:
      '@vitest/browser': 3.2.4
      vitest: 3.2.4
    peerDependenciesMeta:
      '@vitest/browser':
        optional: true

  '@vitest/expect@3.2.4':
    resolution: {integrity: sha512-Io0yyORnB6sikFlt8QW5K7slY4OjqNX9jmJQ02QDda8lyM6B5oNgVWoSoKPac8/kgnCUzuHQKrSLtu/uOqqrig==}

  '@vitest/mocker@3.2.4':
    resolution: {integrity: sha512-46ryTE9RZO/rfDd7pEqFl7etuyzekzEhUbTW3BvmeO/BcCMEgq59BKhek3dXDWgAj4oMK6OZi+vRr1wPW6qjEQ==}
    peerDependencies:
      msw: ^2.4.9
      vite: ^5.0.0 || ^6.0.0 || ^7.0.0-0
    peerDependenciesMeta:
      msw:
        optional: true
      vite:
        optional: true

  '@vitest/pretty-format@3.2.4':
    resolution: {integrity: sha512-IVNZik8IVRJRTr9fxlitMKeJeXFFFN0JaB9PHPGQ8NKQbGpfjlTx9zO4RefN8gp7eqjNy8nyK3NZmBzOPeIxtA==}

  '@vitest/runner@3.2.4':
    resolution: {integrity: sha512-oukfKT9Mk41LreEW09vt45f8wx7DordoWUZMYdY/cyAk7w5TWkTRCNZYF7sX7n2wB7jyGAl74OxgwhPgKaqDMQ==}

  '@vitest/snapshot@3.2.4':
    resolution: {integrity: sha512-dEYtS7qQP2CjU27QBC5oUOxLE/v5eLkGqPE0ZKEIDGMs4vKWe7IjgLOeauHsR0D5YuuycGRO5oSRXnwnmA78fQ==}

  '@vitest/spy@3.2.4':
    resolution: {integrity: sha512-vAfasCOe6AIK70iP5UD11Ac4siNUNJ9i/9PZ3NKx07sG6sUxeag1LWdNrMWeKKYBLlzuK+Gn65Yd5nyL6ds+nw==}

  '@vitest/ui@3.2.4':
    resolution: {integrity: sha512-hGISOaP18plkzbWEcP/QvtRW1xDXF2+96HbEX6byqQhAUbiS5oH6/9JwW+QsQCIYON2bI6QZBF+2PvOmrRZ9wA==}
    peerDependencies:
      vitest: 3.2.4

  '@vitest/utils@3.2.4':
    resolution: {integrity: sha512-fB2V0JFrQSMsCo9HiSq3Ezpdv4iYaXRG1Sx8edX3MwxfyNn83mKiGzOcH+Fkxt4MHxr3y42fQi1oeAInqgX2QA==}

  acorn-jsx-walk@2.0.0:
    resolution: {integrity: sha512-uuo6iJj4D4ygkdzd6jPtcxs8vZgDX9YFIkqczGImoypX2fQ4dVImmu3UzA4ynixCIMTrEOWW+95M2HuBaCEOVA==}

  acorn-jsx@5.3.2:
    resolution: {integrity: sha512-rq9s+JNhf0IChjtDXxllJ7g41oZk5SlXtp0LHwyA5cejwn7vKmKp4pPri6YEePv2PU65sAsegbXtIinmDFDXgQ==}
    peerDependencies:
      acorn: ^6.0.0 || ^7.0.0 || ^8.0.0

  acorn-loose@8.5.2:
    resolution: {integrity: sha512-PPvV6g8UGMGgjrMu+n/f9E/tCSkNQ2Y97eFvuVdJfG11+xdIeDcLyNdC8SHcrHbRqkfwLASdplyR6B6sKM1U4A==}
    engines: {node: '>=0.4.0'}

  acorn-walk@8.3.4:
    resolution: {integrity: sha512-ueEepnujpqee2o5aIYnvHU6C0A42MNdsIDeqy5BydrkuC5R1ZuUFnm27EeFJGoEHJQgn3uleRvmTXaJgfXbt4g==}
    engines: {node: '>=0.4.0'}

  acorn@8.15.0:
    resolution: {integrity: sha512-NZyJarBfL7nWwIq+FDL6Zp/yHEhePMNnnJ0y3qfieCrmNvYct8uvtiV41UvlSe6apAfk0fY1FbWx+NwfmpvtTg==}
    engines: {node: '>=0.4.0'}
    hasBin: true

  ajv@6.12.6:
    resolution: {integrity: sha512-j3fVLgvTo527anyYyJOGTYJbG+vnnQYvE0m5mmkc1TK+nxAppkCLMIL0aZ4dblVCNoGShhm+kzE4ZUykBoMg4g==}

  ajv@8.17.1:
    resolution: {integrity: sha512-B/gBuNg5SiMTrPkC+A2+cW0RszwxYmn6VYxB/inlBStS5nx6xHIt/ehKRhIMhqusl7a8LjQoZnjCs5vhwxOQ1g==}

  ansi-regex@5.0.1:
    resolution: {integrity: sha512-quJQXlTSUGL2LH9SUXo8VwsY4soanhgo6LNSm84E1LBcE8s3O0wpdiRzyR9z/ZZJMlMWv37qOOb9pdJlMUEKFQ==}
    engines: {node: '>=8'}

  ansi-regex@6.2.2:
    resolution: {integrity: sha512-Bq3SmSpyFHaWjPk8If9yc6svM8c56dB5BAtW4Qbw5jHTwwXXcTLoRMkpDJp6VL0XzlWaCHTXrkFURMYmD0sLqg==}
    engines: {node: '>=12'}

  ansi-styles@4.3.0:
    resolution: {integrity: sha512-zbB9rCJAT1rbjiVDb2hqKFHNYLxgtk8NURxZ3IZwD3F6NtxbXZQCnnSi1Lkx+IDohdPlFp222wVALIheZJQSEg==}
    engines: {node: '>=8'}

  ansi-styles@6.2.3:
    resolution: {integrity: sha512-4Dj6M28JB+oAH8kFkTLUo+a2jwOFkuqb3yucU0CANcRRUbxS0cP0nZYCGjcc3BNXwRIsUVmDGgzawme7zvJHvg==}
    engines: {node: '>=12'}

  argparse@2.0.1:
    resolution: {integrity: sha512-8+9WqebbFzpX9OR+Wa6O29asIogeRMzcGtAINdpMHHyAg10f05aSFVBbcEqGf/PXw1EjAZ+q2/bEBg3DvurK3Q==}

  array-buffer-byte-length@1.0.2:
    resolution: {integrity: sha512-LHE+8BuR7RYGDKvnrmcuSq3tDcKv9OFEXQt/HpbZhY7V6h0zlUXutnAD82GiFx9rdieCMjkvtcsPqBwgUl1Iiw==}
    engines: {node: '>= 0.4'}

  array-includes@3.1.9:
    resolution: {integrity: sha512-FmeCCAenzH0KH381SPT5FZmiA/TmpndpcaShhfgEN9eCVjnFBqq3l1xrI42y8+PPLI6hypzou4GXw00WHmPBLQ==}
    engines: {node: '>= 0.4'}

  array.prototype.findlast@1.2.5:
    resolution: {integrity: sha512-CVvd6FHg1Z3POpBLxO6E6zr+rSKEQ9L6rZHAaY7lLfhKsWYUBBOuMs0e9o24oopj6H+geRCX0YJ+TJLBK2eHyQ==}
    engines: {node: '>= 0.4'}

  array.prototype.findlastindex@1.2.6:
    resolution: {integrity: sha512-F/TKATkzseUExPlfvmwQKGITM3DGTK+vkAsCZoDc5daVygbJBnjEUCbgkAvVFsgfXfX4YIqZ/27G3k3tdXrTxQ==}
    engines: {node: '>= 0.4'}

  array.prototype.flat@1.3.3:
    resolution: {integrity: sha512-rwG/ja1neyLqCuGZ5YYrznA62D4mZXg0i1cIskIUKSiqF3Cje9/wXAls9B9s1Wa2fomMsIv8czB8jZcPmxCXFg==}
    engines: {node: '>= 0.4'}

  array.prototype.flatmap@1.3.3:
    resolution: {integrity: sha512-Y7Wt51eKJSyi80hFrJCePGGNo5ktJCslFuboqJsbf57CCPcm5zztluPlc4/aD8sWsKvlwatezpV4U1efk8kpjg==}
    engines: {node: '>= 0.4'}

  array.prototype.tosorted@1.1.4:
    resolution: {integrity: sha512-p6Fx8B7b7ZhL/gmUsAy0D15WhvDccw3mnGNbZpi3pmeJdxtWsj2jEaI4Y6oo3XiHfzuSgPwKc04MYt6KgvC/wA==}
    engines: {node: '>= 0.4'}

  arraybuffer.prototype.slice@1.0.4:
    resolution: {integrity: sha512-BNoCY6SXXPQ7gF2opIP4GBE+Xw7U+pHMYKuzjgCN3GwiaIR09UUeKfheyIry77QtrCBlC0KK0q5/TER/tYh3PQ==}
    engines: {node: '>= 0.4'}

  assertion-error@2.0.1:
    resolution: {integrity: sha512-Izi8RQcffqCeNVgFigKli1ssklIbpHnCYc6AknXGYoB6grJqyeby7jv12JUQgmTAnIDnbck1uxksT4dzN3PWBA==}
    engines: {node: '>=12'}

  ast-v8-to-istanbul@0.3.5:
    resolution: {integrity: sha512-9SdXjNheSiE8bALAQCQQuT6fgQaoxJh7IRYrRGZ8/9nv8WhJeC1aXAwN8TbaOssGOukUvyvnkgD9+Yuykvl1aA==}

  async-function@1.0.0:
    resolution: {integrity: sha512-hsU18Ae8CDTR6Kgu9DYf0EbCr/a5iGL0rytQDobUcdpYOKokk8LEjVphnXkDkgpi0wYVsqrXuP0bZxJaTqdgoA==}
    engines: {node: '>= 0.4'}

  available-typed-arrays@1.0.7:
    resolution: {integrity: sha512-wvUjBtSGN7+7SjNpq/9M2Tg350UZD3q62IFZLbRAR1bSMlCo1ZaeW+BJ+D090e4hIIZLBcTDWe4Mh4jvUDajzQ==}
    engines: {node: '>= 0.4'}

  balanced-match@1.0.2:
    resolution: {integrity: sha512-3oSeUO0TMV67hN1AmbXsK4yaqU7tjiHlbxRDZOpH0KW9+CeX4bRAaX0Anxt0tx2MrpRpWwQaPwIlISEJhYU5Pw==}

  baseline-browser-mapping@2.8.11:
    resolution: {integrity: sha512-i+sRXGhz4+QW8aACZ3+r1GAKMt0wlFpeA8M5rOQd0HEYw9zhDrlx9Wc8uQ0IdXakjJRthzglEwfB/yqIjO6iDg==}
    hasBin: true

  before-after-hook@2.2.3:
    resolution: {integrity: sha512-NzUnlZexiaH/46WDhANlyR2bXRopNg4F/zuSA3OpZnllCUgRaOF2znDioDWrmbNVsuZk6l9pMquQB38cfBZwkQ==}

  brace-expansion@1.1.12:
    resolution: {integrity: sha512-9T9UjW3r0UW5c1Q7GTwllptXwhvYmEzFhzMfZ9H7FQWt+uZePjZPjBP/W1ZEyZ1twGWom5/56TF4lPcqjnDHcg==}

  brace-expansion@2.0.2:
    resolution: {integrity: sha512-Jt0vHyM+jmUBqojB7E1NIYadt0vI0Qxjxd2TErW94wDz+E2LAm5vKMXXwg6ZZBTHPuUlDgQHKXvjGBdfcF1ZDQ==}

  braces@3.0.3:
    resolution: {integrity: sha512-yQbXgO/OSZVD2IsiLlro+7Hf6Q18EJrKSEsdoMzKePKXct3gvD8oLcOQdIzGupr5Fj+EDe8gO/lxc1BzfMpxvA==}
    engines: {node: '>=8'}

  browserslist@4.26.3:
    resolution: {integrity: sha512-lAUU+02RFBuCKQPj/P6NgjlbCnLBMp4UtgTx7vNHd3XSIJF87s9a5rA3aH2yw3GS9DqZAUbOtZdCCiZeVRqt0w==}
    engines: {node: ^6 || ^7 || ^8 || ^9 || ^10 || ^11 || ^12 || >=13.7}
    hasBin: true

  builtin-modules@5.0.0:
    resolution: {integrity: sha512-bkXY9WsVpY7CvMhKSR6pZilZu9Ln5WDrKVBUXf2S443etkmEO4V58heTecXcUIsNsi4Rx8JUO4NfX1IcQl4deg==}
    engines: {node: '>=18.20'}

  cac@6.7.14:
    resolution: {integrity: sha512-b6Ilus+c3RrdDk+JhLKUAQfzzgLEPy6wcXqS7f/xe1EETvsDP6GORG7SFuOs6cID5YkqchW/LXZbX5bc8j7ZcQ==}
    engines: {node: '>=8'}

  call-bind-apply-helpers@1.0.2:
    resolution: {integrity: sha512-Sp1ablJ0ivDkSzjcaJdxEunN5/XvksFJ2sMBFfq6x0ryhQV/2b/KwFe21cMpmHtPOSij8K99/wSfoEuTObmuMQ==}
    engines: {node: '>= 0.4'}

  call-bind@1.0.8:
    resolution: {integrity: sha512-oKlSFMcMwpUg2ednkhQ454wfWiU/ul3CkJe/PEHcTKuiX6RpbehUiFMXu13HalGZxfUwCQzZG747YXBn1im9ww==}
    engines: {node: '>= 0.4'}

  call-bound@1.0.4:
    resolution: {integrity: sha512-+ys997U96po4Kx/ABpBCqhA9EuxJaQWDQg7295H4hBphv3IZg0boBKuwYpt4YXp6MZ5AmZQnU/tyMTlRpaSejg==}
    engines: {node: '>= 0.4'}

  callsites@3.1.0:
    resolution: {integrity: sha512-P8BjAsXvZS+VIDUI11hHCQEv74YT67YUi5JJFNWIqL235sBmjX4+qx9Muvls5ivyNENctx46xQLQ3aTuE7ssaQ==}
    engines: {node: '>=6'}

  camelcase@6.3.0:
    resolution: {integrity: sha512-Gmy6FhYlCY7uOElZUSbxo2UCDH8owEk996gkbrpsgGtrJLM3J7jGxl9Ic7Qwwj4ivOE5AWZWRMecDdF7hqGjFA==}
    engines: {node: '>=10'}

<<<<<<< HEAD
  caniuse-lite@1.0.30001746:
    resolution: {integrity: sha512-eA7Ys/DGw+pnkWWSE/id29f2IcPHVoE8wxtvE5JdvD2V28VTDPy1yEeo11Guz0sJ4ZeGRcm3uaTcAqK1LXaphA==}
=======
  caniuse-lite@1.0.30001747:
    resolution: {integrity: sha512-mzFa2DGIhuc5490Nd/G31xN1pnBnYMadtkyTjefPI7wzypqgCEpeWu9bJr0OnDsyKrW75zA9ZAt7pbQFmwLsQg==}
>>>>>>> 2e31f83a

  chai@5.3.3:
    resolution: {integrity: sha512-4zNhdJD/iOjSH0A05ea+Ke6MU5mmpQcbQsSOkgdaUMJ9zTlDTD/GYlwohmIE2u0gaxHYiVHEn1Fw9mZ/ktJWgw==}
    engines: {node: '>=18'}

  chalk@4.1.2:
    resolution: {integrity: sha512-oKnbhFyRIXpUuez8iBMmyEa4nbj4IOQyuhc/wy9kY7/WVPcwIO9VA668Pu8RkO7+0G76SLROeyw9CpQ061i4mA==}
    engines: {node: '>=10'}

  change-case@5.4.4:
    resolution: {integrity: sha512-HRQyTk2/YPEkt9TnUPbOpr64Uw3KOicFWPVBb+xiHvd6eBx/qPr9xqfBFDT8P2vWsvvz4jbEkfDe71W3VyNu2w==}

  check-error@2.1.1:
    resolution: {integrity: sha512-OAlb+T7V4Op9OwdkjmguYRqncdlx5JiofwOAUkmTF+jNdHwzTaTs4sRAGpzLF3oOz5xAyDGrPgeIDFQmDOTiJw==}
    engines: {node: '>= 16'}

  chokidar@4.0.3:
    resolution: {integrity: sha512-Qgzu8kfBvo+cA4962jnP1KkS6Dop5NS6g7R5LFYJr4b8Ub94PPQXUksCw9PvXoeXPRRddRNC5C1JQUR2SMGtnA==}
    engines: {node: '>= 14.16.0'}

  chownr@3.0.0:
    resolution: {integrity: sha512-+IxzY9BZOQd/XuYPRmrvEVjF/nqj5kgT4kEq7VofrDoM1MxoRjEWkrCC3EtLi59TVawxTAn+orJwFQcrqEN1+g==}
    engines: {node: '>=18'}

  ci-info@4.3.0:
    resolution: {integrity: sha512-l+2bNRMiQgcfILUi33labAZYIWlH1kWDp+ecNo5iisRKrbm0xcRyCww71/YU0Fkw0mAFpz9bJayXPjey6vkmaQ==}
    engines: {node: '>=8'}

  clean-regexp@1.0.0:
    resolution: {integrity: sha512-GfisEZEJvzKrmGWkvfhgzcz/BllN1USeqD2V6tg14OAOgaCD2Z/PUEuxnAZ/nPvmaHRG7a8y77p1T/IRQ4D1Hw==}
    engines: {node: '>=4'}

  color-convert@2.0.1:
    resolution: {integrity: sha512-RRECPsj7iu/xb5oKYcsFHSppFNnsj/52OVTRKb4zP5onXwVF3zVmmToNcOfGC+CRDpfK/U584fMg38ZHCaElKQ==}
    engines: {node: '>=7.0.0'}

  color-name@1.1.4:
    resolution: {integrity: sha512-dOy+3AuW3a2wNbZHIuMZpTcgjGuLU/uBL/ubcZF9OXbDo8ff4O8yVp5Bf0efS8uEoYo5q4Fx7dY9OgQGXgAsQA==}

  commander@14.0.1:
    resolution: {integrity: sha512-2JkV3gUZUVrbNA+1sjBOYLsMZ5cEEl8GTFP2a4AVz5hvasAMCQ1D2l2le/cX+pV4N6ZU17zjUahLpIXRrnWL8A==}
    engines: {node: '>=20'}

  concat-map@0.0.1:
    resolution: {integrity: sha512-/Srv4dswyQNBfohGpz9o6Yb3Gz3SrUDqBH5rTuhGR7ahtlbYKnVxw2bCFMRljaA7EXHaXZ8wsHdodFvbkhKmqg==}

  convert-source-map@2.0.0:
    resolution: {integrity: sha512-Kvp459HrV2FEJ1CAsi1Ku+MY3kasH19TFykTz2xWmMeq6bk2NU3XXvfJ+Q61m0xktWwt+1HSYf3JZsTms3aRJg==}

  core-js-compat@3.45.1:
    resolution: {integrity: sha512-tqTt5T4PzsMIZ430XGviK4vzYSoeNJ6CXODi6c/voxOT6IZqBht5/EKaSNnYiEjjRYxjVz7DQIsOsY0XNi8PIA==}

  cosmiconfig@8.3.6:
    resolution: {integrity: sha512-kcZ6+W5QzcJ3P1Mt+83OUv/oHFqZHIx8DuxG6eZ5RGMERoLqp4BuGjhHLYGK+Kf5XVkQvqBSmAy/nGWN3qDgEA==}
    engines: {node: '>=14'}
    peerDependencies:
      typescript: '>=4.9.5'
    peerDependenciesMeta:
      typescript:
        optional: true

  cross-spawn@7.0.6:
    resolution: {integrity: sha512-uV2QOWP2nWzsy2aMp8aRibhi9dlzF5Hgh5SHaB9OiTGEyDTiJJyx0uy51QXdyWbtAHNua4XJzUKca3OzKUd3vA==}
    engines: {node: '>= 8'}

  csstype@3.1.3:
    resolution: {integrity: sha512-M1uQkMl8rQK/szD0LNhtqxIPLpimGm8sOBwU7lLnCpSbTyY3yeU1Vc7l4KT5zT4s/yOxHH5O7tIuuLOCnLADRw==}

  data-view-buffer@1.0.2:
    resolution: {integrity: sha512-EmKO5V3OLXh1rtK2wgXRansaK1/mtVdTUEiEI0W8RkvgT05kfxaH29PliLnpLP73yYO6142Q72QNa8Wx/A5CqQ==}
    engines: {node: '>= 0.4'}

  data-view-byte-length@1.0.2:
    resolution: {integrity: sha512-tuhGbE6CfTM9+5ANGf+oQb72Ky/0+s3xKUpHvShfiz2RxMFgFPjsXuRLBVMtvMs15awe45SRb83D6wH4ew6wlQ==}
    engines: {node: '>= 0.4'}

  data-view-byte-offset@1.0.1:
    resolution: {integrity: sha512-BS8PfmtDGnrgYdOonGZQdLZslWIeCGFP9tpan0hi1Co2Zr2NKADsvGYA8XxuG/4UWgJ6Cjtv+YJnB6MM69QGlQ==}
    engines: {node: '>= 0.4'}

  debug@3.2.7:
    resolution: {integrity: sha512-CFjzYYAi4ThfiQvizrFQevTTXHtnCqWfe7x1AhgEscTz6ZbLbfoLRLPugTQyBth6f8ZERVUSyWHFD/7Wu4t1XQ==}
    peerDependencies:
      supports-color: '*'
    peerDependenciesMeta:
      supports-color:
        optional: true

  debug@4.3.7:
    resolution: {integrity: sha512-Er2nc/H7RrMXZBFCEim6TCmMk02Z8vLC2Rbi1KEBggpo0fS6l0S1nnapwmIi3yW/+GOJap1Krg4w0Hg80oCqgQ==}
    engines: {node: '>=6.0'}
    peerDependencies:
      supports-color: '*'
    peerDependenciesMeta:
      supports-color:
        optional: true

  debug@4.4.3:
    resolution: {integrity: sha512-RGwwWnwQvkVfavKVt22FGLw+xYSdzARwm0ru6DhTVA3umU5hZc28V3kO4stgYryrTlLpuvgI9GiijltAjNbcqA==}
    engines: {node: '>=6.0'}
    peerDependencies:
      supports-color: '*'
    peerDependenciesMeta:
      supports-color:
        optional: true

  deep-eql@5.0.2:
    resolution: {integrity: sha512-h5k/5U50IJJFpzfL6nO9jaaumfjO/f2NjK/oYB2Djzm4p9L+3T9qWpZqZ2hAbLPuuYq9wrU08WQyBTL5GbPk5Q==}
    engines: {node: '>=6'}

  deep-is@0.1.4:
    resolution: {integrity: sha512-oIPzksmTg4/MriiaYGO+okXDT7ztn/w3Eptv/+gSIdMdKsJo0u4CfYNFJPy+4SKMuCqGw2wxnA+URMg3t8a/bQ==}

  define-data-property@1.1.4:
    resolution: {integrity: sha512-rBMvIzlpA8v6E+SJZoo++HAYqsLrkg7MSfIinMPFhmkorw7X+dOXVJQs+QT69zGkzMyfDnIMN2Wid1+NbL3T+A==}
    engines: {node: '>= 0.4'}

  define-properties@1.2.1:
    resolution: {integrity: sha512-8QmQKqEASLd5nx0U1B1okLElbUuuttJ/AnYmRXbbbGDWh6uS208EjD4Xqq/I9wK7u0v6O08XhTWnt5XtEbR6Dg==}
    engines: {node: '>= 0.4'}

  dependency-cruiser@17.0.2:
    resolution: {integrity: sha512-Aryg/E8ostay8B7OBPqrxcxeGSgtPRKosP6do3L3TiPg4dAvIJFl2EFuG/mO8JAZv70pBTveKvKxhABPyNduvg==}
    engines: {node: ^20.12||^22||>=24}
    hasBin: true

  deprecation@2.3.1:
    resolution: {integrity: sha512-xmHIy4F3scKVwMsQ4WnVaS8bHOx0DmVwRywosKhaILI0ywMDWPtBSku2HNxRvF7jtwDRsoEwYQSfbxj8b7RlJQ==}

  detect-libc@2.1.1:
    resolution: {integrity: sha512-ecqj/sy1jcK1uWrwpR67UhYrIFQ+5WlGxth34WquCbamhFA6hkkwiu37o6J5xCHdo1oixJRfVRw+ywV+Hq/0Aw==}
    engines: {node: '>=8'}

  doctrine@2.1.0:
    resolution: {integrity: sha512-35mSku4ZXK0vfCuHEDAwt55dg2jNajHZ1odvF+8SSr82EsZY4QmXfuWso8oEd8zRhVObSN18aM0CjSdoBX7zIw==}
    engines: {node: '>=0.10.0'}

  dot-case@3.0.4:
    resolution: {integrity: sha512-Kv5nKlh6yRrdrGvxeJ2e5y2eRUpkUosIW4A2AS38zwSz27zu7ufDwQPi5Jhs3XAlGNetl3bmnGhQsMtkKJnj3w==}

  dunder-proto@1.0.1:
    resolution: {integrity: sha512-KIN/nDJBQRcXw0MLVhZE9iQHmG68qAVIBg9CqmUYjmQIhgij9U5MFvrqkUL5FbtyyzZuOeOt0zdeRe4UY7ct+A==}
    engines: {node: '>= 0.4'}

  eastasianwidth@0.2.0:
    resolution: {integrity: sha512-I88TYZWc9XiYHRQ4/3c5rjjfgkjhLyW2luGIheGERbNQ6OY7yTybanSpDXZa8y7VUP9YmDcYa+eyq4ca7iLqWA==}

  electron-to-chromium@1.5.230:
    resolution: {integrity: sha512-A6A6Fd3+gMdaed9wX83CvHYJb4UuapPD5X5SLq72VZJzxHSY0/LUweGXRWmQlh2ln7KV7iw7jnwXK7dlPoOnHQ==}

  emoji-regex@8.0.0:
    resolution: {integrity: sha512-MSjYzcWNOA0ewAHpz0MxpYFvwg6yjy1NG3xteoqz644VCo/RPgnr1/GGt+ic3iJTzQ8Eu3TdM14SawnVUmGE6A==}

  emoji-regex@9.2.2:
    resolution: {integrity: sha512-L18DaJsXSUk2+42pv8mLs5jJT2hqFkFE4j21wOmgbUqsZ2hL72NsUU785g9RXgo3s0ZNgVl42TiHp3ZtOv/Vyg==}

  engine.io-client@6.6.3:
    resolution: {integrity: sha512-T0iLjnyNWahNyv/lcjS2y4oE358tVS/SYQNxYXGAJ9/GLgH4VCvOQ/mhTjqU88mLZCQgiG8RIegFHYCdVC+j5w==}

  engine.io-parser@5.2.3:
    resolution: {integrity: sha512-HqD3yTBfnBxIrbnM1DoD6Pcq8NECnh8d4As1Qgh0z5Gg3jRRIqijury0CL3ghu/edArpUYiYqQiDUQBIs4np3Q==}
    engines: {node: '>=10.0.0'}

  enhanced-resolve@5.18.3:
    resolution: {integrity: sha512-d4lC8xfavMeBjzGr2vECC3fsGXziXZQyJxD868h2M/mBI3PwAuODxAkLkq5HYuvrPYcUtiLzsTo8U3PgX3Ocww==}
    engines: {node: '>=10.13.0'}

  entities@4.5.0:
    resolution: {integrity: sha512-V0hjH4dGPh9Ao5p0MoRY6BVqtwCjhz6vI5LT8AJ55H+4g9/4vbHx1I54fS0XuclLhDHArPQCiMjDxjaL8fPxhw==}
    engines: {node: '>=0.12'}

  error-ex@1.3.4:
    resolution: {integrity: sha512-sqQamAnR14VgCr1A618A3sGrygcpK+HEbenA/HiEAkkUwcZIIB/tgWqHFxWgOyDh4nB4JCRimh79dR5Ywc9MDQ==}

  es-abstract@1.24.0:
    resolution: {integrity: sha512-WSzPgsdLtTcQwm4CROfS5ju2Wa1QQcVeT37jFjYzdFz1r9ahadC8B8/a4qxJxM+09F18iumCdRmlr96ZYkQvEg==}
    engines: {node: '>= 0.4'}

  es-define-property@1.0.1:
    resolution: {integrity: sha512-e3nRfgfUZ4rNGL232gUgX06QNyyez04KdjFrF+LTRoOXmrOgFKDg4BCdsjW8EnT69eqdYGmRpJwiPVYNrCaW3g==}
    engines: {node: '>= 0.4'}

  es-errors@1.3.0:
    resolution: {integrity: sha512-Zf5H2Kxt2xjTvbJvP2ZWLEICxA6j+hAmMzIlypy4xcBg1vKVnx89Wy0GbS+kf5cwCVFFzdCFh2XSCFNULS6csw==}
    engines: {node: '>= 0.4'}

  es-iterator-helpers@1.2.1:
    resolution: {integrity: sha512-uDn+FE1yrDzyC0pCo961B2IHbdM8y/ACZsKD4dG6WqrjV53BADjwa7D+1aom2rsNVfLyDgU/eigvlJGJ08OQ4w==}
    engines: {node: '>= 0.4'}

  es-module-lexer@1.7.0:
    resolution: {integrity: sha512-jEQoCwk8hyb2AZziIOLhDqpm5+2ww5uIE6lkO/6jcOCusfk6LhMHpXXfBLXTZ7Ydyt0j4VoUQv6uGNYbdW+kBA==}

  es-object-atoms@1.1.1:
    resolution: {integrity: sha512-FGgH2h8zKNim9ljj7dankFPcICIK9Cp5bm+c2gQSYePhpaG5+esrLODihIorn+Pe6FGJzWhXQotPv73jTaldXA==}
    engines: {node: '>= 0.4'}

  es-set-tostringtag@2.1.0:
    resolution: {integrity: sha512-j6vWzfrGVfyXxge+O0x5sh6cvxAog0a/4Rdd2K36zCMV5eJ+/+tOAngRO8cODMNWbVRdVlmGZQL2YS3yR8bIUA==}
    engines: {node: '>= 0.4'}

  es-shim-unscopables@1.1.0:
    resolution: {integrity: sha512-d9T8ucsEhh8Bi1woXCf+TIKDIROLG5WCkxg8geBCbvk22kzwC5G2OnXVMO6FUsvQlgUUXQ2itephWDLqDzbeCw==}
    engines: {node: '>= 0.4'}

  es-to-primitive@1.3.0:
    resolution: {integrity: sha512-w+5mJ3GuFL+NjVtJlvydShqE1eN3h3PbI7/5LAsYJP/2qtuMXjfL2LpHSRqo4b4eSF5K/DH1JXKUAHSB2UW50g==}
    engines: {node: '>= 0.4'}

  esbuild@0.25.10:
    resolution: {integrity: sha512-9RiGKvCwaqxO2owP61uQ4BgNborAQskMR6QusfWzQqv7AZOg5oGehdY2pRJMTKuwxd1IDBP4rSbI5lHzU7SMsQ==}
    engines: {node: '>=18'}
    hasBin: true

  escalade@3.2.0:
    resolution: {integrity: sha512-WUj2qlxaQtO4g6Pq5c29GTcWGDyd8itL8zTlipgECz3JesAiiOKotd8JU6otB3PACgG6xkJUyVhboMS+bje/jA==}
    engines: {node: '>=6'}

  escape-string-regexp@1.0.5:
    resolution: {integrity: sha512-vbRorB5FUQWvla16U8R/qgaFIya2qGzwDrNmCZuYKrbdSUMG6I1ZCGQRefkRVhuOkIGVne7BQ35DSfo1qvJqFg==}
    engines: {node: '>=0.8.0'}

  escape-string-regexp@4.0.0:
    resolution: {integrity: sha512-TtpcNJ3XAzx3Gq8sWRzJaVajRs0uVxA2YAkdb1jm2YkPz4G6egUFAyA3n5vtEIZefPk5Wa4UXbKuS5fKkJWdgA==}
    engines: {node: '>=10'}

  eslint-compat-utils@0.5.1:
    resolution: {integrity: sha512-3z3vFexKIEnjHE3zCMRo6fn/e44U7T1khUjg+Hp0ZQMCigh28rALD0nPFBcGZuiLC5rLZa2ubQHDRln09JfU2Q==}
    engines: {node: '>=12'}
    peerDependencies:
      eslint: '>=6.0.0'

  eslint-config-love@130.0.0:
    resolution: {integrity: sha512-E0Q3r2GHYlH2/K5pHVT2OaZf12UCrBvQP6hVroZNB3Si7dhKpa4hEj977uiMyebmp3+33+NRj8dkN98T/13Aew==}
    peerDependencies:
      eslint: ^9.35.0
      typescript: '*'

  eslint-config-prettier@10.1.8:
    resolution: {integrity: sha512-82GZUjRS0p/jganf6q1rEO25VSoHH0hKPCTrgillPjdI/3bgBhAE1QzHrHTizjpRvy6pGAvKjDJtk2pF9NDq8w==}
    hasBin: true
    peerDependencies:
      eslint: '>=7.0.0'

  eslint-import-context@0.1.9:
    resolution: {integrity: sha512-K9Hb+yRaGAGUbwjhFNHvSmmkZs9+zbuoe3kFQ4V1wYjrepUFYM2dZAfNtjbbj3qsPfUfsA68Bx/ICWQMi+C8Eg==}
    engines: {node: ^12.20.0 || ^14.18.0 || >=16.0.0}
    peerDependencies:
      unrs-resolver: ^1.0.0
    peerDependenciesMeta:
      unrs-resolver:
        optional: true

  eslint-import-resolver-node@0.3.9:
    resolution: {integrity: sha512-WFj2isz22JahUv+B788TlO3N6zL3nNJGU8CcZbPZvVEkBPaJdCV4vy5wyghty5ROFbCRnm132v8BScu5/1BQ8g==}

  eslint-import-resolver-typescript@4.4.4:
    resolution: {integrity: sha512-1iM2zeBvrYmUNTj2vSC/90JTHDth+dfOfiNKkxApWRsTJYNrc8rOdxxIf5vazX+BiAXTeOT0UvWpGI/7qIWQOw==}
    engines: {node: ^16.17.0 || >=18.6.0}
    peerDependencies:
      eslint: '*'
      eslint-plugin-import: '*'
      eslint-plugin-import-x: '*'
    peerDependenciesMeta:
      eslint-plugin-import:
        optional: true
      eslint-plugin-import-x:
        optional: true

  eslint-module-utils@2.12.1:
    resolution: {integrity: sha512-L8jSWTze7K2mTg0vos/RuLRS5soomksDPoJLXIslC7c8Wmut3bx7CPpJijDcBZtxQ5lrbUdM+s0OlNbz0DCDNw==}
    engines: {node: '>=4'}
    peerDependencies:
      '@typescript-eslint/parser': '*'
      eslint: '*'
      eslint-import-resolver-node: '*'
      eslint-import-resolver-typescript: '*'
      eslint-import-resolver-webpack: '*'
    peerDependenciesMeta:
      '@typescript-eslint/parser':
        optional: true
      eslint:
        optional: true
      eslint-import-resolver-node:
        optional: true
      eslint-import-resolver-typescript:
        optional: true
      eslint-import-resolver-webpack:
        optional: true

  eslint-plugin-es-x@7.8.0:
    resolution: {integrity: sha512-7Ds8+wAAoV3T+LAKeu39Y5BzXCrGKrcISfgKEqTS4BDN8SFEDQd0S43jiQ8vIa3wUKD07qitZdfzlenSi8/0qQ==}
    engines: {node: ^14.18.0 || >=16.0.0}
    peerDependencies:
      eslint: '>=8'

  eslint-plugin-eslint-comments@3.2.0:
    resolution: {integrity: sha512-0jkOl0hfojIHHmEHgmNdqv4fmh7300NdpA9FFpF7zaoLvB/QeXOGNLIo86oAveJFrfB1p05kC8hpEMHM8DwWVQ==}
    engines: {node: '>=6.5.0'}
    peerDependencies:
      eslint: '>=4.19.1'

  eslint-plugin-import@2.32.0:
    resolution: {integrity: sha512-whOE1HFo/qJDyX4SnXzP4N6zOWn79WhnCUY/iDR0mPfQZO8wcYE4JClzI2oZrhBnnMUCBCHZhO6VQyoBU95mZA==}
    engines: {node: '>=4'}
    peerDependencies:
      '@typescript-eslint/parser': '*'
      eslint: ^2 || ^3 || ^4 || ^5 || ^6 || ^7.2.0 || ^8 || ^9
    peerDependenciesMeta:
      '@typescript-eslint/parser':
        optional: true

  eslint-plugin-n@17.23.1:
    resolution: {integrity: sha512-68PealUpYoHOBh332JLLD9Sj7OQUDkFpmcfqt8R9sySfFSeuGJjMTJQvCRRB96zO3A/PELRLkPrzsHmzEFQQ5A==}
    engines: {node: ^18.18.0 || ^20.9.0 || >=21.1.0}
    peerDependencies:
      eslint: '>=8.23.0'

  eslint-plugin-perfectionist@4.15.0:
    resolution: {integrity: sha512-pC7PgoXyDnEXe14xvRUhBII8A3zRgggKqJFx2a82fjrItDs1BSI7zdZnQtM2yQvcyod6/ujmzb7ejKPx8lZTnw==}
    engines: {node: ^18.0.0 || >=20.0.0}
    peerDependencies:
      eslint: '>=8.45.0'

  eslint-plugin-prettier@5.5.4:
    resolution: {integrity: sha512-swNtI95SToIz05YINMA6Ox5R057IMAmWZ26GqPxusAp1TZzj+IdY9tXNWWD3vkF/wEqydCONcwjTFpxybBqZsg==}
    engines: {node: ^14.18.0 || >=16.0.0}
    peerDependencies:
      '@types/eslint': '>=8.0.0'
      eslint: '>=8.0.0'
      eslint-config-prettier: '>= 7.0.0 <10.0.0 || >=10.1.0'
      prettier: '>=3.0.0'
    peerDependenciesMeta:
      '@types/eslint':
        optional: true
      eslint-config-prettier:
        optional: true

  eslint-plugin-promise@7.2.1:
    resolution: {integrity: sha512-SWKjd+EuvWkYaS+uN2csvj0KoP43YTu7+phKQ5v+xw6+A0gutVX2yqCeCkC3uLCJFiPfR2dD8Es5L7yUsmvEaA==}
    engines: {node: ^18.18.0 || ^20.9.0 || >=21.1.0}
    peerDependencies:
      eslint: ^7.0.0 || ^8.0.0 || ^9.0.0

  eslint-plugin-react-hook-form@0.3.1:
    resolution: {integrity: sha512-+KHoQvjGa6gxxDaVTDPXmqOL+tJ2fWTBggBQTafoVTTe41xLnq94+ZXpb7oTDDRMP97UN908iIX3mNwQqnRxHw==}
    engines: {node: '>=0.10.0'}

  eslint-plugin-react-hooks@6.1.0:
    resolution: {integrity: sha512-72mucw/WLzEqGvL2vwE6fWR6geO6UbmDjz3eAb3pezxTpFzgbfyUeFKzmZKr9LhwUWMXfTVh1g0rKEJoyKNdoA==}
    engines: {node: '>=18'}
    peerDependencies:
      eslint: ^3.0.0 || ^4.0.0 || ^5.0.0 || ^6.0.0 || ^7.0.0 || ^8.0.0-0 || ^9.0.0

  eslint-plugin-react-refresh@0.4.23:
    resolution: {integrity: sha512-G4j+rv0NmbIR45kni5xJOrYvCtyD3/7LjpVH8MPPcudXDcNu8gv+4ATTDXTtbRR8rTCM5HxECvCSsRmxKnWDsA==}
    peerDependencies:
      eslint: '>=8.40'

  eslint-plugin-react@7.37.5:
    resolution: {integrity: sha512-Qteup0SqU15kdocexFNAJMvCJEfa2xUKNV4CC1xsVMrIIqEy3SQ/rqyxCWNzfrd3/ldy6HMlD2e0JDVpDg2qIA==}
    engines: {node: '>=4'}
    peerDependencies:
      eslint: ^3 || ^4 || ^5 || ^6 || ^7 || ^8 || ^9.7

  eslint-plugin-unicorn@61.0.2:
    resolution: {integrity: sha512-zLihukvneYT7f74GNbVJXfWIiNQmkc/a9vYBTE4qPkQZswolWNdu+Wsp9sIXno1JOzdn6OUwLPd19ekXVkahRA==}
    engines: {node: ^20.10.0 || >=21.0.0}
    peerDependencies:
      eslint: '>=9.29.0'

  eslint-scope@8.4.0:
    resolution: {integrity: sha512-sNXOfKCn74rt8RICKMvJS7XKV/Xk9kA7DyJr8mJik3S7Cwgy3qlkkmyS2uQB3jiJg6VNdZd/pDBJu0nvG2NlTg==}
    engines: {node: ^18.18.0 || ^20.9.0 || >=21.1.0}

  eslint-visitor-keys@3.4.3:
    resolution: {integrity: sha512-wpc+LXeiyiisxPlEkUzU6svyS1frIO3Mgxj1fdy7Pm8Ygzguax2N3Fa/D/ag1WqbOprdI+uY6wMUl8/a2G+iag==}
    engines: {node: ^12.22.0 || ^14.17.0 || >=16.0.0}

  eslint-visitor-keys@4.2.1:
    resolution: {integrity: sha512-Uhdk5sfqcee/9H/rCOJikYz67o0a2Tw2hGRPOG2Y1R2dg7brRe1uG0yaNQDHu+TO/uQPF/5eCapvYSmHUjt7JQ==}
    engines: {node: ^18.18.0 || ^20.9.0 || >=21.1.0}

  eslint@9.36.0:
    resolution: {integrity: sha512-hB4FIzXovouYzwzECDcUkJ4OcfOEkXTv2zRY6B9bkwjx/cprAq0uvm1nl7zvQ0/TsUk0zQiN4uPfJpB9m+rPMQ==}
    engines: {node: ^18.18.0 || ^20.9.0 || >=21.1.0}
    hasBin: true
    peerDependencies:
      jiti: '*'
    peerDependenciesMeta:
      jiti:
        optional: true

  espree@10.4.0:
    resolution: {integrity: sha512-j6PAQ2uUr79PZhBjP5C5fhl8e39FmRnOjsD5lGnWrFU8i2G776tBK7+nP8KuQUTTyAZUwfQqXAgrVH5MbH9CYQ==}
    engines: {node: ^18.18.0 || ^20.9.0 || >=21.1.0}

  esquery@1.6.0:
    resolution: {integrity: sha512-ca9pw9fomFcKPvFLXhBKUK90ZvGibiGOvRJNbjljY7s7uq/5YO4BOzcYtJqExdx99rF6aAcnRxHmcUHcz6sQsg==}
    engines: {node: '>=0.10'}

  esrecurse@4.3.0:
    resolution: {integrity: sha512-KmfKL3b6G+RXvP8N1vr3Tq1kL/oCFgn2NYXEtqP8/L3pKapUA4G8cFVaoF3SU323CD4XypR/ffioHmkti6/Tag==}
    engines: {node: '>=4.0'}

  estraverse@5.3.0:
    resolution: {integrity: sha512-MMdARuVEQziNTeJD8DgMqmhwR11BRQ/cBP+pLtYdSTnf3MIO8fFeiINEbX36ZdNlfU/7A9f3gUw49B3oQsvwBA==}
    engines: {node: '>=4.0'}

  estree-walker@2.0.2:
    resolution: {integrity: sha512-Rfkk/Mp/DL7JVje3u18FxFujQlTNR2q6QfMSMB7AvCBx91NGj/ba3kCfza0f6dVDbw7YlRf/nDrn7pQrCCyQ/w==}

  estree-walker@3.0.3:
    resolution: {integrity: sha512-7RUKfXgSMMkzt6ZuXmqapOurLGPPfgj6l9uRZ7lRGolvk0y2yocc35LdcxKC5PQZdn2DMqioAQ2NoWcrTKmm6g==}

  esutils@2.0.3:
    resolution: {integrity: sha512-kVscqXk4OCp68SZ0dkgEKVi6/8ij300KBWTJq32P/dYeWTSwK41WyTxalN1eRmA5Z9UU/LX9D7FWSmV9SAYx6g==}
    engines: {node: '>=0.10.0'}

  expect-type@1.2.2:
    resolution: {integrity: sha512-JhFGDVJ7tmDJItKhYgJCGLOWjuK9vPxiXoUFLwLDc99NlmklilbiQJwoctZtt13+xMw91MCk/REan6MWHqDjyA==}
    engines: {node: '>=12.0.0'}

  fast-deep-equal@3.1.3:
    resolution: {integrity: sha512-f3qQ9oQy9j2AhBe/H9VC91wLmKBCCU/gDOnKNAYG5hswO7BLKj09Hc5HYNz9cGI++xlpDCIgDaitVs03ATR84Q==}

  fast-diff@1.3.0:
    resolution: {integrity: sha512-VxPP4NqbUjj6MaAOafWeUn2cXWLcCtljklUtZf0Ind4XQ+QPtmA0b18zZy0jIQx+ExRVCR/ZQpBmik5lXshNsw==}

  fast-glob@3.3.3:
    resolution: {integrity: sha512-7MptL8U0cqcFdzIzwOTHoilX9x5BrNqye7Z/LuC7kCMRio1EMSyqRK3BEAUD7sXRq4iT4AzTVuZdhgQ2TCvYLg==}
    engines: {node: '>=8.6.0'}

  fast-json-stable-stringify@2.1.0:
    resolution: {integrity: sha512-lhd/wF+Lk98HZoTCtlVraHtfh5XYijIjalXck7saUtuanSDyLMxnHhSXEDJqHxD7msR8D0uCmqlkwjCV8xvwHw==}

  fast-levenshtein@2.0.6:
    resolution: {integrity: sha512-DCXu6Ifhqcks7TZKY3Hxp3y6qphY5SJZmrWMDrKcERSOXWQdMhU9Ig/PYrzyw/ul9jOIyh0N4M0tbC5hodg8dw==}

  fast-uri@3.1.0:
    resolution: {integrity: sha512-iPeeDKJSWf4IEOasVVrknXpaBV0IApz/gp7S2bb7Z4Lljbl2MGJRqInZiUrQwV16cpzw/D3S5j5Julj/gT52AA==}

  fastq@1.19.1:
    resolution: {integrity: sha512-GwLTyxkCXjXbxqIhTsMI2Nui8huMPtnxg7krajPJAjnEG/iiOS7i+zCtWGZR9G0NBKbXKh6X9m9UIsYX/N6vvQ==}

  fdir@6.5.0:
    resolution: {integrity: sha512-tIbYtZbucOs0BRGqPJkshJUYdL+SDH7dVM8gjy+ERp3WAUjLEFJE+02kanyHtwjWOnwrKYBiwAmM0p4kLJAnXg==}
    engines: {node: '>=12.0.0'}
    peerDependencies:
      picomatch: ^3 || ^4
    peerDependenciesMeta:
      picomatch:
        optional: true

  fflate@0.8.2:
    resolution: {integrity: sha512-cPJU47OaAoCbg0pBvzsgpTPhmhqI5eJjh/JIu8tPj5q+T7iLvW/JAYUqmE7KOB4R1ZyEhzBaIQpQpardBF5z8A==}

  file-entry-cache@8.0.0:
    resolution: {integrity: sha512-XXTUwCvisa5oacNGRP9SfNtYBNAMi+RPwBFmblZEF7N7swHYQS6/Zfk7SRwx4D5j3CH211YNRco1DEMNVfZCnQ==}
    engines: {node: '>=16.0.0'}

  fill-range@7.1.1:
    resolution: {integrity: sha512-YsGpe3WHLK8ZYi4tWDg2Jy3ebRz2rXowDxnld4bkQB00cc/1Zw9AWnC0i9ztDJitivtQvaI9KaLyKrc+hBW0yg==}
    engines: {node: '>=8'}

  find-up-simple@1.0.1:
    resolution: {integrity: sha512-afd4O7zpqHeRyg4PfDQsXmlDe2PfdHtJt6Akt8jOWaApLOZk5JXs6VMR29lz03pRe9mpykrRCYIYxaJYcfpncQ==}
    engines: {node: '>=18'}

  find-up@5.0.0:
    resolution: {integrity: sha512-78/PXT1wlLLDgTzDs7sjq9hzz0vXD+zn+7wypEe4fXQxCmdmqfGsEPQxmiCSQI3ajFV91bVSsvNtrJRiW6nGng==}
    engines: {node: '>=10'}

  flat-cache@4.0.1:
    resolution: {integrity: sha512-f7ccFPK3SXFHpx15UIGyRJ/FJQctuKZ0zVuN3frBo4HnK3cay9VEW0R6yPYFHC0AgqhukPzKjq22t5DmAyqGyw==}
    engines: {node: '>=16'}

  flatted@3.3.3:
    resolution: {integrity: sha512-GX+ysw4PBCz0PzosHDepZGANEuFCMLrnRTiEy9McGjmkCQYwRq4A/X786G/fjM/+OjsWSU1ZrY5qyARZmO/uwg==}

  for-each@0.3.5:
    resolution: {integrity: sha512-dKx12eRCVIzqCxFGplyFKJMPvLEWgmNtUrpTiJIR5u97zEhRG8ySrtboPHZXx7daLxQVrl643cTzbab2tkQjxg==}
    engines: {node: '>= 0.4'}

  foreground-child@3.3.1:
    resolution: {integrity: sha512-gIXjKqtFuWEgzFRJA9WCQeSJLZDjgJUOMCMzxtvFq/37KojM1BFGufqsCy0r4qSQmYLsZYMeyRqzIWOMup03sw==}
    engines: {node: '>=14'}

  fsevents@2.3.3:
    resolution: {integrity: sha512-5xoDfX+fL7faATnagmWPpbFtwh/R77WmMMqqHGS65C3vvB0YHrgF+B1YmZ3441tMj5n63k0212XNoJwzlhffQw==}
    engines: {node: ^8.16.0 || ^10.6.0 || >=11.0.0}
    os: [darwin]

  function-bind@1.1.2:
    resolution: {integrity: sha512-7XHNxH7qX9xG5mIwxkhumTox/MIRNcOgDrxWsMt2pAr23WHp6MrRlN7FBSFpCpr+oVO0F744iUgR82nJMfG2SA==}

  function.prototype.name@1.1.8:
    resolution: {integrity: sha512-e5iwyodOHhbMr/yNrc7fDYG4qlbIvI5gajyzPnb5TCwyhjApznQh1BMFou9b30SevY43gCJKXycoCBjMbsuW0Q==}
    engines: {node: '>= 0.4'}

  functions-have-names@1.2.3:
    resolution: {integrity: sha512-xckBUXyTIqT97tq2x2AMb+g163b5JFysYk0x4qxNFwbfQkmNZoiRHb6sPzI9/QV33WeuvVYBUIiD4NzNIyqaRQ==}

  generator-function@2.0.1:
    resolution: {integrity: sha512-SFdFmIJi+ybC0vjlHN0ZGVGHc3lgE0DxPAT0djjVg+kjOnSqclqmj0KQ7ykTOLP6YxoqOvuAODGdcHJn+43q3g==}
    engines: {node: '>= 0.4'}

  gensync@1.0.0-beta.2:
    resolution: {integrity: sha512-3hN7NaskYvMDLQY55gnW3NQ+mesEAepTqlg+VEbj7zzqEMBVNhzcGYYeqFo/TlYz6eQiFcp1HcsCZO+nGgS8zg==}
    engines: {node: '>=6.9.0'}

  get-intrinsic@1.3.0:
    resolution: {integrity: sha512-9fSjSaos/fRIVIp+xSJlE6lfwhES7LNtKaCBIamHsjr2na1BiABJPo0mOjjz8GJDURarmCPGqaiVg5mfjb98CQ==}
    engines: {node: '>= 0.4'}

  get-proto@1.0.1:
    resolution: {integrity: sha512-sTSfBjoXBp89JvIKIefqw7U2CCebsc74kiY6awiGogKtoSGbgjYE/G/+l9sF3MWFPNc9IcoOC4ODfKHfxFmp0g==}
    engines: {node: '>= 0.4'}

  get-symbol-description@1.1.0:
    resolution: {integrity: sha512-w9UMqWwJxHNOvoNzSJ2oPF5wvYcvP7jUvYzhp67yEhTi17ZDBBC1z9pTdGuzjD+EFIqLSYRweZjqfiPzQ06Ebg==}
    engines: {node: '>= 0.4'}

  get-tsconfig@4.10.1:
    resolution: {integrity: sha512-auHyJ4AgMz7vgS8Hp3N6HXSmlMdUyhSUrfBF16w153rxtLIEOE+HGqaBppczZvnHLqQJfiHotCYpNhl0lUROFQ==}

  glob-parent@5.1.2:
    resolution: {integrity: sha512-AOIgSQCepiJYwP3ARnGx+5VnTu2HBYdzbGP45eLw1vr3zB3vZLeyed1sC9hnbcOc9/SrMyM5RPQrkGz4aS9Zow==}
    engines: {node: '>= 6'}

  glob-parent@6.0.2:
    resolution: {integrity: sha512-XxwI8EOhVQgWp6iDL+3b0r86f4d6AX6zSU55HfB4ydCEuXLXc5FcYeOu+nnGftS4TEju/11rt4KJPTMgbfmv4A==}
    engines: {node: '>=10.13.0'}

  glob@10.4.5:
    resolution: {integrity: sha512-7Bv8RF0k6xjo7d4A/PxYLbUCfb6c+Vpd2/mB2yRDlew7Jb5hEXiCD9ibfO7wpk8i4sevK6DFny9h7EYbM3/sHg==}
    hasBin: true

  global-directory@4.0.1:
    resolution: {integrity: sha512-wHTUcDUoZ1H5/0iVqEudYW4/kAlN5cZ3j/bXn0Dpbizl9iaUVeWSHqiOjsgk6OW2bkLclbBjzewBz6weQ1zA2Q==}
    engines: {node: '>=18'}

  globals@14.0.0:
    resolution: {integrity: sha512-oahGvuMGQlPw/ivIYBjVSrWAfWLBeku5tpPE2fOPLi+WHffIWbuh2tCjhyQhTBPMf5E9jDEH4FOmTYgYwbKwtQ==}
    engines: {node: '>=18'}

  globals@15.15.0:
    resolution: {integrity: sha512-7ACyT3wmyp3I61S4fG682L0VA2RGD9otkqGJIwNUMF1SWUombIIk+af1unuDYgMm082aHYwD+mzJvv9Iu8dsgg==}
    engines: {node: '>=18'}

  globals@16.4.0:
    resolution: {integrity: sha512-ob/2LcVVaVGCYN+r14cnwnoDPUufjiYgSqRhiFD0Q1iI4Odora5RE8Iv1D24hAz5oMophRGkGz+yuvQmmUMnMw==}
    engines: {node: '>=18'}

  globalthis@1.0.4:
    resolution: {integrity: sha512-DpLKbNU4WylpxJykQujfCcwYWiV/Jhm50Goo0wrVILAv5jOr9d+H+UR3PhSCD2rCCEIg0uc+G+muBTwD54JhDQ==}
    engines: {node: '>= 0.4'}

  globrex@0.1.2:
    resolution: {integrity: sha512-uHJgbwAMwNFf5mLst7IWLNg14x1CkeqglJb/K3doi4dw6q2IvAAmM/Y81kevy83wP+Sst+nutFTYOGg3d1lsxg==}

  gopd@1.2.0:
    resolution: {integrity: sha512-ZUKRh6/kUFoAiTAtTYPZJ3hw9wNxx+BIBOijnlG9PnrJsCcSjs1wyyD6vJpaYtgnzDrKYRSqf3OO6Rfa93xsRg==}
    engines: {node: '>= 0.4'}

  graceful-fs@4.2.11:
    resolution: {integrity: sha512-RbJ5/jmFcNNCcDV5o9eTnBLJ/HszWV0P73bc+Ff4nS/rJj+YaS6IGyiOL0VoBYX+l1Wrl3k63h/KrH+nhJ0XvQ==}

  graphemer@1.4.0:
    resolution: {integrity: sha512-EtKwoO6kxCL9WO5xipiHTZlSzBm7WLT627TqC/uVRd0HKmq8NXyebnNYxDoBi7wt8eTWrUrKXCOVaFq9x1kgag==}

  has-bigints@1.1.0:
    resolution: {integrity: sha512-R3pbpkcIqv2Pm3dUwgjclDRVmWpTJW2DcMzcIhEXEx1oh/CEMObMm3KLmRJOdvhM7o4uQBnwr8pzRK2sJWIqfg==}
    engines: {node: '>= 0.4'}

  has-flag@4.0.0:
    resolution: {integrity: sha512-EykJT/Q1KjTWctppgIAgfSO0tKVuZUjhgMr17kqTumMl6Afv3EISleU7qZUzoXDFTAHTDC4NOoG/ZxU3EvlMPQ==}
    engines: {node: '>=8'}

  has-property-descriptors@1.0.2:
    resolution: {integrity: sha512-55JNKuIW+vq4Ke1BjOTjM2YctQIvCT7GFzHwmfZPGo5wnrgkid0YQtnAleFSqumZm4az3n2BS+erby5ipJdgrg==}

  has-proto@1.2.0:
    resolution: {integrity: sha512-KIL7eQPfHQRC8+XluaIw7BHUwwqL19bQn4hzNgdr+1wXoU0KKj6rufu47lhY7KbJR2C6T6+PfyN0Ea7wkSS+qQ==}
    engines: {node: '>= 0.4'}

  has-symbols@1.1.0:
    resolution: {integrity: sha512-1cDNdwJ2Jaohmb3sg4OmKaMBwuC48sYni5HUw2DvsC8LjGTLK9h+eb1X6RyuOHe4hT0ULCW68iomhjUoKUqlPQ==}
    engines: {node: '>= 0.4'}

  has-tostringtag@1.0.2:
    resolution: {integrity: sha512-NqADB8VjPFLM2V0VvHUewwwsw0ZWBaIdgo+ieHtK3hasLz4qeCRjYcqfB6AQrBggRKppKF8L52/VqdVsO47Dlw==}
    engines: {node: '>= 0.4'}

  hasown@2.0.2:
    resolution: {integrity: sha512-0hJU9SCPvmMzIBdZFqNPXWa6dqh7WdH0cII9y+CyS8rG3nL48Bclra9HmKhVVUHyPWNH5Y7xDwAB7bfgSjkUMQ==}
    engines: {node: '>= 0.4'}

  hermes-estree@0.25.1:
    resolution: {integrity: sha512-0wUoCcLp+5Ev5pDW2OriHC2MJCbwLwuRx+gAqMTOkGKJJiBCLjtrvy4PWUGn6MIVefecRpzoOZ/UV6iGdOr+Cw==}

  hermes-parser@0.25.1:
    resolution: {integrity: sha512-6pEjquH3rqaI6cYAXYPcz9MS4rY6R4ngRgrgfDshRptUZIc3lw0MCIJIGDj9++mfySOuPTHB4nrSW99BCvOPIA==}

  html-escaper@2.0.2:
    resolution: {integrity: sha512-H2iMtd0I4Mt5eYiapRdIDjp+XzelXQ0tFE4JS7YFwFevXXMmOp9myNrUvCg0D6ws8iqkRPBfKHgbwig1SmlLfg==}

  ignore@5.3.2:
    resolution: {integrity: sha512-hsBTNUqQTDwkWtcdYI2i06Y/nUBEsNEDJKjWdigLvegy8kDuJAS8uRlpkkcQpyEXL0Z/pjDy5HBmMjRCJ2gq+g==}
    engines: {node: '>= 4'}

  ignore@7.0.5:
    resolution: {integrity: sha512-Hs59xBNfUIunMFgWAbGX5cq6893IbWg4KnrjbYwX3tx0ztorVgTDA6B2sxf8ejHJ4wz8BqGUMYlnzNBer5NvGg==}
    engines: {node: '>= 4'}

  import-fresh@3.3.1:
    resolution: {integrity: sha512-TR3KfrTZTYLPB6jUjfx6MF9WcWrHL9su5TObK4ZkYgBdWKPOFoSoQIdEuTuR82pmtxH2spWG9h6etwfr1pLBqQ==}
    engines: {node: '>=6'}

  imurmurhash@0.1.4:
    resolution: {integrity: sha512-JmXMZ6wuvDmLiHEml9ykzqO6lwFbof0GG4IkcGaENdCRDDmMVnny7s5HsIgHCbaq0w2MyPhDqkhTUgS2LU2PHA==}
    engines: {node: '>=0.8.19'}

  indent-string@5.0.0:
    resolution: {integrity: sha512-m6FAo/spmsW2Ab2fU35JTYwtOKa2yAwXSwgjSv1TJzh4Mh7mC3lzAOVLBprb72XsTrgkEIsl7YrFNAiDiRhIGg==}
    engines: {node: '>=12'}

  ini@4.1.1:
    resolution: {integrity: sha512-QQnnxNyfvmHFIsj7gkPcYymR8Jdw/o7mp5ZFihxn6h8Ci6fh3Dx4E1gPjpQEpIuPo9XVNY/ZUwh4BPMjGyL01g==}
    engines: {node: ^14.17.0 || ^16.13.0 || >=18.0.0}

  internal-slot@1.1.0:
    resolution: {integrity: sha512-4gd7VpWNQNB4UKKCFFVcp1AVv+FMOgs9NKzjHKusc8jTMhd5eL1NqQqOpE0KzMds804/yHlglp3uxgluOqAPLw==}
    engines: {node: '>= 0.4'}

  interpret@3.1.1:
    resolution: {integrity: sha512-6xwYfHbajpoF0xLW+iwLkhwgvLoZDfjYfoFNu8ftMoXINzwuymNLd9u/KmwtdT2GbR+/Cz66otEGEVVUHX9QLQ==}
    engines: {node: '>=10.13.0'}

  is-array-buffer@3.0.5:
    resolution: {integrity: sha512-DDfANUiiG2wC1qawP66qlTugJeL5HyzMpfr8lLK+jMQirGzNod0B12cFB/9q838Ru27sBwfw78/rdoU7RERz6A==}
    engines: {node: '>= 0.4'}

  is-arrayish@0.2.1:
    resolution: {integrity: sha512-zz06S8t0ozoDXMG+ube26zeCTNXcKIPJZJi8hBrF4idCLms4CG9QtK7qBl1boi5ODzFpjswb5JPmHCbMpjaYzg==}

  is-async-function@2.1.1:
    resolution: {integrity: sha512-9dgM/cZBnNvjzaMYHVoxxfPj2QXt22Ev7SuuPrs+xav0ukGB0S6d4ydZdEiM48kLx5kDV+QBPrpVnFyefL8kkQ==}
    engines: {node: '>= 0.4'}

  is-bigint@1.1.0:
    resolution: {integrity: sha512-n4ZT37wG78iz03xPRKJrHTdZbe3IicyucEtdRsV5yglwc3GyUfbAfpSeD0FJ41NbUNSt5wbhqfp1fS+BgnvDFQ==}
    engines: {node: '>= 0.4'}

  is-boolean-object@1.2.2:
    resolution: {integrity: sha512-wa56o2/ElJMYqjCjGkXri7it5FbebW5usLw/nPmCMs5DeZ7eziSYZhSmPRn0txqeW4LnAmQQU7FgqLpsEFKM4A==}
    engines: {node: '>= 0.4'}

  is-builtin-module@5.0.0:
    resolution: {integrity: sha512-f4RqJKBUe5rQkJ2eJEJBXSticB3hGbN9j0yxxMQFqIW89Jp9WYFtzfTcRlstDKVUTRzSOTLKRfO9vIztenwtxA==}
    engines: {node: '>=18.20'}

  is-bun-module@2.0.0:
    resolution: {integrity: sha512-gNCGbnnnnFAUGKeZ9PdbyeGYJqewpmc2aKHUEMO5nQPWU9lOmv7jcmQIv+qHD8fXW6W7qfuCwX4rY9LNRjXrkQ==}

  is-callable@1.2.7:
    resolution: {integrity: sha512-1BC0BVFhS/p0qtw6enp8e+8OD0UrK0oFLztSjNzhcKA3WDuJxxAPXzPuPtKkjEY9UUoEWlX/8fgKeu2S8i9JTA==}
    engines: {node: '>= 0.4'}

  is-core-module@2.16.1:
    resolution: {integrity: sha512-UfoeMA6fIJ8wTYFEUjelnaGI67v6+N7qXJEvQuIGa99l4xsCruSYOVSQ0uPANn4dAzm8lkYPaKLrrijLq7x23w==}
    engines: {node: '>= 0.4'}

  is-data-view@1.0.2:
    resolution: {integrity: sha512-RKtWF8pGmS87i2D6gqQu/l7EYRlVdfzemCJN/P3UOs//x1QE7mfhvzHIApBTRf7axvT6DMGwSwBXYCT0nfB9xw==}
    engines: {node: '>= 0.4'}

  is-date-object@1.1.0:
    resolution: {integrity: sha512-PwwhEakHVKTdRNVOw+/Gyh0+MzlCl4R6qKvkhuvLtPMggI1WAHt9sOwZxQLSGpUaDnrdyDsomoRgNnCfKNSXXg==}
    engines: {node: '>= 0.4'}

  is-extglob@2.1.1:
    resolution: {integrity: sha512-SbKbANkN603Vi4jEZv49LeVJMn4yGwsbzZworEoyEiutsN3nJYdbO36zfhGJ6QEDpOZIFkDtnq5JRxmvl3jsoQ==}
    engines: {node: '>=0.10.0'}

  is-finalizationregistry@1.1.1:
    resolution: {integrity: sha512-1pC6N8qWJbWoPtEjgcL2xyhQOP491EQjeUo3qTKcmV8YSDDJrOepfG8pcC7h/QgnQHYSv0mJ3Z/ZWxmatVrysg==}
    engines: {node: '>= 0.4'}

  is-fullwidth-code-point@3.0.0:
    resolution: {integrity: sha512-zymm5+u+sCsSWyD9qNaejV3DFvhCKclKdizYaJUuHA83RLjb7nSuGnddCHGv0hk+KY7BMAlsWeK4Ueg6EV6XQg==}
    engines: {node: '>=8'}

  is-generator-function@1.1.2:
    resolution: {integrity: sha512-upqt1SkGkODW9tsGNG5mtXTXtECizwtS2kA161M+gJPc1xdb/Ax629af6YrTwcOeQHbewrPNlE5Dx7kzvXTizA==}
    engines: {node: '>= 0.4'}

  is-glob@4.0.3:
    resolution: {integrity: sha512-xelSayHH36ZgE7ZWhli7pW34hNbNl8Ojv5KVmkJD4hBdD3th8Tfk9vYasLM+mXWOZhFkgZfxhLSnrwRr4elSSg==}
    engines: {node: '>=0.10.0'}

  is-installed-globally@1.0.0:
    resolution: {integrity: sha512-K55T22lfpQ63N4KEN57jZUAaAYqYHEe8veb/TycJRk9DdSCLLcovXz/mL6mOnhQaZsQGwPhuFopdQIlqGSEjiQ==}
    engines: {node: '>=18'}

  is-map@2.0.3:
    resolution: {integrity: sha512-1Qed0/Hr2m+YqxnM09CjA2d/i6YZNfF6R2oRAOj36eUdS6qIV/huPJNSEpKbupewFs+ZsJlxsjjPbc0/afW6Lw==}
    engines: {node: '>= 0.4'}

  is-negative-zero@2.0.3:
    resolution: {integrity: sha512-5KoIu2Ngpyek75jXodFvnafB6DJgr3u8uuK0LEZJjrU19DrMD3EVERaR8sjz8CCGgpZvxPl9SuE1GMVPFHx1mw==}
    engines: {node: '>= 0.4'}

  is-number-object@1.1.1:
    resolution: {integrity: sha512-lZhclumE1G6VYD8VHe35wFaIif+CTy5SJIi5+3y4psDgWu4wPDoBhF8NxUOinEc7pHgiTsT6MaBb92rKhhD+Xw==}
    engines: {node: '>= 0.4'}

  is-number@7.0.0:
    resolution: {integrity: sha512-41Cifkg6e8TylSpdtTpeLVMqvSBEVzTttHvERD741+pnZ8ANv0004MRL43QKPDlK9cGvNp6NZWZUBlbGXYxxng==}
    engines: {node: '>=0.12.0'}

  is-path-inside@4.0.0:
    resolution: {integrity: sha512-lJJV/5dYS+RcL8uQdBDW9c9uWFLLBNRyFhnAKXw5tVqLlKZ4RMGZKv+YQ/IA3OhD+RpbJa1LLFM1FQPGyIXvOA==}
    engines: {node: '>=12'}

  is-regex@1.2.1:
    resolution: {integrity: sha512-MjYsKHO5O7mCsmRGxWcLWheFqN9DJ/2TmngvjKXihe6efViPqc274+Fx/4fYj/r03+ESvBdTXK0V6tA3rgez1g==}
    engines: {node: '>= 0.4'}

  is-set@2.0.3:
    resolution: {integrity: sha512-iPAjerrse27/ygGLxw+EBR9agv9Y6uLeYVJMu+QNCoouJ1/1ri0mGrcWpfCqFZuzzx3WjtwxG098X+n4OuRkPg==}
    engines: {node: '>= 0.4'}

  is-shared-array-buffer@1.0.4:
    resolution: {integrity: sha512-ISWac8drv4ZGfwKl5slpHG9OwPNty4jOWPRIhBpxOoD+hqITiwuipOQ2bNthAzwA3B4fIjO4Nln74N0S9byq8A==}
    engines: {node: '>= 0.4'}

  is-string@1.1.1:
    resolution: {integrity: sha512-BtEeSsoaQjlSPBemMQIrY1MY0uM6vnS1g5fmufYOtnxLGUZM2178PKbhsk7Ffv58IX+ZtcvoGwccYsh0PglkAA==}
    engines: {node: '>= 0.4'}

  is-symbol@1.1.1:
    resolution: {integrity: sha512-9gGx6GTtCQM73BgmHQXfDmLtfjjTUDSyoxTCbp5WtoixAhfgsDirWIcVQ/IHpvI5Vgd5i/J5F7B9cN/WlVbC/w==}
    engines: {node: '>= 0.4'}

  is-typed-array@1.1.15:
    resolution: {integrity: sha512-p3EcsicXjit7SaskXHs1hA91QxgTw46Fv6EFKKGS5DRFLD8yKnohjF3hxoju94b/OcMZoQukzpPpBE9uLVKzgQ==}
    engines: {node: '>= 0.4'}

  is-weakmap@2.0.2:
    resolution: {integrity: sha512-K5pXYOm9wqY1RgjpL3YTkF39tni1XajUIkawTLUo9EZEVUFga5gSQJF8nNS7ZwJQ02y+1YCNYcMh+HIf1ZqE+w==}
    engines: {node: '>= 0.4'}

  is-weakref@1.1.1:
    resolution: {integrity: sha512-6i9mGWSlqzNMEqpCp93KwRS1uUOodk2OJ6b+sq7ZPDSy2WuI5NFIxp/254TytR8ftefexkWn5xNiHUNpPOfSew==}
    engines: {node: '>= 0.4'}

  is-weakset@2.0.4:
    resolution: {integrity: sha512-mfcwb6IzQyOKTs84CQMrOwW4gQcaTOAWJ0zzJCl2WSPDrWk/OzDaImWFH3djXhb24g4eudZfLRozAvPGw4d9hQ==}
    engines: {node: '>= 0.4'}

  isarray@2.0.5:
    resolution: {integrity: sha512-xHjhDr3cNBK0BzdUJSPXZntQUx/mwMS5Rw4A7lPJ90XGAO6ISP/ePDNuo0vhqOZU+UD5JoodwCAAoZQd3FeAKw==}

  isexe@2.0.0:
    resolution: {integrity: sha512-RHxMLp9lnKHGHRng9QFhRCMbYAcVpn69smSGcq3f36xjgVVWThj4qqLbTLlq7Ssj8B+fIQ1EuCEGI2lKsyQeIw==}

  istanbul-lib-coverage@3.2.2:
    resolution: {integrity: sha512-O8dpsF+r0WV/8MNRKfnmrtCWhuKjxrq2w+jpzBL5UZKTi2LeVWnWOmWRxFlesJONmc+wLAGvKQZEOanko0LFTg==}
    engines: {node: '>=8'}

  istanbul-lib-report@3.0.1:
    resolution: {integrity: sha512-GCfE1mtsHGOELCU8e/Z7YWzpmybrx/+dSTfLrvY8qRmaY6zXTKWn6WQIjaAFw069icm6GVMNkgu0NzI4iPZUNw==}
    engines: {node: '>=10'}

  istanbul-lib-source-maps@5.0.6:
    resolution: {integrity: sha512-yg2d+Em4KizZC5niWhQaIomgf5WlL4vOOjZ5xGCmF8SnPE/mDWWXgvRExdcpCgh9lLRRa1/fSYp2ymmbJ1pI+A==}
    engines: {node: '>=10'}

  istanbul-reports@3.2.0:
    resolution: {integrity: sha512-HGYWWS/ehqTV3xN10i23tkPkpH46MLCIMFNCaaKNavAXTF1RkqxawEPtnjnGZ6XKSInBKkiOA5BKS+aZiY3AvA==}
    engines: {node: '>=8'}

  iterator.prototype@1.1.5:
    resolution: {integrity: sha512-H0dkQoCa3b2VEeKQBOxFph+JAbcrQdE7KC0UkqwpLmv2EC4P41QXP+rqo9wYodACiG5/WM5s9oDApTU8utwj9g==}
    engines: {node: '>= 0.4'}

  jackspeak@3.4.3:
    resolution: {integrity: sha512-OGlZQpz2yfahA/Rd1Y8Cd9SIEsqvXkLVoSw/cgwhnhFMDbsQFeZYoJJ7bIZBS9BcamUW96asq/npPWugM+RQBw==}

  jiti@2.6.1:
    resolution: {integrity: sha512-ekilCSN1jwRvIbgeg/57YFh8qQDNbwDb9xT/qu2DAHbFFZUicIl4ygVaAvzveMhMVr3LnpSKTNnwt8PoOfmKhQ==}
    hasBin: true

  js-tokens@4.0.0:
    resolution: {integrity: sha512-RdJUflcE3cUzKiMqQgsCu06FPu9UdIJO0beYbPhHN4k6apgJtifcoCtT9bcxOpYBtpD2kCM6Sbzg4CausW/PKQ==}

  js-tokens@9.0.1:
    resolution: {integrity: sha512-mxa9E9ITFOt0ban3j6L5MpjwegGz6lBQmM1IJkWeBZGcMxto50+eWdjC/52xDbS2vy0k7vIMK0Fe2wfL9OQSpQ==}

  js-yaml@4.1.0:
    resolution: {integrity: sha512-wpxZs9NoxZaJESJGIZTyDEaYpl0FKSA+FB9aJiyemKhMwkxQg63h4T1KJgUGHpTqPDNRcmmYLugrRjJlBtWvRA==}
    hasBin: true

  jsesc@3.0.2:
    resolution: {integrity: sha512-xKqzzWXDttJuOcawBt4KnKHHIf5oQ/Cxax+0PWFG+DFDgHNAdi+TXECADI+RYiFUMmx8792xsMbbgXj4CwnP4g==}
    engines: {node: '>=6'}
    hasBin: true

  jsesc@3.1.0:
    resolution: {integrity: sha512-/sM3dO2FOzXjKQhJuo0Q173wf2KOo8t4I8vHy6lF9poUp7bKT0/NHE8fPX23PwfhnykfqnC2xRxOnVw5XuGIaA==}
    engines: {node: '>=6'}
    hasBin: true

  json-buffer@3.0.1:
    resolution: {integrity: sha512-4bV5BfR2mqfQTJm+V5tPPdf+ZpuhiIvTuAB5g8kcrXOZpTT/QwwVRWBywX1ozr6lEuPdbHxwaJlm9G6mI2sfSQ==}

  json-parse-even-better-errors@2.3.1:
    resolution: {integrity: sha512-xyFwyhro/JEof6Ghe2iz2NcXoj2sloNsWr/XsERDK/oiPCfaNhl5ONfp+jQdAZRQQ0IJWNzH9zIZF7li91kh2w==}

  json-schema-traverse@0.4.1:
    resolution: {integrity: sha512-xbbCH5dCYU5T8LcEhhuh7HJ88HXuW3qsI3Y0zOZFKfZEHcpWiHU/Jxzk629Brsab/mMiHQti9wMP+845RPe3Vg==}

  json-schema-traverse@1.0.0:
    resolution: {integrity: sha512-NM8/P9n3XjXhIZn1lLhkFaACTOURQXjWhV4BA/RnOv8xvgqtqpAX9IO4mRQxSx1Rlo4tqzeqb0sOlruaOy3dug==}

  json-stable-stringify-without-jsonify@1.0.1:
    resolution: {integrity: sha512-Bdboy+l7tA3OGW6FjyFHWkP5LuByj1Tk33Ljyq0axyzdk9//JSi2u3fP1QSmd1KNwq6VOKYGlAu87CisVir6Pw==}

  json5@1.0.2:
    resolution: {integrity: sha512-g1MWMLBiz8FKi1e4w0UyVL3w+iJceWAFBAaBnnGKOpNa5f8TLktkbre1+s6oICydWAm+HRUGTmI+//xv2hvXYA==}
    hasBin: true

  json5@2.2.3:
    resolution: {integrity: sha512-XmOWe7eyHYH14cLdVPoyg+GOH3rYX++KpzrylJwSW98t3Nk+U8XOl8FWKOgwtzdb8lXGf6zYwDUzeHMWfxasyg==}
    engines: {node: '>=6'}
    hasBin: true

  jsx-ast-utils@3.3.5:
    resolution: {integrity: sha512-ZZow9HBI5O6EPgSJLUb8n2NKgmVWTwCvHGwFuJlMjvLFqlGG6pjirPhtdsseaLZjSibD8eegzmYpUZwoIlj2cQ==}
    engines: {node: '>=4.0'}

  keyv@4.5.4:
    resolution: {integrity: sha512-oxVHkHR/EJf2CNXnWxRLW6mg7JyCCUcG0DtEGmL2ctUo1PNTin1PUil+r/+4r5MpVgC/fn1kjsx7mjSujKqIpw==}

  kleur@3.0.3:
    resolution: {integrity: sha512-eTIzlVOSUR+JxdDFepEYcBMtZ9Qqdef+rnzWdRZuMbOywu5tO2w2N7rqjoANZ5k9vywhL6Br1VRjUIgTQx4E8w==}
    engines: {node: '>=6'}

  levn@0.4.1:
    resolution: {integrity: sha512-+bT2uH4E5LGE7h/n3evcS/sQlJXCpIp6ym8OWJ5eV6+67Dsql/LaaT7qJBAt2rzfoa/5QBGBhxDix1dMt2kQKQ==}
    engines: {node: '>= 0.8.0'}

  lightningcss-darwin-arm64@1.30.1:
    resolution: {integrity: sha512-c8JK7hyE65X1MHMN+Viq9n11RRC7hgin3HhYKhrMyaXflk5GVplZ60IxyoVtzILeKr+xAJwg6zK6sjTBJ0FKYQ==}
    engines: {node: '>= 12.0.0'}
    cpu: [arm64]
    os: [darwin]

  lightningcss-darwin-x64@1.30.1:
    resolution: {integrity: sha512-k1EvjakfumAQoTfcXUcHQZhSpLlkAuEkdMBsI/ivWw9hL+7FtilQc0Cy3hrx0AAQrVtQAbMI7YjCgYgvn37PzA==}
    engines: {node: '>= 12.0.0'}
    cpu: [x64]
    os: [darwin]

  lightningcss-freebsd-x64@1.30.1:
    resolution: {integrity: sha512-kmW6UGCGg2PcyUE59K5r0kWfKPAVy4SltVeut+umLCFoJ53RdCUWxcRDzO1eTaxf/7Q2H7LTquFHPL5R+Gjyig==}
    engines: {node: '>= 12.0.0'}
    cpu: [x64]
    os: [freebsd]

  lightningcss-linux-arm-gnueabihf@1.30.1:
    resolution: {integrity: sha512-MjxUShl1v8pit+6D/zSPq9S9dQ2NPFSQwGvxBCYaBYLPlCWuPh9/t1MRS8iUaR8i+a6w7aps+B4N0S1TYP/R+Q==}
    engines: {node: '>= 12.0.0'}
    cpu: [arm]
    os: [linux]

  lightningcss-linux-arm64-gnu@1.30.1:
    resolution: {integrity: sha512-gB72maP8rmrKsnKYy8XUuXi/4OctJiuQjcuqWNlJQ6jZiWqtPvqFziskH3hnajfvKB27ynbVCucKSm2rkQp4Bw==}
    engines: {node: '>= 12.0.0'}
    cpu: [arm64]
    os: [linux]

  lightningcss-linux-arm64-musl@1.30.1:
    resolution: {integrity: sha512-jmUQVx4331m6LIX+0wUhBbmMX7TCfjF5FoOH6SD1CttzuYlGNVpA7QnrmLxrsub43ClTINfGSYyHe2HWeLl5CQ==}
    engines: {node: '>= 12.0.0'}
    cpu: [arm64]
    os: [linux]

  lightningcss-linux-x64-gnu@1.30.1:
    resolution: {integrity: sha512-piWx3z4wN8J8z3+O5kO74+yr6ze/dKmPnI7vLqfSqI8bccaTGY5xiSGVIJBDd5K5BHlvVLpUB3S2YCfelyJ1bw==}
    engines: {node: '>= 12.0.0'}
    cpu: [x64]
    os: [linux]

  lightningcss-linux-x64-musl@1.30.1:
    resolution: {integrity: sha512-rRomAK7eIkL+tHY0YPxbc5Dra2gXlI63HL+v1Pdi1a3sC+tJTcFrHX+E86sulgAXeI7rSzDYhPSeHHjqFhqfeQ==}
    engines: {node: '>= 12.0.0'}
    cpu: [x64]
    os: [linux]

  lightningcss-win32-arm64-msvc@1.30.1:
    resolution: {integrity: sha512-mSL4rqPi4iXq5YVqzSsJgMVFENoa4nGTT/GjO2c0Yl9OuQfPsIfncvLrEW6RbbB24WtZ3xP/2CCmI3tNkNV4oA==}
    engines: {node: '>= 12.0.0'}
    cpu: [arm64]
    os: [win32]

  lightningcss-win32-x64-msvc@1.30.1:
    resolution: {integrity: sha512-PVqXh48wh4T53F/1CCu8PIPCxLzWyCnn/9T5W1Jpmdy5h9Cwd+0YQS6/LwhHXSafuc61/xg9Lv5OrCby6a++jg==}
    engines: {node: '>= 12.0.0'}
    cpu: [x64]
    os: [win32]

  lightningcss@1.30.1:
    resolution: {integrity: sha512-xi6IyHML+c9+Q3W0S4fCQJOym42pyurFiJUHEcEyHS0CeKzia4yZDEsLlqOFykxOdHpNy0NmvVO31vcSqAxJCg==}
    engines: {node: '>= 12.0.0'}

  lines-and-columns@1.2.4:
    resolution: {integrity: sha512-7ylylesZQ/PV29jhEDl3Ufjo6ZX7gCqJr5F7PKrqc93v7fzSymt1BpwEU8nAUXs8qzzvqhbjhK5QZg6Mt/HkBg==}

  locate-path@6.0.0:
    resolution: {integrity: sha512-iPZK6eYjbxRu3uB4/WZ3EsEIMJFMqAoopl3R+zuq0UjcAm/MO6KCweDgPfP3elTztoKP3KtnVHxTn2NHBSDVUw==}
    engines: {node: '>=10'}

  lodash.merge@4.6.2:
    resolution: {integrity: sha512-0KpjqXRVvrYyCsX1swR/XTK0va6VQkQM6MNo7PqW77ByjAhoARA8EfrP1N4+KlKj8YS0ZUCtRT/YUuhyYDujIQ==}

  loose-envify@1.4.0:
    resolution: {integrity: sha512-lyuxPGr/Wfhrlem2CL/UcnUc1zcqKAImBDzukY7Y5F/yQiNdko6+fRLevlw1HgMySw7f611UIY408EtxRSoK3Q==}
    hasBin: true

  loupe@3.2.1:
    resolution: {integrity: sha512-CdzqowRJCeLU72bHvWqwRBBlLcMEtIvGrlvef74kMnV2AolS9Y8xUv1I0U/MNAWMhBlKIoyuEgoJ0t/bbwHbLQ==}

  lower-case@2.0.2:
    resolution: {integrity: sha512-7fm3l3NAF9WfN6W3JOmf5drwpVqX78JtoGJ3A6W0a6ZnldM41w2fV5D490psKFTpMds8TJse/eHLFFsNHHjHgg==}

  lru-cache@10.4.3:
    resolution: {integrity: sha512-JNAzZcXrCt42VGLuYz0zfAzDfAvJWW6AfYlDBQyDV5DClI2m5sAmK+OIO7s59XfsRsWHp02jAJrRadPRGTt6SQ==}

  lru-cache@5.1.1:
    resolution: {integrity: sha512-KpNARQA3Iwv+jTA0utUVVbrh+Jlrr1Fv0e56GGzAFOXN7dk/FviaDW8LHmK52DlcH4WP2n6gI8vN1aesBFgo9w==}

  magic-string@0.30.19:
    resolution: {integrity: sha512-2N21sPY9Ws53PZvsEpVtNuSW+ScYbQdp4b9qUaL+9QkHUrGFKo56Lg9Emg5s9V/qrtNBmiR01sYhUOwu3H+VOw==}

  magicast@0.3.5:
    resolution: {integrity: sha512-L0WhttDl+2BOsybvEOLK7fW3UA0OQ0IQ2d6Zl2x/a6vVRs3bAY0ECOSHHeL5jD+SbOpOCUEi0y1DgHEn9Qn1AQ==}

  make-dir@4.0.0:
    resolution: {integrity: sha512-hXdUTZYIVOt1Ex//jAQi+wTZZpUpwBj/0QsOzqegb3rGMMeJiSEu5xLHnYfBrRV4RH2+OCSOO95Is/7x1WJ4bw==}
    engines: {node: '>=10'}

  math-intrinsics@1.1.0:
    resolution: {integrity: sha512-/IXtbwEk5HTPyEwyKX6hGkYXxM9nbj64B+ilVJnC/R6B0pH5G4V3b0pVbL7DBj4tkhBAppbQUlf6F6Xl9LHu1g==}
    engines: {node: '>= 0.4'}

  memoize@10.1.0:
    resolution: {integrity: sha512-MMbFhJzh4Jlg/poq1si90XRlTZRDHVqdlz2mPyGJ6kqMpyHUyVpDd5gpFAvVehW64+RA1eKE9Yt8aSLY7w2Kgg==}
    engines: {node: '>=18'}

  merge2@1.4.1:
    resolution: {integrity: sha512-8q7VEgMJW4J8tcfVPy8g09NcQwZdbwFEqhe/WZkoIzjn/3TGDwtOCYtXGxA3O8tPzpczCCDgv+P2P5y00ZJOOg==}
    engines: {node: '>= 8'}

  micromatch@4.0.8:
    resolution: {integrity: sha512-PXwfBhYu0hBCPw8Dn0E+WDYb7af3dSLVWKi3HGv84IdF4TyFoC0ysxFd0Goxw7nSv4T/PzEJQxsYsEiFCKo2BA==}
    engines: {node: '>=8.6'}

  mimic-function@5.0.1:
    resolution: {integrity: sha512-VP79XUPxV2CigYP3jWwAUFSku2aKqBH7uTAapFWCBqutsbmDo96KY5o8uh6U+/YSIn5OxJnXp73beVkpqMIGhA==}
    engines: {node: '>=18'}

  minimatch@3.1.2:
    resolution: {integrity: sha512-J7p63hRiAjw1NDEww1W7i37+ByIrOWO5XQQAzZ3VOcL0PNybwpfmV/N05zFAzwQ9USyEcX6t3UO+K5aqBQOIHw==}

  minimatch@9.0.5:
    resolution: {integrity: sha512-G6T0ZX48xgozx7587koeX9Ys2NYy6Gmv//P89sEte9V9whIapMNF4idKxnW2QtCcLiTWlb/wfCabAtAFWhhBow==}
    engines: {node: '>=16 || 14 >=14.17'}

  minimist@1.2.8:
    resolution: {integrity: sha512-2yyAR8qBkN3YuheJanUpWC5U3bb5osDywNB8RzDVlDwDHbocAJveqqj1u8+SVD7jkWT4yvsHCpWqqWqAxb0zCA==}

  minipass@7.1.2:
    resolution: {integrity: sha512-qOOzS1cBTWYF4BH8fVePDBOO9iptMnGUEZwNc/cMWnTV2nVLZ7VoNWEPHkYczZA0pdoA7dl6e7FL659nX9S2aw==}
    engines: {node: '>=16 || 14 >=14.17'}

  minizlib@3.1.0:
    resolution: {integrity: sha512-KZxYo1BUkWD2TVFLr0MQoM8vUUigWD3LlD83a/75BqC+4qE0Hb1Vo5v1FgcfaNXvfXzr+5EhQ6ing/CaBijTlw==}
    engines: {node: '>= 18'}

  mrmime@2.0.1:
    resolution: {integrity: sha512-Y3wQdFg2Va6etvQ5I82yUhGdsKrcYox6p7FfL1LbK2J4V01F9TGlepTIhnK24t7koZibmg82KGglhA1XK5IsLQ==}
    engines: {node: '>=10'}

  ms@2.1.3:
    resolution: {integrity: sha512-6FlzubTLZG3J2a/NVCAleEhjzq5oxgHyaCU9yYXvcLsvoVaHJq/s5xXI6/XXP6tz7R9xAOtHnSO/tXtF3WRTlA==}

  nanoid@3.3.11:
    resolution: {integrity: sha512-N8SpfPUnUp1bK+PMYW8qSWdl9U+wwNWI4QKxOYDy9JAro3WMX7p2OeVRF9v+347pnakNevPmiHhNmZ2HbFA76w==}
    engines: {node: ^10 || ^12 || ^13.7 || ^14 || >=15.0.1}
    hasBin: true

  napi-postinstall@0.3.3:
    resolution: {integrity: sha512-uTp172LLXSxuSYHv/kou+f6KW3SMppU9ivthaVTXian9sOt3XM/zHYHpRZiLgQoxeWfYUnslNWQHF1+G71xcow==}
    engines: {node: ^12.20.0 || ^14.18.0 || >=16.0.0}
    hasBin: true

  natural-compare@1.4.0:
    resolution: {integrity: sha512-OWND8ei3VtNC9h7V60qff3SVobHr996CTwgxubgyQYEpg290h9J0buyECNNJexkFm5sOajh5G116RYA1c8ZMSw==}

  natural-orderby@5.0.0:
    resolution: {integrity: sha512-kKHJhxwpR/Okycz4HhQKKlhWe4ASEfPgkSWNmKFHd7+ezuQlxkA5cM3+XkBPvm1gmHen3w53qsYAv+8GwRrBlg==}
    engines: {node: '>=18'}

  no-case@3.0.4:
    resolution: {integrity: sha512-fgAN3jGAh+RoxUGZHTSOLJIqUc2wmoBwGR4tbpNAKmmovFoWq0OdRkb0VkldReO2a2iBT/OEulG9XSUc10r3zg==}

  node-releases@2.0.21:
    resolution: {integrity: sha512-5b0pgg78U3hwXkCM8Z9b2FJdPZlr9Psr9V2gQPESdGHqbntyFJKFW4r5TeWGFzafGY3hzs1JC62VEQMbl1JFkw==}

  npm-run-path@6.0.0:
    resolution: {integrity: sha512-9qny7Z9DsQU8Ou39ERsPU4OZQlSTP47ShQzuKZ6PRXpYLtIFgl/DEBYEXKlvcEa+9tHVcK8CF81Y2V72qaZhWA==}
    engines: {node: '>=18'}

  object-assign@4.1.1:
    resolution: {integrity: sha512-rJgTQnkUnH1sFw8yT6VSU3zD3sWmu6sZhIseY8VX+GRu3P6F7Fu+JNDoXfklElbLJSnc3FUQHVe4cU5hj+BcUg==}
    engines: {node: '>=0.10.0'}

  object-inspect@1.13.4:
    resolution: {integrity: sha512-W67iLl4J2EXEGTbfeHCffrjDfitvLANg0UlX3wFUUSTx92KXRFegMHUVgSqE+wvhAbi4WqjGg9czysTV2Epbew==}
    engines: {node: '>= 0.4'}

  object-keys@1.1.1:
    resolution: {integrity: sha512-NuAESUOUMrlIXOfHKzD6bpPu3tYt3xvjNdRIQ+FeT0lNb4K8WR70CaDxhuNguS2XG+GjkyMwOzsN5ZktImfhLA==}
    engines: {node: '>= 0.4'}

  object.assign@4.1.7:
    resolution: {integrity: sha512-nK28WOo+QIjBkDduTINE4JkF/UJJKyf2EJxvJKfblDpyg0Q+pkOHNTL0Qwy6NP6FhE/EnzV73BxxqcJaXY9anw==}
    engines: {node: '>= 0.4'}

  object.entries@1.1.9:
    resolution: {integrity: sha512-8u/hfXFRBD1O0hPUjioLhoWFHRmt6tKA4/vZPyckBr18l1KE9uHrFaFaUi8MDRTpi4uak2goyPTSNJLXX2k2Hw==}
    engines: {node: '>= 0.4'}

  object.fromentries@2.0.8:
    resolution: {integrity: sha512-k6E21FzySsSK5a21KRADBd/NGneRegFO5pLHfdQLpRDETUNJueLXs3WCzyQ3tFRDYgbq3KHGXfTbi2bs8WQ6rQ==}
    engines: {node: '>= 0.4'}

  object.groupby@1.0.3:
    resolution: {integrity: sha512-+Lhy3TQTuzXI5hevh8sBGqbmurHbbIjAi0Z4S63nthVLmLxfbj4T54a4CfZrXIrt9iP4mVAPYMo/v99taj3wjQ==}
    engines: {node: '>= 0.4'}

  object.values@1.2.1:
    resolution: {integrity: sha512-gXah6aZrcUxjWg2zR2MwouP2eHlCBzdV4pygudehaKXSGW4v2AsRQUK+lwwXhii6KFZcunEnmSUoYp5CXibxtA==}
    engines: {node: '>= 0.4'}

  once@1.4.0:
    resolution: {integrity: sha512-lNaJgI+2Q5URQBkccEKHTQOPaXdUxnZZElQTZY0MFUAuaEqe1E+Nyvgdz/aIyNi6Z9MzO5dv1H8n58/GELp3+w==}

  optionator@0.9.4:
    resolution: {integrity: sha512-6IpQ7mKUxRcZNLIObR0hz7lxsapSSIYNZJwXPGeF0mTVqGKFIXj1DQcMoT22S3ROcLyY/rz0PWaWZ9ayWmad9g==}
    engines: {node: '>= 0.8.0'}

  own-keys@1.0.1:
    resolution: {integrity: sha512-qFOyK5PjiWZd+QQIh+1jhdb9LpxTF0qs7Pm8o5QHYZ0M3vKqSqzsZaEB6oWlxZ+q2sJBMI/Ktgd2N5ZwQoRHfg==}
    engines: {node: '>= 0.4'}

  p-limit@3.1.0:
    resolution: {integrity: sha512-TYOanM3wGwNGsZN2cVTYPArw454xnXj5qmWF1bEoAc4+cU/ol7GVh7odevjp1FNHduHc3KZMcFduxU5Xc6uJRQ==}
    engines: {node: '>=10'}

  p-locate@5.0.0:
    resolution: {integrity: sha512-LaNjtRWUBY++zB5nE/NwcaoMylSPk+S+ZHNB1TzdbMJMny6dynpAGt7X/tl/QYq3TIeE6nxHppbo2LGymrG5Pw==}
    engines: {node: '>=10'}

  package-json-from-dist@1.0.1:
    resolution: {integrity: sha512-UEZIS3/by4OC8vL3P2dTXRETpebLI2NiI5vIrjaD/5UtrkFX/tNbwjTSRAGC/+7CAo2pIcBaRgWmcBBHcsaCIw==}

  parent-module@1.0.1:
    resolution: {integrity: sha512-GQ2EWRpQV8/o+Aw8YqtfZZPfNRWZYkbidE9k5rpl/hC3vtHHBfGm2Ifi6qWV+coDGkrUKZAxE3Lot5kcsRlh+g==}
    engines: {node: '>=6'}

  parse-json@5.2.0:
    resolution: {integrity: sha512-ayCKvm/phCGxOkYRSCM82iDwct8/EonSEgCSxWxD7ve6jHggsFl4fZVQBPRNgQoKiuV/odhFrGzQXZwbifC8Rg==}
    engines: {node: '>=8'}

  path-exists@4.0.0:
    resolution: {integrity: sha512-ak9Qy5Q7jYb2Wwcey5Fpvg2KoAc/ZIhLSLOSBmRmygPsGwkVVt0fZa0qrtMz+m6tJTAHfZQ8FnmB4MG4LWy7/w==}
    engines: {node: '>=8'}

  path-key@3.1.1:
    resolution: {integrity: sha512-ojmeN0qd+y0jszEtoY48r0Peq5dwMEkIlCOu6Q5f41lfkswXuKtYrhgoTpLnyIcHm24Uhqx+5Tqm2InSwLhE6Q==}
    engines: {node: '>=8'}

  path-key@4.0.0:
    resolution: {integrity: sha512-haREypq7xkM7ErfgIyA0z+Bj4AGKlMSdlQE2jvJo6huWD1EdkKYV+G/T4nq0YEF2vgTT8kqMFKo1uHn950r4SQ==}
    engines: {node: '>=12'}

  path-parse@1.0.7:
    resolution: {integrity: sha512-LDJzPVEEEPR+y48z93A0Ed0yXb8pAByGWo/k5YYdYgpY2/2EsOsksJrq7lOHxryrVOn1ejG6oAp8ahvOIQD8sw==}

  path-scurry@1.11.1:
    resolution: {integrity: sha512-Xa4Nw17FS9ApQFJ9umLiJS4orGjm7ZzwUrwamcGQuHSzDyth9boKDaycYdDcZDuqYATXw4HFXgaqWTctW/v1HA==}
    engines: {node: '>=16 || 14 >=14.18'}

  path-type@4.0.0:
    resolution: {integrity: sha512-gDKb8aZMDeD/tZWs9P6+q0J9Mwkdl6xMV8TjnGP3qJVJ06bdMgkbBlLU8IdfOsIsFz2BW1rNVT3XuNEl8zPAvw==}
    engines: {node: '>=8'}

  pathe@2.0.3:
    resolution: {integrity: sha512-WUjGcAqP1gQacoQe+OBJsFA7Ld4DyXuUIjZ5cc75cLHvJ7dtNsTugphxIADwspS+AraAUePCKrSVtPLFj/F88w==}

  pathval@2.0.1:
    resolution: {integrity: sha512-//nshmD55c46FuFw26xV/xFAaB5HF9Xdap7HJBBnrKdAd6/GxDBaNA1870O79+9ueg61cZLSVc+OaFlfmObYVQ==}
    engines: {node: '>= 14.16'}

  picocolors@1.1.1:
    resolution: {integrity: sha512-xceH2snhtb5M9liqDsmEw56le376mTZkEX/jEb/RxNFyegNul7eNslCXP9FDj/Lcu0X8KEyMceP2ntpaHrDEVA==}

  picomatch@2.3.1:
    resolution: {integrity: sha512-JU3teHTNjmE2VCGFzuY8EXzCDVwEqB2a8fsIvwaStHhAWJEeVd1o1QD80CU6+ZdEXXSLbSsuLwJjkCBWqRQUVA==}
    engines: {node: '>=8.6'}

  picomatch@4.0.3:
    resolution: {integrity: sha512-5gTmgEY/sqK6gFXLIsQNH19lWb4ebPDLA4SdLP7dsWkIXHWlG66oPuVvXSGFPppYZz8ZDZq0dYYrbHfBCVUb1Q==}
    engines: {node: '>=12'}

  pluralize@8.0.0:
    resolution: {integrity: sha512-Nc3IT5yHzflTfbjgqWcCPpo7DaKy4FnpB0l/zCAW0Tc7jxAiuqSxHasntB3D7887LSrA93kDJ9IXovxJYxyLCA==}
    engines: {node: '>=4'}

  possible-typed-array-names@1.1.0:
    resolution: {integrity: sha512-/+5VFTchJDoVj3bhoqi6UeymcD00DAwb1nJwamzPvHEszJ4FpF6SNNbUbOS8yI56qHzdV8eK0qEfOSiodkTdxg==}
    engines: {node: '>= 0.4'}

  postcss@8.5.6:
    resolution: {integrity: sha512-3Ybi1tAuwAP9s0r1UQ2J4n5Y0G05bJkpUIO0/bI9MhwmD70S5aTWbXGBwxHrelT+XM1k6dM0pk+SwNkpTRN7Pg==}
    engines: {node: ^10 || ^12 || >=14}

  prelude-ls@1.2.1:
    resolution: {integrity: sha512-vkcDPrRZo1QZLbn5RLGPpg/WmIQ65qoWWhcGKf/b5eplkkarX0m9z8ppCat4mlOqUsWpyNuYgO3VRyrYHSzX5g==}
    engines: {node: '>= 0.8.0'}

  prettier-linter-helpers@1.0.0:
    resolution: {integrity: sha512-GbK2cP9nraSSUF9N2XwUwqfzlAFlMNYYl+ShE/V+H8a9uNl/oUqB1w2EL54Jh0OlyRSd8RfWYJ3coVS4TROP2w==}
    engines: {node: '>=6.0.0'}

  prettier-plugin-sh@0.18.0:
    resolution: {integrity: sha512-cW1XL27FOJQ/qGHOW6IHwdCiNWQsAgK+feA8V6+xUTaH0cD3Mh+tFAtBvEEWvuY6hTDzRV943Fzeii+qMOh7nQ==}
    engines: {node: '>=16.0.0'}
    peerDependencies:
      prettier: ^3.6.0

  prettier-plugin-toml@2.0.6:
    resolution: {integrity: sha512-12N/wBuHa9jd/KVy9pRP20NMKxQfQLMseQCt66lIbLaPLItvGUcSIryE1eZZMJ7loSws6Ig3M2Elc2EreNh76w==}
    engines: {node: '>=16.0.0'}
    peerDependencies:
      prettier: ^3.0.3

  prettier@3.6.2:
    resolution: {integrity: sha512-I7AIg5boAr5R0FFtJ6rCfD+LFsWHp81dolrFD8S79U9tb8Az2nGrJncnMSnys+bpQJfRUzqs9hnA81OAA3hCuQ==}
    engines: {node: '>=14'}
    hasBin: true

  prompts@2.4.2:
    resolution: {integrity: sha512-NxNv/kLguCA7p3jE8oL2aEBsrJWgAakBpgmgK6lpPWV+WuOmY6r2/zbAVnP+T8bQlA0nzHXSJSJW0Hq7ylaD2Q==}
    engines: {node: '>= 6'}

  prop-types@15.8.1:
    resolution: {integrity: sha512-oj87CgZICdulUohogVAR7AjlC0327U4el4L6eAvOqCeudMDVU0NThNaV+b9Df4dXgSP1gXMTnPdhfe/2qDH5cg==}

  punycode@2.3.1:
    resolution: {integrity: sha512-vYt7UD1U9Wg6138shLtLOvdAu+8DsC/ilFtEVHcH+wydcSpNE20AfSOduf6MkRFahL5FY7X1oU7nKVZFtfq8Fg==}
    engines: {node: '>=6'}

  queue-microtask@1.2.3:
    resolution: {integrity: sha512-NuaNSa6flKT5JaSYQzJok04JzTL1CA6aGhv5rfLW3PgqA+M2ChpZQnAC8h8i4ZFkBS8X5RqkDBHA7r4hej3K9A==}

  react-dom@19.2.0:
    resolution: {integrity: sha512-UlbRu4cAiGaIewkPyiRGJk0imDN2T3JjieT6spoL2UeSf5od4n5LB/mQ4ejmxhCFT1tYe8IvaFulzynWovsEFQ==}
    peerDependencies:
      react: ^19.2.0

  react-is@16.13.1:
    resolution: {integrity: sha512-24e6ynE2H+OKt4kqsOvNd8kBpV65zoxbA4BVsEOB3ARVWQki/DHzaUoC5KuON/BiccDaCCTZBuOcfZs70kR8bQ==}

  react-refresh@0.17.0:
    resolution: {integrity: sha512-z6F7K9bV85EfseRCp2bzrpyQ0Gkw1uLoCel9XBVWPg/TjRj94SkJzUTGfOa4bs7iJvBWtQG0Wq7wnI0syw3EBQ==}
    engines: {node: '>=0.10.0'}

  react@19.2.0:
    resolution: {integrity: sha512-tmbWg6W31tQLeB5cdIBOicJDJRR2KzXsV7uSK9iNfLWQ5bIZfxuPEHp7M8wiHyHnn0DD1i7w3Zmin0FtkrwoCQ==}
    engines: {node: '>=0.10.0'}

  readdirp@4.1.2:
    resolution: {integrity: sha512-GDhwkLfywWL2s6vEjyhri+eXmfH6j1L7JE27WhqLeYzoh/A3DBaYGEj2H/HFZCn/kMfim73FXxEJTw06WtxQwg==}
    engines: {node: '>= 14.18.0'}

  rechoir@0.8.0:
    resolution: {integrity: sha512-/vxpCXddiX8NGfGO/mTafwjq4aFa/71pvamip0++IQk3zG8cbCj0fifNPrjjF1XMXUne91jL9OoxmdykoEtifQ==}
    engines: {node: '>= 10.13.0'}

  reflect.getprototypeof@1.0.10:
    resolution: {integrity: sha512-00o4I+DVrefhv+nX0ulyi3biSHCPDe+yLv5o/p6d/UVlirijB8E16FtfwSAi4g3tcqrQ4lRAqQSoFEZJehYEcw==}
    engines: {node: '>= 0.4'}

  regexp-tree@0.1.27:
    resolution: {integrity: sha512-iETxpjK6YoRWJG5o6hXLwvjYAoW+FEZn9os0PD/b6AP6xQwsa/Y7lCVgIixBbUPMfhu+i2LtdeAqVTgGlQarfA==}
    hasBin: true

  regexp.prototype.flags@1.5.4:
    resolution: {integrity: sha512-dYqgNSZbDwkaJ2ceRd9ojCGjBq+mOm9LmtXnAnEGyHhN/5R7iDW2TRw3h+o/jCFxus3P2LfWIIiwowAjANm7IA==}
    engines: {node: '>= 0.4'}

  regjsparser@0.12.0:
    resolution: {integrity: sha512-cnE+y8bz4NhMjISKbgeVJtqNbtf5QpjZP+Bslo+UqkIt9QPnX9q095eiRRASJG1/tz6dlNr6Z5NsBiWYokp6EQ==}
    hasBin: true

  require-from-string@2.0.2:
    resolution: {integrity: sha512-Xf0nWe6RseziFMu+Ap9biiUbmplq6S9/p+7w7YXP/JBHhrUDDUhwa+vANyubuqfZWTveU//DYVGsDG7RKL/vEw==}
    engines: {node: '>=0.10.0'}

  requireindex@1.1.0:
    resolution: {integrity: sha512-LBnkqsDE7BZKvqylbmn7lTIVdpx4K/QCduRATpO5R+wtPmky/a8pN1bO2D6wXppn1497AJF9mNjqAXr6bdl9jg==}
    engines: {node: '>=0.10.5'}

  resolve-from@4.0.0:
    resolution: {integrity: sha512-pb/MYmXstAkysRFx8piNI1tGFNQIFA3vkE3Gq4EuA1dF6gHp/+vgZqsCGJapvy8N3Q+4o7FwvquPJcnZ7RYy4g==}
    engines: {node: '>=4'}

  resolve-pkg-maps@1.0.0:
    resolution: {integrity: sha512-seS2Tj26TBVOC2NIc2rOe2y2ZO7efxITtLZcGSOnHHNOQ7CkiUBfw0Iw2ck6xkIhPwLhKNLS8BO+hEpngQlqzw==}

  resolve@1.22.10:
    resolution: {integrity: sha512-NPRy+/ncIMeDlTAsuqwKIiferiawhefFJtkNSW0qZJEqMEb+qBt/77B/jGeeek+F0uOeN05CDa6HXbbIgtVX4w==}
    engines: {node: '>= 0.4'}
    hasBin: true

  resolve@2.0.0-next.5:
    resolution: {integrity: sha512-U7WjGVG9sH8tvjW5SmGbQuui75FiyjAX72HX15DwBBwF9dNiQZRQAg9nnPhYy+TUnE0+VcrttuvNI8oSxZcocA==}
    hasBin: true

  reusify@1.1.0:
    resolution: {integrity: sha512-g6QUff04oZpHs0eG5p83rFLhHeV00ug/Yf9nZM6fLeUrPguBTkTQOdpAWWspMh55TZfVQDPaN3NQJfbVRAxdIw==}
    engines: {iojs: '>=1.0.0', node: '>=0.10.0'}

  rollup@4.52.4:
    resolution: {integrity: sha512-CLEVl+MnPAiKh5pl4dEWSyMTpuflgNQiLGhMv8ezD5W/qP8AKvmYpCOKRRNOh7oRKnauBZ4SyeYkMS+1VSyKwQ==}
    engines: {node: '>=18.0.0', npm: '>=8.0.0'}
    hasBin: true

  run-parallel@1.2.0:
    resolution: {integrity: sha512-5l4VyZR86LZ/lDxZTR6jqL8AFE2S0IFLMP26AbjsLVADxHdhB/c0GUsH+y39UfCi3dzz8OlQuPmnaJOMoDHQBA==}

  safe-array-concat@1.1.3:
    resolution: {integrity: sha512-AURm5f0jYEOydBj7VQlVvDrjeFgthDdEF5H1dP+6mNpoXOMo1quQqJ4wvJDyRZ9+pO3kGWoOdmV08cSv2aJV6Q==}
    engines: {node: '>=0.4'}

  safe-push-apply@1.0.0:
    resolution: {integrity: sha512-iKE9w/Z7xCzUMIZqdBsp6pEQvwuEebH4vdpjcDWnyzaI6yl6O9FHvVpmGelvEHNsoY6wGblkxR6Zty/h00WiSA==}
    engines: {node: '>= 0.4'}

  safe-regex-test@1.1.0:
    resolution: {integrity: sha512-x/+Cz4YrimQxQccJf5mKEbIa1NzeCRNI5Ecl/ekmlYaampdNLPalVyIcCZNNH3MvmqBugV5TMYZXv0ljslUlaw==}
    engines: {node: '>= 0.4'}

  safe-regex@2.1.1:
    resolution: {integrity: sha512-rx+x8AMzKb5Q5lQ95Zoi6ZbJqwCLkqi3XuJXp5P3rT8OEc6sZCJG5AE5dU3lsgRr/F4Bs31jSlVN+j5KrsGu9A==}

  scheduler@0.27.0:
    resolution: {integrity: sha512-eNv+WrVbKu1f3vbYJT/xtiF5syA5HPIMtf9IgY/nKg0sWqzAUEvqY/xm7OcZc/qafLx/iO9FgOmeSAp4v5ti/Q==}

  semver@6.3.1:
    resolution: {integrity: sha512-BR7VvDCVHO+q2xBEWskxS6DJE1qRnb7DxzUrogb71CWoSficBxYsiAGd+Kl0mmq/MprG9yArRkyrQxTO6XjMzA==}
    hasBin: true

  semver@7.7.2:
    resolution: {integrity: sha512-RF0Fw+rO5AMf9MAyaRXI4AV0Ulj5lMHqVxxdSgiVbixSCXoEmmX/jk0CuJw4+3SqroYO9VoUh+HcuJivvtJemA==}
    engines: {node: '>=10'}
    hasBin: true

  set-function-length@1.2.2:
    resolution: {integrity: sha512-pgRc4hJ4/sNjWCSS9AmnS40x3bNMDTknHgL5UaMBTMyJnU90EgWh1Rz+MC9eFu4BuN/UwZjKQuY/1v3rM7HMfg==}
    engines: {node: '>= 0.4'}

  set-function-name@2.0.2:
    resolution: {integrity: sha512-7PGFlmtwsEADb0WYyvCMa1t+yke6daIG4Wirafur5kcf+MhUnPms1UeR0CKQdTZD81yESwMHbtn+TR+dMviakQ==}
    engines: {node: '>= 0.4'}

  set-proto@1.0.0:
    resolution: {integrity: sha512-RJRdvCo6IAnPdsvP/7m6bsQqNnn1FCBX5ZNtFL98MmFF/4xAIJTIg1YbHW5DC2W5SKZanrC6i4HsJqlajw/dZw==}
    engines: {node: '>= 0.4'}

  sh-syntax@0.5.8:
    resolution: {integrity: sha512-JfVoxf4FxQI5qpsPbkHhZo+n6N9YMJobyl4oGEUBb/31oQYlgTjkXQD8PBiafS2UbWoxrTO0Z5PJUBXEPAG1Zw==}
    engines: {node: '>=16.0.0'}

  shebang-command@2.0.0:
    resolution: {integrity: sha512-kHxr2zZpYtdmrN1qDjrrX/Z1rR1kG8Dx+gkpK1G4eXmvXswmcE1hTWBWYUzlraYw1/yZp6YuDY77YtvbN0dmDA==}
    engines: {node: '>=8'}

  shebang-regex@3.0.0:
    resolution: {integrity: sha512-7++dFhtcx3353uBaq8DDR4NuxBetBzC7ZQOhmTQInHEd6bSrXdiEyzCvG07Z44UYdLShWUyXt5M/yhz8ekcb1A==}
    engines: {node: '>=8'}

  side-channel-list@1.0.0:
    resolution: {integrity: sha512-FCLHtRD/gnpCiCHEiJLOwdmFP+wzCmDEkc9y7NsYxeF4u7Btsn1ZuwgwJGxImImHicJArLP4R0yX4c2KCrMrTA==}
    engines: {node: '>= 0.4'}

  side-channel-map@1.0.1:
    resolution: {integrity: sha512-VCjCNfgMsby3tTdo02nbjtM/ewra6jPHmpThenkTYh8pG9ucZ/1P8So4u4FGBek/BjpOVsDCMoLA/iuBKIFXRA==}
    engines: {node: '>= 0.4'}

  side-channel-weakmap@1.0.2:
    resolution: {integrity: sha512-WPS/HvHQTYnHisLo9McqBHOJk2FkHO/tlpvldyrnem4aeQp4hai3gythswg6p01oSoTl58rcpiFAjF2br2Ak2A==}
    engines: {node: '>= 0.4'}

  side-channel@1.1.0:
    resolution: {integrity: sha512-ZX99e6tRweoUXqR+VBrslhda51Nh5MTQwou5tnUDgbtyM0dBgmhEDtWGP/xbKn6hqfPRHujUNwz5fy/wbbhnpw==}
    engines: {node: '>= 0.4'}

  siginfo@2.0.0:
    resolution: {integrity: sha512-ybx0WO1/8bSBLEWXZvEd7gMW3Sn3JFlW3TvX1nREbDLRNQNaeNN8WK0meBwPdAaOI7TtRRRJn/Es1zhrrCHu7g==}

  signal-exit@4.1.0:
    resolution: {integrity: sha512-bzyZ1e88w9O1iNJbKnOlvYTrWPDl46O1bG0D3XInv+9tkPrxrN8jUUTiFlDkkmKWgn1M6CfIA13SuGqOa9Korw==}
    engines: {node: '>=14'}

  sirv@3.0.2:
    resolution: {integrity: sha512-2wcC/oGxHis/BoHkkPwldgiPSYcpZK3JU28WoMVv55yHJgcZ8rlXvuG9iZggz+sU1d4bRgIGASwyWqjxu3FM0g==}
    engines: {node: '>=18'}

  sisteransi@1.0.5:
    resolution: {integrity: sha512-bLGGlR1QxBcynn2d5YmDX4MGjlZvy2MRBDRNHLJ8VI6l6+9FUiyTFNJ0IveOSP0bcXgVDPRcfGqA0pjaqUpfVg==}

  snake-case@3.0.4:
    resolution: {integrity: sha512-LAOh4z89bGQvl9pFfNF8V146i7o7/CqFPbqzYgP+yYzDIDeS9HaNFtXABamRW+AQzEVODcvE79ljJ+8a9YSdMg==}

  socket.io-client@4.8.1:
    resolution: {integrity: sha512-hJVXfu3E28NmzGk8o1sHhN3om52tRvwYeidbj7xKy2eIIse5IoKX3USlS6Tqt3BHAtflLIkCQBkzVrEEfWUyYQ==}
    engines: {node: '>=10.0.0'}

  socket.io-parser@4.2.4:
    resolution: {integrity: sha512-/GbIKmo8ioc+NIWIhwdecY0ge+qVBSMdgxGygevmdHj24bsfgtCmcUUcQ5ZzcylGFHsN3k4HB4Cgkl96KVnuew==}
    engines: {node: '>=10.0.0'}

  source-map-js@1.2.1:
    resolution: {integrity: sha512-UXWMKhLOwVKb728IUtQPXxfYU+usdybtUrK/8uGE8CQMvrhOpwvzDBwj0QhSL7MQc7vIsISBG8VQ8+IDQxpfQA==}
    engines: {node: '>=0.10.0'}

  stable-hash-x@0.2.0:
    resolution: {integrity: sha512-o3yWv49B/o4QZk5ZcsALc6t0+eCelPc44zZsLtCQnZPDwFpDYSWcDnrv2TtMmMbQ7uKo3J0HTURCqckw23czNQ==}
    engines: {node: '>=12.0.0'}

  stackback@0.0.2:
    resolution: {integrity: sha512-1XMJE5fQo1jGH6Y/7ebnwPOBEkIEnT4QF32d5R1+VXdXveM0IBMJt8zfaxX1P3QhVwrYe+576+jkANtSS2mBbw==}

  std-env@3.9.0:
    resolution: {integrity: sha512-UGvjygr6F6tpH7o2qyqR6QYpwraIjKSdtzyBdyytFOHmPZY917kwdwLG0RbOjWOnKmnm3PeHjaoLLMie7kPLQw==}

  stop-iteration-iterator@1.1.0:
    resolution: {integrity: sha512-eLoXW/DHyl62zxY4SCaIgnRhuMr6ri4juEYARS8E6sCEqzKpOiE521Ucofdx+KnDZl5xmvGYaaKCk5FEOxJCoQ==}
    engines: {node: '>= 0.4'}

  string-width@4.2.3:
    resolution: {integrity: sha512-wKyQRQpjJ0sIp62ErSZdGsjMJWsap5oRNihHhu6G7JVO/9jIB6UyevL+tXuOqrng8j/cxKTWyWUwvSTriiZz/g==}
    engines: {node: '>=8'}

  string-width@5.1.2:
    resolution: {integrity: sha512-HnLOCR3vjcY8beoNLtcjZ5/nxn2afmME6lhrDrebokqMap+XbeW8n9TXpPDOqdGK5qcI3oT0GKTW6wC7EMiVqA==}
    engines: {node: '>=12'}

  string.prototype.matchall@4.0.12:
    resolution: {integrity: sha512-6CC9uyBL+/48dYizRf7H7VAYCMCNTBeM78x/VTUe9bFEaxBepPJDa1Ow99LqI/1yF7kuy7Q3cQsYMrcjGUcskA==}
    engines: {node: '>= 0.4'}

  string.prototype.repeat@1.0.0:
    resolution: {integrity: sha512-0u/TldDbKD8bFCQ/4f5+mNRrXwZ8hg2w7ZR8wa16e8z9XpePWl3eGEcUD0OXpEH/VJH/2G3gjUtR3ZOiBe2S/w==}

  string.prototype.trim@1.2.10:
    resolution: {integrity: sha512-Rs66F0P/1kedk5lyYyH9uBzuiI/kNRmwJAR9quK6VOtIpZ2G+hMZd+HQbbv25MgCA6gEffoMZYxlTod4WcdrKA==}
    engines: {node: '>= 0.4'}

  string.prototype.trimend@1.0.9:
    resolution: {integrity: sha512-G7Ok5C6E/j4SGfyLCloXTrngQIQU3PWtXGst3yM7Bea9FRURf1S42ZHlZZtsNque2FN2PoUhfZXYLNWwEr4dLQ==}
    engines: {node: '>= 0.4'}

  string.prototype.trimstart@1.0.8:
    resolution: {integrity: sha512-UXSH262CSZY1tfu3G3Secr6uGLCFVPMhIqHjlgCUtCCcgihYc/xKs9djMTMUOb2j1mVSeU8EU6NWc/iQKU6Gfg==}
    engines: {node: '>= 0.4'}

  strip-ansi@6.0.1:
    resolution: {integrity: sha512-Y38VPSHcqkFrCpFnQ9vuSXmquuv5oXOKpGeT6aGrr3o3Gc9AlVa6JBfUSOCnbxGGZF+/0ooI7KrPuUSztUdU5A==}
    engines: {node: '>=8'}

  strip-ansi@7.1.2:
    resolution: {integrity: sha512-gmBGslpoQJtgnMAvOVqGZpEz9dyoKTCzy2nfz/n8aIFhN/jCE/rCmcxabB6jOOHV+0WNnylOxaxBQPSvcWklhA==}
    engines: {node: '>=12'}

  strip-bom@3.0.0:
    resolution: {integrity: sha512-vavAMRXOgBVNF6nyEEmL3DBK19iRpDcoIwW+swQ+CbGiu7lju6t+JklA1MHweoWtadgt4ISVUsXLyDq34ddcwA==}
    engines: {node: '>=4'}

  strip-indent@4.1.0:
    resolution: {integrity: sha512-OA95x+JPmL7kc7zCu+e+TeYxEiaIyndRx0OrBcK2QPPH09oAndr2ALvymxWA+Lx1PYYvFUm4O63pRkdJAaW96w==}
    engines: {node: '>=12'}

  strip-json-comments@3.1.1:
    resolution: {integrity: sha512-6fPc+R4ihwqP6N/aIv2f1gMH8lOVtWQHoqC4yK6oSDVVocumAsfCqjkXnqiYMhmMwS/mEHLp7Vehlt3ql6lEig==}
    engines: {node: '>=8'}

  strip-literal@3.1.0:
    resolution: {integrity: sha512-8r3mkIM/2+PpjHoOtiAW8Rg3jJLHaV7xPwG+YRGrv6FP0wwk/toTpATxWYOW0BKdWwl82VT2tFYi5DlROa0Mxg==}

  supports-color@7.2.0:
    resolution: {integrity: sha512-qpCAvRl9stuOHveKsn7HncJRvv501qIacKzQlO/+Lwxc9+0q2wLyv4Dfvt80/DPn2pqOBsJdDiogXGR9+OvwRw==}
    engines: {node: '>=8'}

  supports-preserve-symlinks-flag@1.0.0:
    resolution: {integrity: sha512-ot0WnXS9fgdkgIcePe6RHNk1WA8+muPa6cSjeR3V8K27q9BB1rTE3R1p7Hv0z1ZyAc8s6Vvv8DIyWf681MAt0w==}
    engines: {node: '>= 0.4'}

  svg-parser@2.0.4:
    resolution: {integrity: sha512-e4hG1hRwoOdRb37cIMSgzNsxyzKfayW6VOflrwvR+/bzrkyxY/31WkbgnQpgtrNp1SdpJvpUAGTa/ZoiPNDuRQ==}

  synckit@0.11.11:
    resolution: {integrity: sha512-MeQTA1r0litLUf0Rp/iisCaL8761lKAZHaimlbGK4j0HysC4PLfqygQj9srcs0m2RdtDYnF8UuYyKpbjHYp7Jw==}
    engines: {node: ^14.18.0 || >=16.0.0}

  tailwindcss@4.1.14:
    resolution: {integrity: sha512-b7pCxjGO98LnxVkKjaZSDeNuljC4ueKUddjENJOADtubtdo8llTaJy7HwBMeLNSSo2N5QIAgklslK1+Ir8r6CA==}

  tapable@2.3.0:
    resolution: {integrity: sha512-g9ljZiwki/LfxmQADO3dEY1CbpmXT5Hm2fJ+QaGKwSXUylMybePR7/67YW7jOrrvjEgL1Fmz5kzyAjWVWLlucg==}
    engines: {node: '>=6'}

  tar@7.5.1:
    resolution: {integrity: sha512-nlGpxf+hv0v7GkWBK2V9spgactGOp0qvfWRxUMjqHyzrt3SgwE48DIv/FhqPHJYLHpgW1opq3nERbz5Anq7n1g==}
    engines: {node: '>=18'}

  test-exclude@7.0.1:
    resolution: {integrity: sha512-pFYqmTw68LXVjeWJMST4+borgQP2AyMNbg1BpZh9LbyhUeNkeaPF9gzfPGUAnSMV3qPYdWUwDIjjCLiSDOl7vg==}
    engines: {node: '>=18'}

  tiny-invariant@1.3.3:
    resolution: {integrity: sha512-+FbBPE1o9QAYvviau/qC5SE3caw21q3xkvWKBtja5vgqOWIHHJ3ioaq1VPfn/Szqctz2bU/oYeKd9/z5BL+PVg==}

  tinybench@2.9.0:
    resolution: {integrity: sha512-0+DUvqWMValLmha6lr4kD8iAMK1HzV0/aKnCtWb9v9641TnP/MFb7Pc2bxoxQjTXAErryXVgUOfv2YqNllqGeg==}

  tinyexec@0.3.2:
    resolution: {integrity: sha512-KQQR9yN7R5+OSwaK0XQoj22pwHoTlgYqmUscPYoknOoWCWfj/5/ABTMRi69FrKU5ffPVh5QcFikpWJI/P1ocHA==}

  tinyglobby@0.2.15:
    resolution: {integrity: sha512-j2Zq4NyQYG5XMST4cbs02Ak8iJUdxRM0XI5QyxXuZOzKOINmWurp3smXu3y5wDcJrptwpSjgXHzIQxR0omXljQ==}
    engines: {node: '>=12.0.0'}

  tinypool@1.1.1:
    resolution: {integrity: sha512-Zba82s87IFq9A9XmjiX5uZA/ARWDrB03OHlq+Vw1fSdt0I+4/Kutwy8BP4Y/y/aORMo61FQ0vIb5j44vSo5Pkg==}
    engines: {node: ^18.0.0 || >=20.0.0}

  tinyrainbow@2.0.0:
    resolution: {integrity: sha512-op4nsTR47R6p0vMUUoYl/a+ljLFVtlfaXkLQmqfLR1qHma1h/ysYk4hEXZ880bf2CYgTskvTa/e196Vd5dDQXw==}
    engines: {node: '>=14.0.0'}

  tinyspy@4.0.4:
    resolution: {integrity: sha512-azl+t0z7pw/z958Gy9svOTuzqIk6xq+NSheJzn5MMWtWTFywIacg2wUlzKFGtt3cthx0r2SxMK0yzJOR0IES7Q==}
    engines: {node: '>=14.0.0'}

  to-regex-range@5.0.1:
    resolution: {integrity: sha512-65P7iz6X5yEr1cwcgvQxbbIw7Uk3gOy5dIdtZ4rDveLqhrdJP+Li/Hx6tyK0NEb+2GCyneCMJiGqrADCSNk8sQ==}
    engines: {node: '>=8.0'}

  totalist@3.0.1:
    resolution: {integrity: sha512-sf4i37nQ2LBx4m3wB74y+ubopq6W/dIzXg0FDGjsYnZHVa1Da8FH853wlL2gtUhg+xJXjfk3kUZS3BRoQeoQBQ==}
    engines: {node: '>=6'}

  ts-api-utils@2.1.0:
    resolution: {integrity: sha512-CUgTZL1irw8u29bzrOD/nH85jqyc74D6SshFgujOIA7osm2Rz7dYH77agkx7H4FBNxDq7Cjf+IjaX/8zwFW+ZQ==}
    engines: {node: '>=18.12'}
    peerDependencies:
      typescript: '>=4.8.4'

  ts-declaration-location@1.0.7:
    resolution: {integrity: sha512-EDyGAwH1gO0Ausm9gV6T2nUvBgXT5kGoCMJPllOaooZ+4VvJiKBdZE7wK18N1deEowhcUptS+5GXZK8U/fvpwA==}
    peerDependencies:
      typescript: '>=4.0.0'

  tsconfck@3.1.6:
    resolution: {integrity: sha512-ks6Vjr/jEw0P1gmOVwutM3B7fWxoWBL2KRDb1JfqGVawBmO5UsvmWOQFGHBPl5yxYz4eERr19E6L7NMv+Fej4w==}
    engines: {node: ^18 || >=20}
    hasBin: true
    peerDependencies:
      typescript: ^5.0.0
    peerDependenciesMeta:
      typescript:
        optional: true

  tsconfig-paths-webpack-plugin@4.2.0:
    resolution: {integrity: sha512-zbem3rfRS8BgeNK50Zz5SIQgXzLafiHjOwUAvk/38/o1jHn/V5QAgVUcz884or7WYcPaH3N2CIfUc2u0ul7UcA==}
    engines: {node: '>=10.13.0'}

  tsconfig-paths@3.15.0:
    resolution: {integrity: sha512-2Ac2RgzDe/cn48GvOe3M+o82pEFewD3UPbyoUHHdKasHwJKjds4fLXWf/Ux5kATBKN20oaFGu+jbElp1pos0mg==}

  tsconfig-paths@4.2.0:
    resolution: {integrity: sha512-NoZ4roiN7LnbKn9QqE1amc9DJfzvZXxF4xDavcOWt1BPkdx+m+0gJuPM+S0vCe7zTJMYUP0R8pO2XMr+Y8oLIg==}
    engines: {node: '>=6'}

  tslib@2.8.1:
    resolution: {integrity: sha512-oJFu94HQb+KVduSUQL7wnpmqnfmLsOA/nAh6b6EH0wCEoK0/mPeXU6c3wKDV83MkOuHPRHtSXKKU99IBazS/2w==}

  tunnel@0.0.6:
    resolution: {integrity: sha512-1h/Lnq9yajKY2PEbBadPXj3VxsDDu844OnaAo52UVmIzIvwwtBPIuNvkjuzBlTWpfJyUbG3ez0KSBibQkj4ojg==}
    engines: {node: '>=0.6.11 <=0.7.0 || >=0.7.3'}

  type-check@0.4.0:
    resolution: {integrity: sha512-XleUoc9uwGXqjWwXaUTZAmzMcFZ5858QA2vvx1Ur5xIcixXIP+8LnFDgRplU30us6teqdlskFfu+ae4K79Ooew==}
    engines: {node: '>= 0.8.0'}

  typed-array-buffer@1.0.3:
    resolution: {integrity: sha512-nAYYwfY3qnzX30IkA6AQZjVbtK6duGontcQm1WSG1MD94YLqK0515GNApXkoxKOWMusVssAHWLh9SeaoefYFGw==}
    engines: {node: '>= 0.4'}

  typed-array-byte-length@1.0.3:
    resolution: {integrity: sha512-BaXgOuIxz8n8pIq3e7Atg/7s+DpiYrxn4vdot3w9KbnBhcRQq6o3xemQdIfynqSeXeDrF32x+WvfzmOjPiY9lg==}
    engines: {node: '>= 0.4'}

  typed-array-byte-offset@1.0.4:
    resolution: {integrity: sha512-bTlAFB/FBYMcuX81gbL4OcpH5PmlFHqlCCpAl8AlEzMz5k53oNDvN8p1PNOWLEmI2x4orp3raOFB51tv9X+MFQ==}
    engines: {node: '>= 0.4'}

  typed-array-length@1.0.7:
    resolution: {integrity: sha512-3KS2b+kL7fsuk/eJZ7EQdnEmQoaho/r6KUef7hxvltNA5DR8NAUM+8wJMbJyZ4G9/7i3v5zPBIMN5aybAh2/Jg==}
    engines: {node: '>= 0.4'}

  typescript-eslint@8.45.0:
    resolution: {integrity: sha512-qzDmZw/Z5beNLUrXfd0HIW6MzIaAV5WNDxmMs9/3ojGOpYavofgNAAD/nC6tGV2PczIi0iw8vot2eAe/sBn7zg==}
    engines: {node: ^18.18.0 || ^20.9.0 || >=21.1.0}
    peerDependencies:
      eslint: ^8.57.0 || ^9.0.0
      typescript: '>=4.8.4 <6.0.0'

  typescript@5.9.3:
    resolution: {integrity: sha512-jl1vZzPDinLr9eUt3J/t7V6FgNEw9QjvBPdysz9KfQDD41fQrC2Y4vKQdiaUpFT4bXlb1RHhLpp8wtm6M5TgSw==}
    engines: {node: '>=14.17'}
    hasBin: true

  unbox-primitive@1.1.0:
    resolution: {integrity: sha512-nWJ91DjeOkej/TA8pXQ3myruKpKEYgqvpw9lz4OPHj/NWFNluYrjbz9j01CJ8yKQd2g4jFoOkINCTW2I5LEEyw==}
    engines: {node: '>= 0.4'}

  undici-types@7.13.0:
    resolution: {integrity: sha512-Ov2Rr9Sx+fRgagJ5AX0qvItZG/JKKoBRAVITs1zk7IqZGTJUwgUr7qoYBpWwakpWilTZFM98rG/AFRocu10iIQ==}

  undici@5.29.0:
    resolution: {integrity: sha512-raqeBD6NQK4SkWhQzeYKd1KmIG6dllBOTt55Rmkt4HtI9mwdWtJljnrXjAFUBLTSN67HWrOIZ3EPF4kjUw80Bg==}
    engines: {node: '>=14.0'}

  unicorn-magic@0.3.0:
    resolution: {integrity: sha512-+QBBXBCvifc56fsbuxZQ6Sic3wqqc3WWaqxs58gvJrcOuN83HGTCwz3oS5phzU9LthRNE9VrJCFCLUgHeeFnfA==}
    engines: {node: '>=18'}

  universal-user-agent@6.0.1:
    resolution: {integrity: sha512-yCzhz6FN2wU1NiiQRogkTQszlQSlpWaw8SvVegAc+bDxbzHgh1vX8uIe8OYyMH6DwH+sdTJsgMl36+mSMdRJIQ==}

  unplugin@1.16.1:
    resolution: {integrity: sha512-4/u/j4FrCKdi17jaxuJA0jClGxB1AvU2hw/IuayPc4ay1XGaJs/rbb4v5WKwAjNifjmXK9PIFyuPiaK8azyR9w==}
    engines: {node: '>=14.0.0'}

  unrs-resolver@1.11.1:
    resolution: {integrity: sha512-bSjt9pjaEBnNiGgc9rUiHGKv5l4/TGzDmYw3RhnkJGtLhbnnA/5qJj7x3dNDCRx/PJxu774LlH8lCOlB4hEfKg==}

  update-browserslist-db@1.1.3:
    resolution: {integrity: sha512-UxhIZQ+QInVdunkDAaiazvvT/+fXL5Osr0JZlJulepYu6Jd7qJtDZjlur0emRlT71EN3ScPoE7gvsuIKKNavKw==}
    hasBin: true
    peerDependencies:
      browserslist: '>= 4.21.0'

  uri-js@4.4.1:
    resolution: {integrity: sha512-7rKUyy33Q1yc98pQ1DAmLtwX109F7TIfWlW1Ydo8Wl1ii1SeHieeh0HHfPeL2fMXK6z0s8ecKs9frCuLJvndBg==}

  vite-node@3.2.4:
    resolution: {integrity: sha512-EbKSKh+bh1E1IFxeO0pg1n4dvoOTt0UDiXMd/qn++r98+jPO1xtJilvXldeuQ8giIB5IkpjCgMleHMNEsGH6pg==}
    engines: {node: ^18.0.0 || ^20.0.0 || >=22.0.0}
    hasBin: true

  vite-plugin-checker@0.11.0:
    resolution: {integrity: sha512-iUdO9Pl9UIBRPAragwi3as/BXXTtRu4G12L3CMrjx+WVTd9g/MsqNakreib9M/2YRVkhZYiTEwdH2j4Dm0w7lw==}
    engines: {node: '>=16.11'}
    peerDependencies:
      '@biomejs/biome': '>=1.7'
      eslint: '>=7'
      meow: ^13.2.0
      optionator: ^0.9.4
      oxlint: '>=1'
      stylelint: '>=16'
      typescript: '*'
      vite: '>=5.4.20'
      vls: '*'
      vti: '*'
      vue-tsc: ~2.2.10 || ^3.0.0
    peerDependenciesMeta:
      '@biomejs/biome':
        optional: true
      eslint:
        optional: true
      meow:
        optional: true
      optionator:
        optional: true
      oxlint:
        optional: true
      stylelint:
        optional: true
      typescript:
        optional: true
      vls:
        optional: true
      vti:
        optional: true
      vue-tsc:
        optional: true

  vite-plugin-svgr@4.5.0:
    resolution: {integrity: sha512-W+uoSpmVkSmNOGPSsDCWVW/DDAyv+9fap9AZXBvWiQqrboJ08j2vh0tFxTD/LjwqwAd3yYSVJgm54S/1GhbdnA==}
    peerDependencies:
      vite: '>=2.6.0'

  vite-tsconfig-paths@5.1.4:
    resolution: {integrity: sha512-cYj0LRuLV2c2sMqhqhGpaO3LretdtMn/BVX4cPLanIZuwwrkVl+lK84E/miEXkCHWXuq65rhNN4rXsBcOB3S4w==}
    peerDependencies:
      vite: '*'
    peerDependenciesMeta:
      vite:
        optional: true

  vite@7.1.9:
    resolution: {integrity: sha512-4nVGliEpxmhCL8DslSAUdxlB6+SMrhB0a1v5ijlh1xB1nEPuy1mxaHxysVucLHuWryAxLWg6a5ei+U4TLn/rFg==}
    engines: {node: ^20.19.0 || >=22.12.0}
    hasBin: true
    peerDependencies:
      '@types/node': ^20.19.0 || >=22.12.0
      jiti: '>=1.21.0'
      less: ^4.0.0
      lightningcss: ^1.21.0
      sass: ^1.70.0
      sass-embedded: ^1.70.0
      stylus: '>=0.54.8'
      sugarss: ^5.0.0
      terser: ^5.16.0
      tsx: ^4.8.1
      yaml: ^2.4.2
    peerDependenciesMeta:
      '@types/node':
        optional: true
      jiti:
        optional: true
      less:
        optional: true
      lightningcss:
        optional: true
      sass:
        optional: true
      sass-embedded:
        optional: true
      stylus:
        optional: true
      sugarss:
        optional: true
      terser:
        optional: true
      tsx:
        optional: true
      yaml:
        optional: true

  vitest@3.2.4:
    resolution: {integrity: sha512-LUCP5ev3GURDysTWiP47wRRUpLKMOfPh+yKTx3kVIEiu5KOMeqzpnYNsKyOoVrULivR8tLcks4+lga33Whn90A==}
    engines: {node: ^18.0.0 || ^20.0.0 || >=22.0.0}
    hasBin: true
    peerDependencies:
      '@edge-runtime/vm': '*'
      '@types/debug': ^4.1.12
      '@types/node': ^18.0.0 || ^20.0.0 || >=22.0.0
      '@vitest/browser': 3.2.4
      '@vitest/ui': 3.2.4
      happy-dom: '*'
      jsdom: '*'
    peerDependenciesMeta:
      '@edge-runtime/vm':
        optional: true
      '@types/debug':
        optional: true
      '@types/node':
        optional: true
      '@vitest/browser':
        optional: true
      '@vitest/ui':
        optional: true
      happy-dom:
        optional: true
      jsdom:
        optional: true

  vscode-uri@3.1.0:
    resolution: {integrity: sha512-/BpdSx+yCQGnCvecbyXdxHDkuk55/G3xwnC0GqY4gmQ3j+A+g8kzzgB4Nk/SINjqn6+waqw3EgbVF2QKExkRxQ==}

  watskeburt@4.2.3:
    resolution: {integrity: sha512-uG9qtQYoHqAsnT711nG5iZc/8M5inSmkGCOp7pFaytKG2aTfIca7p//CjiVzAE4P7hzaYuCozMjNNaLgmhbK5g==}
    engines: {node: ^18||>=20}
    hasBin: true

  webpack-virtual-modules@0.6.2:
    resolution: {integrity: sha512-66/V2i5hQanC51vBQKPH4aI8NMAcBW59FVBs+rC7eGHupMyfn34q7rZIE+ETlJ+XTevqfUhVVBgSUNSW2flEUQ==}

  which-boxed-primitive@1.1.1:
    resolution: {integrity: sha512-TbX3mj8n0odCBFVlY8AxkqcHASw3L60jIuF8jFP78az3C2YhmGvqbHBpAjTRH2/xqYunrJ9g1jSyjCjpoWzIAA==}
    engines: {node: '>= 0.4'}

  which-builtin-type@1.2.1:
    resolution: {integrity: sha512-6iBczoX+kDQ7a3+YJBnh3T+KZRxM/iYNPXicqk66/Qfm1b93iu+yOImkg0zHbj5LNOcNv1TEADiZ0xa34B4q6Q==}
    engines: {node: '>= 0.4'}

  which-collection@1.0.2:
    resolution: {integrity: sha512-K4jVyjnBdgvc86Y6BkaLZEN933SwYOuBFkdmBu9ZfkcAbdVbpITnDmjvZ/aQjRXQrv5EPkTnD1s39GiiqbngCw==}
    engines: {node: '>= 0.4'}

  which-typed-array@1.1.19:
    resolution: {integrity: sha512-rEvr90Bck4WZt9HHFC4DJMsjvu7x+r6bImz0/BrbWb7A2djJ8hnZMrWnHo9F8ssv0OMErasDhftrfROTyqSDrw==}
    engines: {node: '>= 0.4'}

  which@2.0.2:
    resolution: {integrity: sha512-BLI3Tl1TW3Pvl70l3yq3Y64i+awpwXqsGBYWkkqMtnbXgrMD+yj7rhW0kuEDxzJaYXGjEW5ogapKNMEKNMjibA==}
    engines: {node: '>= 8'}
    hasBin: true

  why-is-node-running@2.3.0:
    resolution: {integrity: sha512-hUrmaWBdVDcxvYqnyh09zunKzROWjbZTiNy8dBEjkS7ehEDQibXJ7XvlmtbwuTclUiIyN+CyXQD4Vmko8fNm8w==}
    engines: {node: '>=8'}
    hasBin: true

  word-wrap@1.2.5:
    resolution: {integrity: sha512-BN22B5eaMMI9UMtjrGd5g5eCYPpCPDUy0FJXbYsaT5zYxjFOckS53SQDE3pWkVoWpHXVb3BrYcEN4Twa55B5cA==}
    engines: {node: '>=0.10.0'}

  wrap-ansi@7.0.0:
    resolution: {integrity: sha512-YVGIj2kamLSTxw6NsZjoBxfSwsn0ycdesmc4p+Q21c5zPuZ1pl+NfxVdxPtdHvmNVOQ6XSYG4AUtyt/Fi7D16Q==}
    engines: {node: '>=10'}

  wrap-ansi@8.1.0:
    resolution: {integrity: sha512-si7QWI6zUMq56bESFvagtmzMdGOtoxfR+Sez11Mobfc7tm+VkUckk9bW2UeffTGVUbOksxmSw0AA2gs8g71NCQ==}
    engines: {node: '>=12'}

  wrappy@1.0.2:
    resolution: {integrity: sha512-l4Sp/DRseor9wL6EvV2+TuQn63dMkPjZ/sp9XkghTEbV9KlPS1xUsZ3u7/IQO4wxtcFB4bgpQPRcR3QCvezPcQ==}

  ws@8.17.1:
    resolution: {integrity: sha512-6XQFvXTkbfUOZOKKILFG1PDK2NDQs4azKQl26T0YS5CxqWLgXajbPZ+h4gZekJyRqFU8pvnbAbbs/3TgRPy+GQ==}
    engines: {node: '>=10.0.0'}
    peerDependencies:
      bufferutil: ^4.0.1
      utf-8-validate: '>=5.0.2'
    peerDependenciesMeta:
      bufferutil:
        optional: true
      utf-8-validate:
        optional: true

  xmlhttprequest-ssl@2.1.2:
    resolution: {integrity: sha512-TEU+nJVUUnA4CYJFLvK5X9AOeH4KvDvhIfm0vV1GaQRtchnG0hgK5p8hw/xjv8cunWYCsiPCSDzObPyhEwq3KQ==}
    engines: {node: '>=0.4.0'}

  yallist@3.1.1:
    resolution: {integrity: sha512-a4UGQaWPH59mOXUYnAG2ewncQS4i4F43Tv3JoAM+s2VDAmS9NsK8GpDMLrCHPksFT7h3K6TOoUNn2pb7RoXx4g==}

  yallist@5.0.0:
    resolution: {integrity: sha512-YgvUTfwqyc7UXVMrB+SImsVYSmTS8X/tSrtdNZMImM+n7+QTriRXyXim0mBrTXNeqzVF0KWGgHPeiyViFFrNDw==}
    engines: {node: '>=18'}

  yocto-queue@0.1.0:
    resolution: {integrity: sha512-rVksvsnNCdJ/ohGc6xgPwyN8eheCxsiLM8mxuE/t/mOVqJewPuO1miLpTHQiRgTKCLexL4MeAFVagts7HmNZ2Q==}
    engines: {node: '>=10'}

  zod-validation-error@3.5.3:
    resolution: {integrity: sha512-OT5Y8lbUadqVZCsnyFaTQ4/O2mys4tj7PqhdbBCp7McPwvIEKfPtdA6QfPeFQK2/Rz5LgwmAXRJTugBNBi0btw==}
    engines: {node: '>=18.0.0'}
    peerDependencies:
      zod: ^3.25.0 || ^4.0.0

  zod@3.25.76:
    resolution: {integrity: sha512-gzUt/qt81nXsFGKIFcC3YnfEAx5NkunCfnDlvuBSSFS02bcXu4Lmea0AFIUwbLWxWPx3d9p8S5QoaujKcNQxcQ==}

snapshots:

  '@actions/core@1.11.1':
    dependencies:
      '@actions/exec': 1.1.1
      '@actions/http-client': 2.2.3

  '@actions/exec@1.1.1':
    dependencies:
      '@actions/io': 1.1.3

  '@actions/github@6.0.1':
    dependencies:
      '@actions/http-client': 2.2.3
      '@octokit/core': 5.2.2
      '@octokit/plugin-paginate-rest': 9.2.2(@octokit/core@5.2.2)
      '@octokit/plugin-rest-endpoint-methods': 10.4.1(@octokit/core@5.2.2)
      '@octokit/request': 8.4.1
      '@octokit/request-error': 5.1.1
      undici: 5.29.0

  '@actions/http-client@2.2.3':
    dependencies:
      tunnel: 0.0.6
      undici: 5.29.0

  '@actions/io@1.1.3': {}

  '@ampproject/remapping@2.3.0':
    dependencies:
      '@jridgewell/gen-mapping': 0.3.13
      '@jridgewell/trace-mapping': 0.3.31

  '@babel/code-frame@7.27.1':
    dependencies:
      '@babel/helper-validator-identifier': 7.27.1
      js-tokens: 4.0.0
      picocolors: 1.1.1

  '@babel/compat-data@7.28.4': {}

  '@babel/core@7.28.4':
    dependencies:
      '@babel/code-frame': 7.27.1
      '@babel/generator': 7.28.3
      '@babel/helper-compilation-targets': 7.27.2
      '@babel/helper-module-transforms': 7.28.3(@babel/core@7.28.4)
      '@babel/helpers': 7.28.4
      '@babel/parser': 7.28.4
      '@babel/template': 7.27.2
      '@babel/traverse': 7.28.4
      '@babel/types': 7.28.4
      '@jridgewell/remapping': 2.3.5
      convert-source-map: 2.0.0
      debug: 4.4.3
      gensync: 1.0.0-beta.2
      json5: 2.2.3
      semver: 6.3.1
    transitivePeerDependencies:
      - supports-color

  '@babel/generator@7.28.3':
    dependencies:
      '@babel/parser': 7.28.4
      '@babel/types': 7.28.4
      '@jridgewell/gen-mapping': 0.3.13
      '@jridgewell/trace-mapping': 0.3.31
      jsesc: 3.1.0

  '@babel/helper-annotate-as-pure@7.27.3':
    dependencies:
      '@babel/types': 7.28.4

  '@babel/helper-compilation-targets@7.27.2':
    dependencies:
      '@babel/compat-data': 7.28.4
      '@babel/helper-validator-option': 7.27.1
      browserslist: 4.26.3
      lru-cache: 5.1.1
      semver: 6.3.1

  '@babel/helper-create-class-features-plugin@7.28.3(@babel/core@7.28.4)':
    dependencies:
      '@babel/core': 7.28.4
      '@babel/helper-annotate-as-pure': 7.27.3
      '@babel/helper-member-expression-to-functions': 7.27.1
      '@babel/helper-optimise-call-expression': 7.27.1
      '@babel/helper-replace-supers': 7.27.1(@babel/core@7.28.4)
      '@babel/helper-skip-transparent-expression-wrappers': 7.27.1
      '@babel/traverse': 7.28.4
      semver: 6.3.1
    transitivePeerDependencies:
      - supports-color

  '@babel/helper-globals@7.28.0': {}

  '@babel/helper-member-expression-to-functions@7.27.1':
    dependencies:
      '@babel/traverse': 7.28.4
      '@babel/types': 7.28.4
    transitivePeerDependencies:
      - supports-color

  '@babel/helper-module-imports@7.27.1':
    dependencies:
      '@babel/traverse': 7.28.4
      '@babel/types': 7.28.4
    transitivePeerDependencies:
      - supports-color

  '@babel/helper-module-transforms@7.28.3(@babel/core@7.28.4)':
    dependencies:
      '@babel/core': 7.28.4
      '@babel/helper-module-imports': 7.27.1
      '@babel/helper-validator-identifier': 7.27.1
      '@babel/traverse': 7.28.4
    transitivePeerDependencies:
      - supports-color

  '@babel/helper-optimise-call-expression@7.27.1':
    dependencies:
      '@babel/types': 7.28.4

  '@babel/helper-plugin-utils@7.27.1': {}

  '@babel/helper-replace-supers@7.27.1(@babel/core@7.28.4)':
    dependencies:
      '@babel/core': 7.28.4
      '@babel/helper-member-expression-to-functions': 7.27.1
      '@babel/helper-optimise-call-expression': 7.27.1
      '@babel/traverse': 7.28.4
    transitivePeerDependencies:
      - supports-color

  '@babel/helper-skip-transparent-expression-wrappers@7.27.1':
    dependencies:
      '@babel/traverse': 7.28.4
      '@babel/types': 7.28.4
    transitivePeerDependencies:
      - supports-color

  '@babel/helper-string-parser@7.27.1': {}

  '@babel/helper-validator-identifier@7.27.1': {}

  '@babel/helper-validator-option@7.27.1': {}

  '@babel/helpers@7.28.4':
    dependencies:
      '@babel/template': 7.27.2
      '@babel/types': 7.28.4

  '@babel/parser@7.28.4':
    dependencies:
      '@babel/types': 7.28.4

  '@babel/plugin-proposal-private-methods@7.18.6(@babel/core@7.28.4)':
    dependencies:
      '@babel/core': 7.28.4
      '@babel/helper-create-class-features-plugin': 7.28.3(@babel/core@7.28.4)
      '@babel/helper-plugin-utils': 7.27.1
    transitivePeerDependencies:
      - supports-color

  '@babel/plugin-transform-react-jsx-self@7.27.1(@babel/core@7.28.4)':
    dependencies:
      '@babel/core': 7.28.4
      '@babel/helper-plugin-utils': 7.27.1

  '@babel/plugin-transform-react-jsx-source@7.27.1(@babel/core@7.28.4)':
    dependencies:
      '@babel/core': 7.28.4
      '@babel/helper-plugin-utils': 7.27.1

  '@babel/template@7.27.2':
    dependencies:
      '@babel/code-frame': 7.27.1
      '@babel/parser': 7.28.4
      '@babel/types': 7.28.4

  '@babel/traverse@7.28.4':
    dependencies:
      '@babel/code-frame': 7.27.1
      '@babel/generator': 7.28.3
      '@babel/helper-globals': 7.28.0
      '@babel/parser': 7.28.4
      '@babel/template': 7.27.2
      '@babel/types': 7.28.4
      debug: 4.4.3
    transitivePeerDependencies:
      - supports-color

  '@babel/types@7.28.4':
    dependencies:
      '@babel/helper-string-parser': 7.27.1
      '@babel/helper-validator-identifier': 7.27.1

  '@bcoe/v8-coverage@1.0.2': {}

  '@codecov/bundler-plugin-core@1.9.1':
    dependencies:
      '@actions/core': 1.11.1
      '@actions/github': 6.0.1
      chalk: 4.1.2
      semver: 7.7.2
      unplugin: 1.16.1
      zod: 3.25.76

<<<<<<< HEAD
  '@codecov/vite-plugin@1.9.1(vite@7.1.9(@types/node@24.6.2)(jiti@2.6.0)(lightningcss@1.30.1))':
    dependencies:
      '@codecov/bundler-plugin-core': 1.9.1
      unplugin: 1.16.1
      vite: 7.1.9(@types/node@24.6.2)(jiti@2.6.0)(lightningcss@1.30.1)
=======
  '@codecov/vite-plugin@1.9.1(vite@7.1.9(@types/node@24.6.2)(jiti@2.6.1)(lightningcss@1.30.1))':
    dependencies:
      '@codecov/bundler-plugin-core': 1.9.1
      unplugin: 1.16.1
      vite: 7.1.9(@types/node@24.6.2)(jiti@2.6.1)(lightningcss@1.30.1)
>>>>>>> 2e31f83a

  '@emnapi/core@1.5.0':
    dependencies:
      '@emnapi/wasi-threads': 1.1.0
      tslib: 2.8.1
    optional: true

  '@emnapi/runtime@1.5.0':
    dependencies:
      tslib: 2.8.1
    optional: true

  '@emnapi/wasi-threads@1.1.0':
    dependencies:
      tslib: 2.8.1
    optional: true

  '@esbuild/aix-ppc64@0.25.10':
    optional: true

  '@esbuild/android-arm64@0.25.10':
    optional: true

  '@esbuild/android-arm@0.25.10':
    optional: true

  '@esbuild/android-x64@0.25.10':
    optional: true

  '@esbuild/darwin-arm64@0.25.10':
    optional: true

  '@esbuild/darwin-x64@0.25.10':
    optional: true

  '@esbuild/freebsd-arm64@0.25.10':
    optional: true

  '@esbuild/freebsd-x64@0.25.10':
    optional: true

  '@esbuild/linux-arm64@0.25.10':
    optional: true

  '@esbuild/linux-arm@0.25.10':
    optional: true

  '@esbuild/linux-ia32@0.25.10':
    optional: true

  '@esbuild/linux-loong64@0.25.10':
    optional: true

  '@esbuild/linux-mips64el@0.25.10':
    optional: true

  '@esbuild/linux-ppc64@0.25.10':
    optional: true

  '@esbuild/linux-riscv64@0.25.10':
    optional: true

  '@esbuild/linux-s390x@0.25.10':
    optional: true

  '@esbuild/linux-x64@0.25.10':
    optional: true

  '@esbuild/netbsd-arm64@0.25.10':
    optional: true

  '@esbuild/netbsd-x64@0.25.10':
    optional: true

  '@esbuild/openbsd-arm64@0.25.10':
    optional: true

  '@esbuild/openbsd-x64@0.25.10':
    optional: true

  '@esbuild/openharmony-arm64@0.25.10':
    optional: true

  '@esbuild/sunos-x64@0.25.10':
    optional: true

  '@esbuild/win32-arm64@0.25.10':
    optional: true

  '@esbuild/win32-ia32@0.25.10':
    optional: true

  '@esbuild/win32-x64@0.25.10':
    optional: true

  '@eslint-community/eslint-plugin-eslint-comments@4.5.0(eslint@9.36.0(jiti@2.6.1))':
    dependencies:
      escape-string-regexp: 4.0.0
      eslint: 9.36.0(jiti@2.6.1)
      ignore: 5.3.2

  '@eslint-community/eslint-utils@4.9.0(eslint@9.36.0(jiti@2.6.1))':
    dependencies:
      eslint: 9.36.0(jiti@2.6.1)
      eslint-visitor-keys: 3.4.3

  '@eslint-community/regexpp@4.12.1': {}

  '@eslint/config-array@0.21.0':
    dependencies:
      '@eslint/object-schema': 2.1.6
      debug: 4.4.3
      minimatch: 3.1.2
    transitivePeerDependencies:
      - supports-color

  '@eslint/config-helpers@0.3.1': {}

  '@eslint/core@0.15.2':
    dependencies:
      '@types/json-schema': 7.0.15

  '@eslint/eslintrc@3.3.1':
    dependencies:
      ajv: 6.12.6
      debug: 4.4.3
      espree: 10.4.0
      globals: 14.0.0
      ignore: 5.3.2
      import-fresh: 3.3.1
      js-yaml: 4.1.0
      minimatch: 3.1.2
      strip-json-comments: 3.1.1
    transitivePeerDependencies:
      - supports-color

  '@eslint/js@9.36.0': {}

  '@eslint/object-schema@2.1.6': {}

  '@eslint/plugin-kit@0.3.5':
    dependencies:
      '@eslint/core': 0.15.2
      levn: 0.4.1

  '@fastify/busboy@2.1.1': {}

  '@humanfs/core@0.19.1': {}

  '@humanfs/node@0.16.7':
    dependencies:
      '@humanfs/core': 0.19.1
      '@humanwhocodes/retry': 0.4.3

  '@humanwhocodes/module-importer@1.0.1': {}

  '@humanwhocodes/retry@0.4.3': {}

  '@isaacs/cliui@8.0.2':
    dependencies:
      string-width: 5.1.2
      string-width-cjs: string-width@4.2.3
      strip-ansi: 7.1.2
      strip-ansi-cjs: strip-ansi@6.0.1
      wrap-ansi: 8.1.0
      wrap-ansi-cjs: wrap-ansi@7.0.0

  '@isaacs/fs-minipass@4.0.1':
    dependencies:
      minipass: 7.1.2

  '@istanbuljs/schema@0.1.3': {}

  '@jridgewell/gen-mapping@0.3.13':
    dependencies:
      '@jridgewell/sourcemap-codec': 1.5.5
      '@jridgewell/trace-mapping': 0.3.31

  '@jridgewell/remapping@2.3.5':
    dependencies:
      '@jridgewell/gen-mapping': 0.3.13
      '@jridgewell/trace-mapping': 0.3.31

  '@jridgewell/resolve-uri@3.1.2': {}

  '@jridgewell/sourcemap-codec@1.5.5': {}

  '@jridgewell/trace-mapping@0.3.31':
    dependencies:
      '@jridgewell/resolve-uri': 3.1.2
      '@jridgewell/sourcemap-codec': 1.5.5

  '@napi-rs/wasm-runtime@0.2.12':
    dependencies:
      '@emnapi/core': 1.5.0
      '@emnapi/runtime': 1.5.0
      '@tybys/wasm-util': 0.10.1
    optional: true

  '@nodelib/fs.scandir@2.1.5':
    dependencies:
      '@nodelib/fs.stat': 2.0.5
      run-parallel: 1.2.0

  '@nodelib/fs.stat@2.0.5': {}

  '@nodelib/fs.walk@1.2.8':
    dependencies:
      '@nodelib/fs.scandir': 2.1.5
      fastq: 1.19.1

  '@octokit/auth-token@4.0.0': {}

  '@octokit/core@5.2.2':
    dependencies:
      '@octokit/auth-token': 4.0.0
      '@octokit/graphql': 7.1.1
      '@octokit/request': 8.4.1
      '@octokit/request-error': 5.1.1
      '@octokit/types': 13.10.0
      before-after-hook: 2.2.3
      universal-user-agent: 6.0.1

  '@octokit/endpoint@9.0.6':
    dependencies:
      '@octokit/types': 13.10.0
      universal-user-agent: 6.0.1

  '@octokit/graphql@7.1.1':
    dependencies:
      '@octokit/request': 8.4.1
      '@octokit/types': 13.10.0
      universal-user-agent: 6.0.1

  '@octokit/openapi-types@20.0.0': {}

  '@octokit/openapi-types@24.2.0': {}

  '@octokit/plugin-paginate-rest@9.2.2(@octokit/core@5.2.2)':
    dependencies:
      '@octokit/core': 5.2.2
      '@octokit/types': 12.6.0

  '@octokit/plugin-rest-endpoint-methods@10.4.1(@octokit/core@5.2.2)':
    dependencies:
      '@octokit/core': 5.2.2
      '@octokit/types': 12.6.0

  '@octokit/request-error@5.1.1':
    dependencies:
      '@octokit/types': 13.10.0
      deprecation: 2.3.1
      once: 1.4.0

  '@octokit/request@8.4.1':
    dependencies:
      '@octokit/endpoint': 9.0.6
      '@octokit/request-error': 5.1.1
      '@octokit/types': 13.10.0
      universal-user-agent: 6.0.1

  '@octokit/types@12.6.0':
    dependencies:
      '@octokit/openapi-types': 20.0.0

  '@octokit/types@13.10.0':
    dependencies:
      '@octokit/openapi-types': 24.2.0

  '@pkgjs/parseargs@0.11.0':
    optional: true

  '@pkgr/core@0.2.9': {}

  '@polka/url@1.0.0-next.29': {}

  '@reteps/dockerfmt@0.3.6': {}

  '@rolldown/pluginutils@1.0.0-beta.38': {}

  '@rollup/pluginutils@5.3.0(rollup@4.52.4)':
    dependencies:
      '@types/estree': 1.0.8
      estree-walker: 2.0.2
      picomatch: 4.0.3
    optionalDependencies:
      rollup: 4.52.4

  '@rollup/rollup-android-arm-eabi@4.52.4':
    optional: true

  '@rollup/rollup-android-arm64@4.52.4':
    optional: true

  '@rollup/rollup-darwin-arm64@4.52.4':
    optional: true

  '@rollup/rollup-darwin-x64@4.52.4':
    optional: true

  '@rollup/rollup-freebsd-arm64@4.52.4':
    optional: true

  '@rollup/rollup-freebsd-x64@4.52.4':
    optional: true

  '@rollup/rollup-linux-arm-gnueabihf@4.52.4':
    optional: true

  '@rollup/rollup-linux-arm-musleabihf@4.52.4':
    optional: true

  '@rollup/rollup-linux-arm64-gnu@4.52.4':
    optional: true

  '@rollup/rollup-linux-arm64-musl@4.52.4':
    optional: true

  '@rollup/rollup-linux-loong64-gnu@4.52.4':
    optional: true

  '@rollup/rollup-linux-ppc64-gnu@4.52.4':
    optional: true

  '@rollup/rollup-linux-riscv64-gnu@4.52.4':
    optional: true

  '@rollup/rollup-linux-riscv64-musl@4.52.4':
    optional: true

  '@rollup/rollup-linux-s390x-gnu@4.52.4':
    optional: true

  '@rollup/rollup-linux-x64-gnu@4.52.4':
    optional: true

  '@rollup/rollup-linux-x64-musl@4.52.4':
    optional: true

  '@rollup/rollup-openharmony-arm64@4.52.4':
    optional: true

  '@rollup/rollup-win32-arm64-msvc@4.52.4':
    optional: true

  '@rollup/rollup-win32-ia32-msvc@4.52.4':
    optional: true

  '@rollup/rollup-win32-x64-gnu@4.52.4':
    optional: true

  '@rollup/rollup-win32-x64-msvc@4.52.4':
    optional: true

  '@rtsao/scc@1.1.0': {}

  '@socket.io/component-emitter@3.1.2': {}

  '@stylistic/eslint-plugin@5.4.0(eslint@9.36.0(jiti@2.6.1))':
    dependencies:
<<<<<<< HEAD
      '@eslint-community/eslint-utils': 4.9.0(eslint@9.36.0(jiti@2.6.0))
      '@typescript-eslint/types': 8.45.0
      eslint: 9.36.0(jiti@2.6.0)
=======
      '@eslint-community/eslint-utils': 4.9.0(eslint@9.36.0(jiti@2.6.1))
      '@typescript-eslint/types': 8.45.0
      eslint: 9.36.0(jiti@2.6.1)
>>>>>>> 2e31f83a
      eslint-visitor-keys: 4.2.1
      espree: 10.4.0
      estraverse: 5.3.0
      picomatch: 4.0.3

  '@svgr/babel-plugin-add-jsx-attribute@8.0.0(@babel/core@7.28.4)':
    dependencies:
      '@babel/core': 7.28.4

  '@svgr/babel-plugin-remove-jsx-attribute@8.0.0(@babel/core@7.28.4)':
    dependencies:
      '@babel/core': 7.28.4

  '@svgr/babel-plugin-remove-jsx-empty-expression@8.0.0(@babel/core@7.28.4)':
    dependencies:
      '@babel/core': 7.28.4

  '@svgr/babel-plugin-replace-jsx-attribute-value@8.0.0(@babel/core@7.28.4)':
    dependencies:
      '@babel/core': 7.28.4

  '@svgr/babel-plugin-svg-dynamic-title@8.0.0(@babel/core@7.28.4)':
    dependencies:
      '@babel/core': 7.28.4

  '@svgr/babel-plugin-svg-em-dimensions@8.0.0(@babel/core@7.28.4)':
    dependencies:
      '@babel/core': 7.28.4

  '@svgr/babel-plugin-transform-react-native-svg@8.1.0(@babel/core@7.28.4)':
    dependencies:
      '@babel/core': 7.28.4

  '@svgr/babel-plugin-transform-svg-component@8.0.0(@babel/core@7.28.4)':
    dependencies:
      '@babel/core': 7.28.4

  '@svgr/babel-preset@8.1.0(@babel/core@7.28.4)':
    dependencies:
      '@babel/core': 7.28.4
      '@svgr/babel-plugin-add-jsx-attribute': 8.0.0(@babel/core@7.28.4)
      '@svgr/babel-plugin-remove-jsx-attribute': 8.0.0(@babel/core@7.28.4)
      '@svgr/babel-plugin-remove-jsx-empty-expression': 8.0.0(@babel/core@7.28.4)
      '@svgr/babel-plugin-replace-jsx-attribute-value': 8.0.0(@babel/core@7.28.4)
      '@svgr/babel-plugin-svg-dynamic-title': 8.0.0(@babel/core@7.28.4)
      '@svgr/babel-plugin-svg-em-dimensions': 8.0.0(@babel/core@7.28.4)
      '@svgr/babel-plugin-transform-react-native-svg': 8.1.0(@babel/core@7.28.4)
      '@svgr/babel-plugin-transform-svg-component': 8.0.0(@babel/core@7.28.4)

  '@svgr/core@8.1.0(typescript@5.9.3)':
    dependencies:
      '@babel/core': 7.28.4
      '@svgr/babel-preset': 8.1.0(@babel/core@7.28.4)
      camelcase: 6.3.0
      cosmiconfig: 8.3.6(typescript@5.9.3)
      snake-case: 3.0.4
    transitivePeerDependencies:
      - supports-color
      - typescript

  '@svgr/hast-util-to-babel-ast@8.0.0':
    dependencies:
      '@babel/types': 7.28.4
      entities: 4.5.0

  '@svgr/plugin-jsx@8.1.0(@svgr/core@8.1.0(typescript@5.9.3))':
    dependencies:
      '@babel/core': 7.28.4
      '@svgr/babel-preset': 8.1.0(@babel/core@7.28.4)
      '@svgr/core': 8.1.0(typescript@5.9.3)
      '@svgr/hast-util-to-babel-ast': 8.0.0
      svg-parser: 2.0.4
    transitivePeerDependencies:
      - supports-color

  '@tailwindcss/node@4.1.14':
    dependencies:
      '@jridgewell/remapping': 2.3.5
      enhanced-resolve: 5.18.3
      jiti: 2.6.1
      lightningcss: 1.30.1
      magic-string: 0.30.19
      source-map-js: 1.2.1
      tailwindcss: 4.1.14

  '@tailwindcss/oxide-android-arm64@4.1.14':
    optional: true

  '@tailwindcss/oxide-darwin-arm64@4.1.14':
    optional: true

  '@tailwindcss/oxide-darwin-x64@4.1.14':
    optional: true

  '@tailwindcss/oxide-freebsd-x64@4.1.14':
    optional: true

  '@tailwindcss/oxide-linux-arm-gnueabihf@4.1.14':
    optional: true

  '@tailwindcss/oxide-linux-arm64-gnu@4.1.14':
    optional: true

  '@tailwindcss/oxide-linux-arm64-musl@4.1.14':
    optional: true

  '@tailwindcss/oxide-linux-x64-gnu@4.1.14':
    optional: true

  '@tailwindcss/oxide-linux-x64-musl@4.1.14':
    optional: true

  '@tailwindcss/oxide-wasm32-wasi@4.1.14':
    optional: true

  '@tailwindcss/oxide-win32-arm64-msvc@4.1.14':
    optional: true

  '@tailwindcss/oxide-win32-x64-msvc@4.1.14':
    optional: true

  '@tailwindcss/oxide@4.1.14':
    dependencies:
      detect-libc: 2.1.1
      tar: 7.5.1
    optionalDependencies:
      '@tailwindcss/oxide-android-arm64': 4.1.14
      '@tailwindcss/oxide-darwin-arm64': 4.1.14
      '@tailwindcss/oxide-darwin-x64': 4.1.14
      '@tailwindcss/oxide-freebsd-x64': 4.1.14
      '@tailwindcss/oxide-linux-arm-gnueabihf': 4.1.14
      '@tailwindcss/oxide-linux-arm64-gnu': 4.1.14
      '@tailwindcss/oxide-linux-arm64-musl': 4.1.14
      '@tailwindcss/oxide-linux-x64-gnu': 4.1.14
      '@tailwindcss/oxide-linux-x64-musl': 4.1.14
      '@tailwindcss/oxide-wasm32-wasi': 4.1.14
      '@tailwindcss/oxide-win32-arm64-msvc': 4.1.14
      '@tailwindcss/oxide-win32-x64-msvc': 4.1.14

<<<<<<< HEAD
  '@tailwindcss/vite@4.1.14(vite@7.1.9(@types/node@24.6.2)(jiti@2.6.0)(lightningcss@1.30.1))':
=======
  '@tailwindcss/vite@4.1.14(vite@7.1.9(@types/node@24.6.2)(jiti@2.6.1)(lightningcss@1.30.1))':
>>>>>>> 2e31f83a
    dependencies:
      '@tailwindcss/node': 4.1.14
      '@tailwindcss/oxide': 4.1.14
      tailwindcss: 4.1.14
<<<<<<< HEAD
      vite: 7.1.9(@types/node@24.6.2)(jiti@2.6.0)(lightningcss@1.30.1)
=======
      vite: 7.1.9(@types/node@24.6.2)(jiti@2.6.1)(lightningcss@1.30.1)
>>>>>>> 2e31f83a

  '@taplo/core@0.2.0': {}

  '@taplo/lib@0.5.0':
    dependencies:
      '@taplo/core': 0.2.0

  '@tybys/wasm-util@0.10.1':
    dependencies:
      tslib: 2.8.1
    optional: true

  '@types/babel__core@7.20.5':
    dependencies:
      '@babel/parser': 7.28.4
      '@babel/types': 7.28.4
      '@types/babel__generator': 7.27.0
      '@types/babel__template': 7.4.4
      '@types/babel__traverse': 7.28.0

  '@types/babel__generator@7.27.0':
    dependencies:
      '@babel/types': 7.28.4

  '@types/babel__template@7.4.4':
    dependencies:
      '@babel/parser': 7.28.4
      '@babel/types': 7.28.4

  '@types/babel__traverse@7.28.0':
    dependencies:
      '@babel/types': 7.28.4

  '@types/chai@5.2.2':
    dependencies:
      '@types/deep-eql': 4.0.2

  '@types/deep-eql@4.0.2': {}

  '@types/eslint@9.6.1':
    dependencies:
      '@types/estree': 1.0.8
      '@types/json-schema': 7.0.15

  '@types/estree@1.0.8': {}

  '@types/json-schema@7.0.15': {}

  '@types/json5@0.0.29': {}

  '@types/node@24.6.2':
    dependencies:
      undici-types: 7.13.0

  '@types/react-dom@19.2.0(@types/react@19.2.0)':
    dependencies:
      '@types/react': 19.2.0

  '@types/react@19.2.0':
    dependencies:
      csstype: 3.1.3

<<<<<<< HEAD
  '@typescript-eslint/eslint-plugin@8.45.0(@typescript-eslint/parser@8.45.0(eslint@9.36.0(jiti@2.6.0))(typescript@5.9.3))(eslint@9.36.0(jiti@2.6.0))(typescript@5.9.3)':
    dependencies:
      '@eslint-community/regexpp': 4.12.1
      '@typescript-eslint/parser': 8.45.0(eslint@9.36.0(jiti@2.6.0))(typescript@5.9.3)
      '@typescript-eslint/scope-manager': 8.45.0
      '@typescript-eslint/type-utils': 8.45.0(eslint@9.36.0(jiti@2.6.0))(typescript@5.9.3)
      '@typescript-eslint/utils': 8.45.0(eslint@9.36.0(jiti@2.6.0))(typescript@5.9.3)
      '@typescript-eslint/visitor-keys': 8.45.0
      eslint: 9.36.0(jiti@2.6.0)
=======
  '@typescript-eslint/eslint-plugin@8.45.0(@typescript-eslint/parser@8.45.0(eslint@9.36.0(jiti@2.6.1))(typescript@5.9.3))(eslint@9.36.0(jiti@2.6.1))(typescript@5.9.3)':
    dependencies:
      '@eslint-community/regexpp': 4.12.1
      '@typescript-eslint/parser': 8.45.0(eslint@9.36.0(jiti@2.6.1))(typescript@5.9.3)
      '@typescript-eslint/scope-manager': 8.45.0
      '@typescript-eslint/type-utils': 8.45.0(eslint@9.36.0(jiti@2.6.1))(typescript@5.9.3)
      '@typescript-eslint/utils': 8.45.0(eslint@9.36.0(jiti@2.6.1))(typescript@5.9.3)
      '@typescript-eslint/visitor-keys': 8.45.0
      eslint: 9.36.0(jiti@2.6.1)
>>>>>>> 2e31f83a
      graphemer: 1.4.0
      ignore: 7.0.5
      natural-compare: 1.4.0
      ts-api-utils: 2.1.0(typescript@5.9.3)
      typescript: 5.9.3
    transitivePeerDependencies:
      - supports-color

<<<<<<< HEAD
  '@typescript-eslint/parser@8.45.0(eslint@9.36.0(jiti@2.6.0))(typescript@5.9.3)':
=======
  '@typescript-eslint/parser@8.45.0(eslint@9.36.0(jiti@2.6.1))(typescript@5.9.3)':
>>>>>>> 2e31f83a
    dependencies:
      '@typescript-eslint/scope-manager': 8.45.0
      '@typescript-eslint/types': 8.45.0
      '@typescript-eslint/typescript-estree': 8.45.0(typescript@5.9.3)
      '@typescript-eslint/visitor-keys': 8.45.0
      debug: 4.4.3
<<<<<<< HEAD
      eslint: 9.36.0(jiti@2.6.0)
=======
      eslint: 9.36.0(jiti@2.6.1)
>>>>>>> 2e31f83a
      typescript: 5.9.3
    transitivePeerDependencies:
      - supports-color

  '@typescript-eslint/project-service@8.45.0(typescript@5.9.3)':
    dependencies:
      '@typescript-eslint/tsconfig-utils': 8.45.0(typescript@5.9.3)
      '@typescript-eslint/types': 8.45.0
      debug: 4.4.3
      typescript: 5.9.3
    transitivePeerDependencies:
      - supports-color

  '@typescript-eslint/scope-manager@8.45.0':
    dependencies:
      '@typescript-eslint/types': 8.45.0
      '@typescript-eslint/visitor-keys': 8.45.0

  '@typescript-eslint/tsconfig-utils@8.45.0(typescript@5.9.3)':
    dependencies:
      typescript: 5.9.3

<<<<<<< HEAD
  '@typescript-eslint/type-utils@8.45.0(eslint@9.36.0(jiti@2.6.0))(typescript@5.9.3)':
    dependencies:
      '@typescript-eslint/types': 8.45.0
      '@typescript-eslint/typescript-estree': 8.45.0(typescript@5.9.3)
      '@typescript-eslint/utils': 8.45.0(eslint@9.36.0(jiti@2.6.0))(typescript@5.9.3)
      debug: 4.4.3
      eslint: 9.36.0(jiti@2.6.0)
=======
  '@typescript-eslint/type-utils@8.45.0(eslint@9.36.0(jiti@2.6.1))(typescript@5.9.3)':
    dependencies:
      '@typescript-eslint/types': 8.45.0
      '@typescript-eslint/typescript-estree': 8.45.0(typescript@5.9.3)
      '@typescript-eslint/utils': 8.45.0(eslint@9.36.0(jiti@2.6.1))(typescript@5.9.3)
      debug: 4.4.3
      eslint: 9.36.0(jiti@2.6.1)
>>>>>>> 2e31f83a
      ts-api-utils: 2.1.0(typescript@5.9.3)
      typescript: 5.9.3
    transitivePeerDependencies:
      - supports-color

  '@typescript-eslint/types@8.45.0': {}

  '@typescript-eslint/typescript-estree@8.45.0(typescript@5.9.3)':
    dependencies:
      '@typescript-eslint/project-service': 8.45.0(typescript@5.9.3)
      '@typescript-eslint/tsconfig-utils': 8.45.0(typescript@5.9.3)
      '@typescript-eslint/types': 8.45.0
      '@typescript-eslint/visitor-keys': 8.45.0
      debug: 4.4.3
      fast-glob: 3.3.3
      is-glob: 4.0.3
      minimatch: 9.0.5
      semver: 7.7.2
      ts-api-utils: 2.1.0(typescript@5.9.3)
      typescript: 5.9.3
    transitivePeerDependencies:
      - supports-color

<<<<<<< HEAD
  '@typescript-eslint/utils@8.45.0(eslint@9.36.0(jiti@2.6.0))(typescript@5.9.3)':
    dependencies:
      '@eslint-community/eslint-utils': 4.9.0(eslint@9.36.0(jiti@2.6.0))
      '@typescript-eslint/scope-manager': 8.45.0
      '@typescript-eslint/types': 8.45.0
      '@typescript-eslint/typescript-estree': 8.45.0(typescript@5.9.3)
      eslint: 9.36.0(jiti@2.6.0)
=======
  '@typescript-eslint/utils@8.45.0(eslint@9.36.0(jiti@2.6.1))(typescript@5.9.3)':
    dependencies:
      '@eslint-community/eslint-utils': 4.9.0(eslint@9.36.0(jiti@2.6.1))
      '@typescript-eslint/scope-manager': 8.45.0
      '@typescript-eslint/types': 8.45.0
      '@typescript-eslint/typescript-estree': 8.45.0(typescript@5.9.3)
      eslint: 9.36.0(jiti@2.6.1)
>>>>>>> 2e31f83a
      typescript: 5.9.3
    transitivePeerDependencies:
      - supports-color

  '@typescript-eslint/visitor-keys@8.45.0':
    dependencies:
      '@typescript-eslint/types': 8.45.0
      eslint-visitor-keys: 4.2.1

  '@unrs/resolver-binding-android-arm-eabi@1.11.1':
    optional: true

  '@unrs/resolver-binding-android-arm64@1.11.1':
    optional: true

  '@unrs/resolver-binding-darwin-arm64@1.11.1':
    optional: true

  '@unrs/resolver-binding-darwin-x64@1.11.1':
    optional: true

  '@unrs/resolver-binding-freebsd-x64@1.11.1':
    optional: true

  '@unrs/resolver-binding-linux-arm-gnueabihf@1.11.1':
    optional: true

  '@unrs/resolver-binding-linux-arm-musleabihf@1.11.1':
    optional: true

  '@unrs/resolver-binding-linux-arm64-gnu@1.11.1':
    optional: true

  '@unrs/resolver-binding-linux-arm64-musl@1.11.1':
    optional: true

  '@unrs/resolver-binding-linux-ppc64-gnu@1.11.1':
    optional: true

  '@unrs/resolver-binding-linux-riscv64-gnu@1.11.1':
    optional: true

  '@unrs/resolver-binding-linux-riscv64-musl@1.11.1':
    optional: true

  '@unrs/resolver-binding-linux-s390x-gnu@1.11.1':
    optional: true

  '@unrs/resolver-binding-linux-x64-gnu@1.11.1':
    optional: true

  '@unrs/resolver-binding-linux-x64-musl@1.11.1':
    optional: true

  '@unrs/resolver-binding-wasm32-wasi@1.11.1':
    dependencies:
      '@napi-rs/wasm-runtime': 0.2.12
    optional: true

  '@unrs/resolver-binding-win32-arm64-msvc@1.11.1':
    optional: true

  '@unrs/resolver-binding-win32-ia32-msvc@1.11.1':
    optional: true

  '@unrs/resolver-binding-win32-x64-msvc@1.11.1':
    optional: true

<<<<<<< HEAD
  '@vitejs/plugin-react@5.0.4(vite@7.1.9(@types/node@24.6.2)(jiti@2.6.0)(lightningcss@1.30.1))':
=======
  '@vitejs/plugin-react@5.0.4(vite@7.1.9(@types/node@24.6.2)(jiti@2.6.1)(lightningcss@1.30.1))':
>>>>>>> 2e31f83a
    dependencies:
      '@babel/core': 7.28.4
      '@babel/plugin-transform-react-jsx-self': 7.27.1(@babel/core@7.28.4)
      '@babel/plugin-transform-react-jsx-source': 7.27.1(@babel/core@7.28.4)
      '@rolldown/pluginutils': 1.0.0-beta.38
      '@types/babel__core': 7.20.5
      react-refresh: 0.17.0
<<<<<<< HEAD
      vite: 7.1.9(@types/node@24.6.2)(jiti@2.6.0)(lightningcss@1.30.1)
=======
      vite: 7.1.9(@types/node@24.6.2)(jiti@2.6.1)(lightningcss@1.30.1)
>>>>>>> 2e31f83a
    transitivePeerDependencies:
      - supports-color

  '@vitest/coverage-v8@3.2.4(vitest@3.2.4)':
    dependencies:
      '@ampproject/remapping': 2.3.0
      '@bcoe/v8-coverage': 1.0.2
      ast-v8-to-istanbul: 0.3.5
      debug: 4.4.3
      istanbul-lib-coverage: 3.2.2
      istanbul-lib-report: 3.0.1
      istanbul-lib-source-maps: 5.0.6
      istanbul-reports: 3.2.0
      magic-string: 0.30.19
      magicast: 0.3.5
      std-env: 3.9.0
      test-exclude: 7.0.1
      tinyrainbow: 2.0.0
<<<<<<< HEAD
      vitest: 3.2.4(@types/node@24.6.2)(@vitest/ui@3.2.4)(jiti@2.6.0)(lightningcss@1.30.1)
=======
      vitest: 3.2.4(@types/node@24.6.2)(@vitest/ui@3.2.4)(jiti@2.6.1)(lightningcss@1.30.1)
>>>>>>> 2e31f83a
    transitivePeerDependencies:
      - supports-color

  '@vitest/expect@3.2.4':
    dependencies:
      '@types/chai': 5.2.2
      '@vitest/spy': 3.2.4
      '@vitest/utils': 3.2.4
      chai: 5.3.3
      tinyrainbow: 2.0.0

<<<<<<< HEAD
  '@vitest/mocker@3.2.4(vite@7.1.9(@types/node@24.6.2)(jiti@2.6.0)(lightningcss@1.30.1))':
=======
  '@vitest/mocker@3.2.4(vite@7.1.9(@types/node@24.6.2)(jiti@2.6.1)(lightningcss@1.30.1))':
>>>>>>> 2e31f83a
    dependencies:
      '@vitest/spy': 3.2.4
      estree-walker: 3.0.3
      magic-string: 0.30.19
    optionalDependencies:
<<<<<<< HEAD
      vite: 7.1.9(@types/node@24.6.2)(jiti@2.6.0)(lightningcss@1.30.1)
=======
      vite: 7.1.9(@types/node@24.6.2)(jiti@2.6.1)(lightningcss@1.30.1)
>>>>>>> 2e31f83a

  '@vitest/pretty-format@3.2.4':
    dependencies:
      tinyrainbow: 2.0.0

  '@vitest/runner@3.2.4':
    dependencies:
      '@vitest/utils': 3.2.4
      pathe: 2.0.3
      strip-literal: 3.1.0

  '@vitest/snapshot@3.2.4':
    dependencies:
      '@vitest/pretty-format': 3.2.4
      magic-string: 0.30.19
      pathe: 2.0.3

  '@vitest/spy@3.2.4':
    dependencies:
      tinyspy: 4.0.4

  '@vitest/ui@3.2.4(vitest@3.2.4)':
    dependencies:
      '@vitest/utils': 3.2.4
      fflate: 0.8.2
      flatted: 3.3.3
      pathe: 2.0.3
      sirv: 3.0.2
      tinyglobby: 0.2.15
      tinyrainbow: 2.0.0
<<<<<<< HEAD
      vitest: 3.2.4(@types/node@24.6.2)(@vitest/ui@3.2.4)(jiti@2.6.0)(lightningcss@1.30.1)
=======
      vitest: 3.2.4(@types/node@24.6.2)(@vitest/ui@3.2.4)(jiti@2.6.1)(lightningcss@1.30.1)
>>>>>>> 2e31f83a

  '@vitest/utils@3.2.4':
    dependencies:
      '@vitest/pretty-format': 3.2.4
      loupe: 3.2.1
      tinyrainbow: 2.0.0

  acorn-jsx-walk@2.0.0: {}

  acorn-jsx@5.3.2(acorn@8.15.0):
    dependencies:
      acorn: 8.15.0

  acorn-loose@8.5.2:
    dependencies:
      acorn: 8.15.0

  acorn-walk@8.3.4:
    dependencies:
      acorn: 8.15.0

  acorn@8.15.0: {}

  ajv@6.12.6:
    dependencies:
      fast-deep-equal: 3.1.3
      fast-json-stable-stringify: 2.1.0
      json-schema-traverse: 0.4.1
      uri-js: 4.4.1

  ajv@8.17.1:
    dependencies:
      fast-deep-equal: 3.1.3
      fast-uri: 3.1.0
      json-schema-traverse: 1.0.0
      require-from-string: 2.0.2

  ansi-regex@5.0.1: {}

  ansi-regex@6.2.2: {}

  ansi-styles@4.3.0:
    dependencies:
      color-convert: 2.0.1

  ansi-styles@6.2.3: {}

  argparse@2.0.1: {}

  array-buffer-byte-length@1.0.2:
    dependencies:
      call-bound: 1.0.4
      is-array-buffer: 3.0.5

  array-includes@3.1.9:
    dependencies:
      call-bind: 1.0.8
      call-bound: 1.0.4
      define-properties: 1.2.1
      es-abstract: 1.24.0
      es-object-atoms: 1.1.1
      get-intrinsic: 1.3.0
      is-string: 1.1.1
      math-intrinsics: 1.1.0

  array.prototype.findlast@1.2.5:
    dependencies:
      call-bind: 1.0.8
      define-properties: 1.2.1
      es-abstract: 1.24.0
      es-errors: 1.3.0
      es-object-atoms: 1.1.1
      es-shim-unscopables: 1.1.0

  array.prototype.findlastindex@1.2.6:
    dependencies:
      call-bind: 1.0.8
      call-bound: 1.0.4
      define-properties: 1.2.1
      es-abstract: 1.24.0
      es-errors: 1.3.0
      es-object-atoms: 1.1.1
      es-shim-unscopables: 1.1.0

  array.prototype.flat@1.3.3:
    dependencies:
      call-bind: 1.0.8
      define-properties: 1.2.1
      es-abstract: 1.24.0
      es-shim-unscopables: 1.1.0

  array.prototype.flatmap@1.3.3:
    dependencies:
      call-bind: 1.0.8
      define-properties: 1.2.1
      es-abstract: 1.24.0
      es-shim-unscopables: 1.1.0

  array.prototype.tosorted@1.1.4:
    dependencies:
      call-bind: 1.0.8
      define-properties: 1.2.1
      es-abstract: 1.24.0
      es-errors: 1.3.0
      es-shim-unscopables: 1.1.0

  arraybuffer.prototype.slice@1.0.4:
    dependencies:
      array-buffer-byte-length: 1.0.2
      call-bind: 1.0.8
      define-properties: 1.2.1
      es-abstract: 1.24.0
      es-errors: 1.3.0
      get-intrinsic: 1.3.0
      is-array-buffer: 3.0.5

  assertion-error@2.0.1: {}

  ast-v8-to-istanbul@0.3.5:
    dependencies:
      '@jridgewell/trace-mapping': 0.3.31
      estree-walker: 3.0.3
      js-tokens: 9.0.1

  async-function@1.0.0: {}

  available-typed-arrays@1.0.7:
    dependencies:
      possible-typed-array-names: 1.1.0

  balanced-match@1.0.2: {}

  baseline-browser-mapping@2.8.11: {}

  before-after-hook@2.2.3: {}

  brace-expansion@1.1.12:
    dependencies:
      balanced-match: 1.0.2
      concat-map: 0.0.1

  brace-expansion@2.0.2:
    dependencies:
      balanced-match: 1.0.2

  braces@3.0.3:
    dependencies:
      fill-range: 7.1.1

  browserslist@4.26.3:
    dependencies:
<<<<<<< HEAD
      baseline-browser-mapping: 2.8.9
      caniuse-lite: 1.0.30001746
      electron-to-chromium: 1.5.227
=======
      baseline-browser-mapping: 2.8.11
      caniuse-lite: 1.0.30001747
      electron-to-chromium: 1.5.230
>>>>>>> 2e31f83a
      node-releases: 2.0.21
      update-browserslist-db: 1.1.3(browserslist@4.26.3)

  builtin-modules@5.0.0: {}

  cac@6.7.14: {}

  call-bind-apply-helpers@1.0.2:
    dependencies:
      es-errors: 1.3.0
      function-bind: 1.1.2

  call-bind@1.0.8:
    dependencies:
      call-bind-apply-helpers: 1.0.2
      es-define-property: 1.0.1
      get-intrinsic: 1.3.0
      set-function-length: 1.2.2

  call-bound@1.0.4:
    dependencies:
      call-bind-apply-helpers: 1.0.2
      get-intrinsic: 1.3.0

  callsites@3.1.0: {}

  camelcase@6.3.0: {}

<<<<<<< HEAD
  caniuse-lite@1.0.30001746: {}
=======
  caniuse-lite@1.0.30001747: {}
>>>>>>> 2e31f83a

  chai@5.3.3:
    dependencies:
      assertion-error: 2.0.1
      check-error: 2.1.1
      deep-eql: 5.0.2
      loupe: 3.2.1
      pathval: 2.0.1

  chalk@4.1.2:
    dependencies:
      ansi-styles: 4.3.0
      supports-color: 7.2.0

  change-case@5.4.4: {}

  check-error@2.1.1: {}

  chokidar@4.0.3:
    dependencies:
      readdirp: 4.1.2

  chownr@3.0.0: {}

  ci-info@4.3.0: {}

  clean-regexp@1.0.0:
    dependencies:
      escape-string-regexp: 1.0.5

  color-convert@2.0.1:
    dependencies:
      color-name: 1.1.4

  color-name@1.1.4: {}

  commander@14.0.1: {}

  concat-map@0.0.1: {}

  convert-source-map@2.0.0: {}

  core-js-compat@3.45.1:
    dependencies:
      browserslist: 4.26.3

  cosmiconfig@8.3.6(typescript@5.9.3):
    dependencies:
      import-fresh: 3.3.1
      js-yaml: 4.1.0
      parse-json: 5.2.0
      path-type: 4.0.0
    optionalDependencies:
      typescript: 5.9.3

  cross-spawn@7.0.6:
    dependencies:
      path-key: 3.1.1
      shebang-command: 2.0.0
      which: 2.0.2

  csstype@3.1.3: {}

  data-view-buffer@1.0.2:
    dependencies:
      call-bound: 1.0.4
      es-errors: 1.3.0
      is-data-view: 1.0.2

  data-view-byte-length@1.0.2:
    dependencies:
      call-bound: 1.0.4
      es-errors: 1.3.0
      is-data-view: 1.0.2

  data-view-byte-offset@1.0.1:
    dependencies:
      call-bound: 1.0.4
      es-errors: 1.3.0
      is-data-view: 1.0.2

  debug@3.2.7:
    dependencies:
      ms: 2.1.3

  debug@4.3.7:
    dependencies:
      ms: 2.1.3

  debug@4.4.3:
    dependencies:
      ms: 2.1.3

  deep-eql@5.0.2: {}

  deep-is@0.1.4: {}

  define-data-property@1.1.4:
    dependencies:
      es-define-property: 1.0.1
      es-errors: 1.3.0
      gopd: 1.2.0

  define-properties@1.2.1:
    dependencies:
      define-data-property: 1.1.4
      has-property-descriptors: 1.0.2
      object-keys: 1.1.1

  dependency-cruiser@17.0.2:
    dependencies:
      acorn: 8.15.0
      acorn-jsx: 5.3.2(acorn@8.15.0)
      acorn-jsx-walk: 2.0.0
      acorn-loose: 8.5.2
      acorn-walk: 8.3.4
      ajv: 8.17.1
      commander: 14.0.1
      enhanced-resolve: 5.18.3
      ignore: 7.0.5
      interpret: 3.1.1
      is-installed-globally: 1.0.0
      json5: 2.2.3
      memoize: 10.1.0
      picomatch: 4.0.3
      prompts: 2.4.2
      rechoir: 0.8.0
      safe-regex: 2.1.1
      semver: 7.7.2
      tsconfig-paths-webpack-plugin: 4.2.0
      watskeburt: 4.2.3

  deprecation@2.3.1: {}

  detect-libc@2.1.1: {}

  doctrine@2.1.0:
    dependencies:
      esutils: 2.0.3

  dot-case@3.0.4:
    dependencies:
      no-case: 3.0.4
      tslib: 2.8.1

  dunder-proto@1.0.1:
    dependencies:
      call-bind-apply-helpers: 1.0.2
      es-errors: 1.3.0
      gopd: 1.2.0

  eastasianwidth@0.2.0: {}

  electron-to-chromium@1.5.230: {}

  emoji-regex@8.0.0: {}

  emoji-regex@9.2.2: {}

  engine.io-client@6.6.3:
    dependencies:
      '@socket.io/component-emitter': 3.1.2
      debug: 4.3.7
      engine.io-parser: 5.2.3
      ws: 8.17.1
      xmlhttprequest-ssl: 2.1.2
    transitivePeerDependencies:
      - bufferutil
      - supports-color
      - utf-8-validate

  engine.io-parser@5.2.3: {}

  enhanced-resolve@5.18.3:
    dependencies:
      graceful-fs: 4.2.11
      tapable: 2.3.0

  entities@4.5.0: {}

  error-ex@1.3.4:
    dependencies:
      is-arrayish: 0.2.1

  es-abstract@1.24.0:
    dependencies:
      array-buffer-byte-length: 1.0.2
      arraybuffer.prototype.slice: 1.0.4
      available-typed-arrays: 1.0.7
      call-bind: 1.0.8
      call-bound: 1.0.4
      data-view-buffer: 1.0.2
      data-view-byte-length: 1.0.2
      data-view-byte-offset: 1.0.1
      es-define-property: 1.0.1
      es-errors: 1.3.0
      es-object-atoms: 1.1.1
      es-set-tostringtag: 2.1.0
      es-to-primitive: 1.3.0
      function.prototype.name: 1.1.8
      get-intrinsic: 1.3.0
      get-proto: 1.0.1
      get-symbol-description: 1.1.0
      globalthis: 1.0.4
      gopd: 1.2.0
      has-property-descriptors: 1.0.2
      has-proto: 1.2.0
      has-symbols: 1.1.0
      hasown: 2.0.2
      internal-slot: 1.1.0
      is-array-buffer: 3.0.5
      is-callable: 1.2.7
      is-data-view: 1.0.2
      is-negative-zero: 2.0.3
      is-regex: 1.2.1
      is-set: 2.0.3
      is-shared-array-buffer: 1.0.4
      is-string: 1.1.1
      is-typed-array: 1.1.15
      is-weakref: 1.1.1
      math-intrinsics: 1.1.0
      object-inspect: 1.13.4
      object-keys: 1.1.1
      object.assign: 4.1.7
      own-keys: 1.0.1
      regexp.prototype.flags: 1.5.4
      safe-array-concat: 1.1.3
      safe-push-apply: 1.0.0
      safe-regex-test: 1.1.0
      set-proto: 1.0.0
      stop-iteration-iterator: 1.1.0
      string.prototype.trim: 1.2.10
      string.prototype.trimend: 1.0.9
      string.prototype.trimstart: 1.0.8
      typed-array-buffer: 1.0.3
      typed-array-byte-length: 1.0.3
      typed-array-byte-offset: 1.0.4
      typed-array-length: 1.0.7
      unbox-primitive: 1.1.0
      which-typed-array: 1.1.19

  es-define-property@1.0.1: {}

  es-errors@1.3.0: {}

  es-iterator-helpers@1.2.1:
    dependencies:
      call-bind: 1.0.8
      call-bound: 1.0.4
      define-properties: 1.2.1
      es-abstract: 1.24.0
      es-errors: 1.3.0
      es-set-tostringtag: 2.1.0
      function-bind: 1.1.2
      get-intrinsic: 1.3.0
      globalthis: 1.0.4
      gopd: 1.2.0
      has-property-descriptors: 1.0.2
      has-proto: 1.2.0
      has-symbols: 1.1.0
      internal-slot: 1.1.0
      iterator.prototype: 1.1.5
      safe-array-concat: 1.1.3

  es-module-lexer@1.7.0: {}

  es-object-atoms@1.1.1:
    dependencies:
      es-errors: 1.3.0

  es-set-tostringtag@2.1.0:
    dependencies:
      es-errors: 1.3.0
      get-intrinsic: 1.3.0
      has-tostringtag: 1.0.2
      hasown: 2.0.2

  es-shim-unscopables@1.1.0:
    dependencies:
      hasown: 2.0.2

  es-to-primitive@1.3.0:
    dependencies:
      is-callable: 1.2.7
      is-date-object: 1.1.0
      is-symbol: 1.1.1

  esbuild@0.25.10:
    optionalDependencies:
      '@esbuild/aix-ppc64': 0.25.10
      '@esbuild/android-arm': 0.25.10
      '@esbuild/android-arm64': 0.25.10
      '@esbuild/android-x64': 0.25.10
      '@esbuild/darwin-arm64': 0.25.10
      '@esbuild/darwin-x64': 0.25.10
      '@esbuild/freebsd-arm64': 0.25.10
      '@esbuild/freebsd-x64': 0.25.10
      '@esbuild/linux-arm': 0.25.10
      '@esbuild/linux-arm64': 0.25.10
      '@esbuild/linux-ia32': 0.25.10
      '@esbuild/linux-loong64': 0.25.10
      '@esbuild/linux-mips64el': 0.25.10
      '@esbuild/linux-ppc64': 0.25.10
      '@esbuild/linux-riscv64': 0.25.10
      '@esbuild/linux-s390x': 0.25.10
      '@esbuild/linux-x64': 0.25.10
      '@esbuild/netbsd-arm64': 0.25.10
      '@esbuild/netbsd-x64': 0.25.10
      '@esbuild/openbsd-arm64': 0.25.10
      '@esbuild/openbsd-x64': 0.25.10
      '@esbuild/openharmony-arm64': 0.25.10
      '@esbuild/sunos-x64': 0.25.10
      '@esbuild/win32-arm64': 0.25.10
      '@esbuild/win32-ia32': 0.25.10
      '@esbuild/win32-x64': 0.25.10

  escalade@3.2.0: {}

  escape-string-regexp@1.0.5: {}

  escape-string-regexp@4.0.0: {}

  eslint-compat-utils@0.5.1(eslint@9.36.0(jiti@2.6.1)):
    dependencies:
      eslint: 9.36.0(jiti@2.6.1)
      semver: 7.7.2

<<<<<<< HEAD
  eslint-config-love@130.0.0(@typescript-eslint/parser@8.45.0(eslint@9.36.0(jiti@2.6.0))(typescript@5.9.3))(eslint-import-resolver-typescript@4.4.4)(eslint@9.36.0(jiti@2.6.0))(typescript@5.9.3):
    dependencies:
      '@typescript-eslint/utils': 8.45.0(eslint@9.36.0(jiti@2.6.0))(typescript@5.9.3)
      eslint: 9.36.0(jiti@2.6.0)
      eslint-plugin-eslint-comments: 3.2.0(eslint@9.36.0(jiti@2.6.0))
      eslint-plugin-import: 2.32.0(@typescript-eslint/parser@8.45.0(eslint@9.36.0(jiti@2.6.0))(typescript@5.9.3))(eslint-import-resolver-typescript@4.4.4)(eslint@9.36.0(jiti@2.6.0))
      eslint-plugin-n: 17.23.1(eslint@9.36.0(jiti@2.6.0))(typescript@5.9.3)
      eslint-plugin-promise: 7.2.1(eslint@9.36.0(jiti@2.6.0))
      typescript: 5.9.3
      typescript-eslint: 8.45.0(eslint@9.36.0(jiti@2.6.0))(typescript@5.9.3)
=======
  eslint-config-love@130.0.0(@typescript-eslint/parser@8.45.0(eslint@9.36.0(jiti@2.6.1))(typescript@5.9.3))(eslint-import-resolver-typescript@4.4.4)(eslint@9.36.0(jiti@2.6.1))(typescript@5.9.3):
    dependencies:
      '@typescript-eslint/utils': 8.45.0(eslint@9.36.0(jiti@2.6.1))(typescript@5.9.3)
      eslint: 9.36.0(jiti@2.6.1)
      eslint-plugin-eslint-comments: 3.2.0(eslint@9.36.0(jiti@2.6.1))
      eslint-plugin-import: 2.32.0(@typescript-eslint/parser@8.45.0(eslint@9.36.0(jiti@2.6.1))(typescript@5.9.3))(eslint-import-resolver-typescript@4.4.4)(eslint@9.36.0(jiti@2.6.1))
      eslint-plugin-n: 17.23.1(eslint@9.36.0(jiti@2.6.1))(typescript@5.9.3)
      eslint-plugin-promise: 7.2.1(eslint@9.36.0(jiti@2.6.1))
      typescript: 5.9.3
      typescript-eslint: 8.45.0(eslint@9.36.0(jiti@2.6.1))(typescript@5.9.3)
>>>>>>> 2e31f83a
    transitivePeerDependencies:
      - '@typescript-eslint/parser'
      - eslint-import-resolver-typescript
      - eslint-import-resolver-webpack
      - supports-color

  eslint-config-prettier@10.1.8(eslint@9.36.0(jiti@2.6.1)):
    dependencies:
      eslint: 9.36.0(jiti@2.6.1)

  eslint-import-context@0.1.9(unrs-resolver@1.11.1):
    dependencies:
      get-tsconfig: 4.10.1
      stable-hash-x: 0.2.0
    optionalDependencies:
      unrs-resolver: 1.11.1

  eslint-import-resolver-node@0.3.9:
    dependencies:
      debug: 3.2.7
      is-core-module: 2.16.1
      resolve: 1.22.10
    transitivePeerDependencies:
      - supports-color

  eslint-import-resolver-typescript@4.4.4(eslint-plugin-import@2.32.0)(eslint@9.36.0(jiti@2.6.1)):
    dependencies:
      debug: 4.4.3
      eslint: 9.36.0(jiti@2.6.1)
      eslint-import-context: 0.1.9(unrs-resolver@1.11.1)
      get-tsconfig: 4.10.1
      is-bun-module: 2.0.0
      stable-hash-x: 0.2.0
      tinyglobby: 0.2.15
      unrs-resolver: 1.11.1
    optionalDependencies:
<<<<<<< HEAD
      eslint-plugin-import: 2.32.0(@typescript-eslint/parser@8.45.0(eslint@9.36.0(jiti@2.6.0))(typescript@5.9.3))(eslint-import-resolver-typescript@4.4.4)(eslint@9.36.0(jiti@2.6.0))
    transitivePeerDependencies:
      - supports-color

  eslint-module-utils@2.12.1(@typescript-eslint/parser@8.45.0(eslint@9.36.0(jiti@2.6.0))(typescript@5.9.3))(eslint-import-resolver-node@0.3.9)(eslint-import-resolver-typescript@4.4.4)(eslint@9.36.0(jiti@2.6.0)):
    dependencies:
      debug: 3.2.7
    optionalDependencies:
      '@typescript-eslint/parser': 8.45.0(eslint@9.36.0(jiti@2.6.0))(typescript@5.9.3)
      eslint: 9.36.0(jiti@2.6.0)
=======
      eslint-plugin-import: 2.32.0(@typescript-eslint/parser@8.45.0(eslint@9.36.0(jiti@2.6.1))(typescript@5.9.3))(eslint-import-resolver-typescript@4.4.4)(eslint@9.36.0(jiti@2.6.1))
    transitivePeerDependencies:
      - supports-color

  eslint-module-utils@2.12.1(@typescript-eslint/parser@8.45.0(eslint@9.36.0(jiti@2.6.1))(typescript@5.9.3))(eslint-import-resolver-node@0.3.9)(eslint-import-resolver-typescript@4.4.4)(eslint@9.36.0(jiti@2.6.1)):
    dependencies:
      debug: 3.2.7
    optionalDependencies:
      '@typescript-eslint/parser': 8.45.0(eslint@9.36.0(jiti@2.6.1))(typescript@5.9.3)
      eslint: 9.36.0(jiti@2.6.1)
>>>>>>> 2e31f83a
      eslint-import-resolver-node: 0.3.9
      eslint-import-resolver-typescript: 4.4.4(eslint-plugin-import@2.32.0)(eslint@9.36.0(jiti@2.6.1))
    transitivePeerDependencies:
      - supports-color

  eslint-plugin-es-x@7.8.0(eslint@9.36.0(jiti@2.6.1)):
    dependencies:
      '@eslint-community/eslint-utils': 4.9.0(eslint@9.36.0(jiti@2.6.1))
      '@eslint-community/regexpp': 4.12.1
      eslint: 9.36.0(jiti@2.6.1)
      eslint-compat-utils: 0.5.1(eslint@9.36.0(jiti@2.6.1))

  eslint-plugin-eslint-comments@3.2.0(eslint@9.36.0(jiti@2.6.1)):
    dependencies:
      escape-string-regexp: 1.0.5
      eslint: 9.36.0(jiti@2.6.1)
      ignore: 5.3.2

<<<<<<< HEAD
  eslint-plugin-import@2.32.0(@typescript-eslint/parser@8.45.0(eslint@9.36.0(jiti@2.6.0))(typescript@5.9.3))(eslint-import-resolver-typescript@4.4.4)(eslint@9.36.0(jiti@2.6.0)):
=======
  eslint-plugin-import@2.32.0(@typescript-eslint/parser@8.45.0(eslint@9.36.0(jiti@2.6.1))(typescript@5.9.3))(eslint-import-resolver-typescript@4.4.4)(eslint@9.36.0(jiti@2.6.1)):
>>>>>>> 2e31f83a
    dependencies:
      '@rtsao/scc': 1.1.0
      array-includes: 3.1.9
      array.prototype.findlastindex: 1.2.6
      array.prototype.flat: 1.3.3
      array.prototype.flatmap: 1.3.3
      debug: 3.2.7
      doctrine: 2.1.0
      eslint: 9.36.0(jiti@2.6.1)
      eslint-import-resolver-node: 0.3.9
<<<<<<< HEAD
      eslint-module-utils: 2.12.1(@typescript-eslint/parser@8.45.0(eslint@9.36.0(jiti@2.6.0))(typescript@5.9.3))(eslint-import-resolver-node@0.3.9)(eslint-import-resolver-typescript@4.4.4)(eslint@9.36.0(jiti@2.6.0))
=======
      eslint-module-utils: 2.12.1(@typescript-eslint/parser@8.45.0(eslint@9.36.0(jiti@2.6.1))(typescript@5.9.3))(eslint-import-resolver-node@0.3.9)(eslint-import-resolver-typescript@4.4.4)(eslint@9.36.0(jiti@2.6.1))
>>>>>>> 2e31f83a
      hasown: 2.0.2
      is-core-module: 2.16.1
      is-glob: 4.0.3
      minimatch: 3.1.2
      object.fromentries: 2.0.8
      object.groupby: 1.0.3
      object.values: 1.2.1
      semver: 6.3.1
      string.prototype.trimend: 1.0.9
      tsconfig-paths: 3.15.0
    optionalDependencies:
<<<<<<< HEAD
      '@typescript-eslint/parser': 8.45.0(eslint@9.36.0(jiti@2.6.0))(typescript@5.9.3)
=======
      '@typescript-eslint/parser': 8.45.0(eslint@9.36.0(jiti@2.6.1))(typescript@5.9.3)
>>>>>>> 2e31f83a
    transitivePeerDependencies:
      - eslint-import-resolver-typescript
      - eslint-import-resolver-webpack
      - supports-color

<<<<<<< HEAD
  eslint-plugin-n@17.23.1(eslint@9.36.0(jiti@2.6.0))(typescript@5.9.3):
=======
  eslint-plugin-n@17.23.1(eslint@9.36.0(jiti@2.6.1))(typescript@5.9.3):
>>>>>>> 2e31f83a
    dependencies:
      '@eslint-community/eslint-utils': 4.9.0(eslint@9.36.0(jiti@2.6.1))
      enhanced-resolve: 5.18.3
      eslint: 9.36.0(jiti@2.6.1)
      eslint-plugin-es-x: 7.8.0(eslint@9.36.0(jiti@2.6.1))
      get-tsconfig: 4.10.1
      globals: 15.15.0
      globrex: 0.1.2
      ignore: 5.3.2
      semver: 7.7.2
      ts-declaration-location: 1.0.7(typescript@5.9.3)
    transitivePeerDependencies:
      - typescript

<<<<<<< HEAD
  eslint-plugin-perfectionist@4.15.0(eslint@9.36.0(jiti@2.6.0))(typescript@5.9.3):
    dependencies:
      '@typescript-eslint/types': 8.45.0
      '@typescript-eslint/utils': 8.45.0(eslint@9.36.0(jiti@2.6.0))(typescript@5.9.3)
      eslint: 9.36.0(jiti@2.6.0)
=======
  eslint-plugin-perfectionist@4.15.0(eslint@9.36.0(jiti@2.6.1))(typescript@5.9.3):
    dependencies:
      '@typescript-eslint/types': 8.45.0
      '@typescript-eslint/utils': 8.45.0(eslint@9.36.0(jiti@2.6.1))(typescript@5.9.3)
      eslint: 9.36.0(jiti@2.6.1)
>>>>>>> 2e31f83a
      natural-orderby: 5.0.0
    transitivePeerDependencies:
      - supports-color
      - typescript

  eslint-plugin-prettier@5.5.4(@types/eslint@9.6.1)(eslint-config-prettier@10.1.8(eslint@9.36.0(jiti@2.6.1)))(eslint@9.36.0(jiti@2.6.1))(prettier@3.6.2):
    dependencies:
      eslint: 9.36.0(jiti@2.6.1)
      prettier: 3.6.2
      prettier-linter-helpers: 1.0.0
      synckit: 0.11.11
    optionalDependencies:
      '@types/eslint': 9.6.1
      eslint-config-prettier: 10.1.8(eslint@9.36.0(jiti@2.6.1))

  eslint-plugin-promise@7.2.1(eslint@9.36.0(jiti@2.6.1)):
    dependencies:
      '@eslint-community/eslint-utils': 4.9.0(eslint@9.36.0(jiti@2.6.1))
      eslint: 9.36.0(jiti@2.6.1)

  eslint-plugin-react-hook-form@0.3.1:
    dependencies:
      requireindex: 1.1.0

<<<<<<< HEAD
  eslint-plugin-react-hooks@6.1.0(eslint@9.36.0(jiti@2.6.0)):
=======
  eslint-plugin-react-hooks@6.1.0(eslint@9.36.0(jiti@2.6.1)):
>>>>>>> 2e31f83a
    dependencies:
      '@babel/core': 7.28.4
      '@babel/parser': 7.28.4
      '@babel/plugin-proposal-private-methods': 7.18.6(@babel/core@7.28.4)
<<<<<<< HEAD
      eslint: 9.36.0(jiti@2.6.0)
=======
      eslint: 9.36.0(jiti@2.6.1)
>>>>>>> 2e31f83a
      hermes-parser: 0.25.1
      zod: 3.25.76
      zod-validation-error: 3.5.3(zod@3.25.76)
    transitivePeerDependencies:
      - supports-color

<<<<<<< HEAD
  eslint-plugin-react-refresh@0.4.23(eslint@9.36.0(jiti@2.6.0)):
=======
  eslint-plugin-react-refresh@0.4.23(eslint@9.36.0(jiti@2.6.1)):
>>>>>>> 2e31f83a
    dependencies:
      eslint: 9.36.0(jiti@2.6.1)

  eslint-plugin-react@7.37.5(eslint@9.36.0(jiti@2.6.1)):
    dependencies:
      array-includes: 3.1.9
      array.prototype.findlast: 1.2.5
      array.prototype.flatmap: 1.3.3
      array.prototype.tosorted: 1.1.4
      doctrine: 2.1.0
      es-iterator-helpers: 1.2.1
      eslint: 9.36.0(jiti@2.6.1)
      estraverse: 5.3.0
      hasown: 2.0.2
      jsx-ast-utils: 3.3.5
      minimatch: 3.1.2
      object.entries: 1.1.9
      object.fromentries: 2.0.8
      object.values: 1.2.1
      prop-types: 15.8.1
      resolve: 2.0.0-next.5
      semver: 6.3.1
      string.prototype.matchall: 4.0.12
      string.prototype.repeat: 1.0.0

  eslint-plugin-unicorn@61.0.2(eslint@9.36.0(jiti@2.6.1)):
    dependencies:
      '@babel/helper-validator-identifier': 7.27.1
      '@eslint-community/eslint-utils': 4.9.0(eslint@9.36.0(jiti@2.6.1))
      '@eslint/plugin-kit': 0.3.5
      change-case: 5.4.4
      ci-info: 4.3.0
      clean-regexp: 1.0.0
      core-js-compat: 3.45.1
      eslint: 9.36.0(jiti@2.6.1)
      esquery: 1.6.0
      find-up-simple: 1.0.1
      globals: 16.4.0
      indent-string: 5.0.0
      is-builtin-module: 5.0.0
      jsesc: 3.1.0
      pluralize: 8.0.0
      regexp-tree: 0.1.27
      regjsparser: 0.12.0
      semver: 7.7.2
      strip-indent: 4.1.0

  eslint-scope@8.4.0:
    dependencies:
      esrecurse: 4.3.0
      estraverse: 5.3.0

  eslint-visitor-keys@3.4.3: {}

  eslint-visitor-keys@4.2.1: {}

  eslint@9.36.0(jiti@2.6.1):
    dependencies:
      '@eslint-community/eslint-utils': 4.9.0(eslint@9.36.0(jiti@2.6.1))
      '@eslint-community/regexpp': 4.12.1
      '@eslint/config-array': 0.21.0
      '@eslint/config-helpers': 0.3.1
      '@eslint/core': 0.15.2
      '@eslint/eslintrc': 3.3.1
      '@eslint/js': 9.36.0
      '@eslint/plugin-kit': 0.3.5
      '@humanfs/node': 0.16.7
      '@humanwhocodes/module-importer': 1.0.1
      '@humanwhocodes/retry': 0.4.3
      '@types/estree': 1.0.8
      '@types/json-schema': 7.0.15
      ajv: 6.12.6
      chalk: 4.1.2
      cross-spawn: 7.0.6
      debug: 4.4.3
      escape-string-regexp: 4.0.0
      eslint-scope: 8.4.0
      eslint-visitor-keys: 4.2.1
      espree: 10.4.0
      esquery: 1.6.0
      esutils: 2.0.3
      fast-deep-equal: 3.1.3
      file-entry-cache: 8.0.0
      find-up: 5.0.0
      glob-parent: 6.0.2
      ignore: 5.3.2
      imurmurhash: 0.1.4
      is-glob: 4.0.3
      json-stable-stringify-without-jsonify: 1.0.1
      lodash.merge: 4.6.2
      minimatch: 3.1.2
      natural-compare: 1.4.0
      optionator: 0.9.4
    optionalDependencies:
      jiti: 2.6.1
    transitivePeerDependencies:
      - supports-color

  espree@10.4.0:
    dependencies:
      acorn: 8.15.0
      acorn-jsx: 5.3.2(acorn@8.15.0)
      eslint-visitor-keys: 4.2.1

  esquery@1.6.0:
    dependencies:
      estraverse: 5.3.0

  esrecurse@4.3.0:
    dependencies:
      estraverse: 5.3.0

  estraverse@5.3.0: {}

  estree-walker@2.0.2: {}

  estree-walker@3.0.3:
    dependencies:
      '@types/estree': 1.0.8

  esutils@2.0.3: {}

  expect-type@1.2.2: {}

  fast-deep-equal@3.1.3: {}

  fast-diff@1.3.0: {}

  fast-glob@3.3.3:
    dependencies:
      '@nodelib/fs.stat': 2.0.5
      '@nodelib/fs.walk': 1.2.8
      glob-parent: 5.1.2
      merge2: 1.4.1
      micromatch: 4.0.8

  fast-json-stable-stringify@2.1.0: {}

  fast-levenshtein@2.0.6: {}

  fast-uri@3.1.0: {}

  fastq@1.19.1:
    dependencies:
      reusify: 1.1.0

  fdir@6.5.0(picomatch@4.0.3):
    optionalDependencies:
      picomatch: 4.0.3

  fflate@0.8.2: {}

  file-entry-cache@8.0.0:
    dependencies:
      flat-cache: 4.0.1

  fill-range@7.1.1:
    dependencies:
      to-regex-range: 5.0.1

  find-up-simple@1.0.1: {}

  find-up@5.0.0:
    dependencies:
      locate-path: 6.0.0
      path-exists: 4.0.0

  flat-cache@4.0.1:
    dependencies:
      flatted: 3.3.3
      keyv: 4.5.4

  flatted@3.3.3: {}

  for-each@0.3.5:
    dependencies:
      is-callable: 1.2.7

  foreground-child@3.3.1:
    dependencies:
      cross-spawn: 7.0.6
      signal-exit: 4.1.0

  fsevents@2.3.3:
    optional: true

  function-bind@1.1.2: {}

  function.prototype.name@1.1.8:
    dependencies:
      call-bind: 1.0.8
      call-bound: 1.0.4
      define-properties: 1.2.1
      functions-have-names: 1.2.3
      hasown: 2.0.2
      is-callable: 1.2.7

  functions-have-names@1.2.3: {}

  generator-function@2.0.1: {}

  gensync@1.0.0-beta.2: {}

  get-intrinsic@1.3.0:
    dependencies:
      call-bind-apply-helpers: 1.0.2
      es-define-property: 1.0.1
      es-errors: 1.3.0
      es-object-atoms: 1.1.1
      function-bind: 1.1.2
      get-proto: 1.0.1
      gopd: 1.2.0
      has-symbols: 1.1.0
      hasown: 2.0.2
      math-intrinsics: 1.1.0

  get-proto@1.0.1:
    dependencies:
      dunder-proto: 1.0.1
      es-object-atoms: 1.1.1

  get-symbol-description@1.1.0:
    dependencies:
      call-bound: 1.0.4
      es-errors: 1.3.0
      get-intrinsic: 1.3.0

  get-tsconfig@4.10.1:
    dependencies:
      resolve-pkg-maps: 1.0.0

  glob-parent@5.1.2:
    dependencies:
      is-glob: 4.0.3

  glob-parent@6.0.2:
    dependencies:
      is-glob: 4.0.3

  glob@10.4.5:
    dependencies:
      foreground-child: 3.3.1
      jackspeak: 3.4.3
      minimatch: 9.0.5
      minipass: 7.1.2
      package-json-from-dist: 1.0.1
      path-scurry: 1.11.1

  global-directory@4.0.1:
    dependencies:
      ini: 4.1.1

  globals@14.0.0: {}

  globals@15.15.0: {}

  globals@16.4.0: {}

  globalthis@1.0.4:
    dependencies:
      define-properties: 1.2.1
      gopd: 1.2.0

  globrex@0.1.2: {}

  gopd@1.2.0: {}

  graceful-fs@4.2.11: {}

  graphemer@1.4.0: {}

  has-bigints@1.1.0: {}

  has-flag@4.0.0: {}

  has-property-descriptors@1.0.2:
    dependencies:
      es-define-property: 1.0.1

  has-proto@1.2.0:
    dependencies:
      dunder-proto: 1.0.1

  has-symbols@1.1.0: {}

  has-tostringtag@1.0.2:
    dependencies:
      has-symbols: 1.1.0

  hasown@2.0.2:
    dependencies:
      function-bind: 1.1.2

  hermes-estree@0.25.1: {}

  hermes-parser@0.25.1:
    dependencies:
      hermes-estree: 0.25.1

  html-escaper@2.0.2: {}

  ignore@5.3.2: {}

  ignore@7.0.5: {}

  import-fresh@3.3.1:
    dependencies:
      parent-module: 1.0.1
      resolve-from: 4.0.0

  imurmurhash@0.1.4: {}

  indent-string@5.0.0: {}

  ini@4.1.1: {}

  internal-slot@1.1.0:
    dependencies:
      es-errors: 1.3.0
      hasown: 2.0.2
      side-channel: 1.1.0

  interpret@3.1.1: {}

  is-array-buffer@3.0.5:
    dependencies:
      call-bind: 1.0.8
      call-bound: 1.0.4
      get-intrinsic: 1.3.0

  is-arrayish@0.2.1: {}

  is-async-function@2.1.1:
    dependencies:
      async-function: 1.0.0
      call-bound: 1.0.4
      get-proto: 1.0.1
      has-tostringtag: 1.0.2
      safe-regex-test: 1.1.0

  is-bigint@1.1.0:
    dependencies:
      has-bigints: 1.1.0

  is-boolean-object@1.2.2:
    dependencies:
      call-bound: 1.0.4
      has-tostringtag: 1.0.2

  is-builtin-module@5.0.0:
    dependencies:
      builtin-modules: 5.0.0

  is-bun-module@2.0.0:
    dependencies:
      semver: 7.7.2

  is-callable@1.2.7: {}

  is-core-module@2.16.1:
    dependencies:
      hasown: 2.0.2

  is-data-view@1.0.2:
    dependencies:
      call-bound: 1.0.4
      get-intrinsic: 1.3.0
      is-typed-array: 1.1.15

  is-date-object@1.1.0:
    dependencies:
      call-bound: 1.0.4
      has-tostringtag: 1.0.2

  is-extglob@2.1.1: {}

  is-finalizationregistry@1.1.1:
    dependencies:
      call-bound: 1.0.4

  is-fullwidth-code-point@3.0.0: {}

  is-generator-function@1.1.2:
    dependencies:
      call-bound: 1.0.4
      generator-function: 2.0.1
      get-proto: 1.0.1
      has-tostringtag: 1.0.2
      safe-regex-test: 1.1.0

  is-glob@4.0.3:
    dependencies:
      is-extglob: 2.1.1

  is-installed-globally@1.0.0:
    dependencies:
      global-directory: 4.0.1
      is-path-inside: 4.0.0

  is-map@2.0.3: {}

  is-negative-zero@2.0.3: {}

  is-number-object@1.1.1:
    dependencies:
      call-bound: 1.0.4
      has-tostringtag: 1.0.2

  is-number@7.0.0: {}

  is-path-inside@4.0.0: {}

  is-regex@1.2.1:
    dependencies:
      call-bound: 1.0.4
      gopd: 1.2.0
      has-tostringtag: 1.0.2
      hasown: 2.0.2

  is-set@2.0.3: {}

  is-shared-array-buffer@1.0.4:
    dependencies:
      call-bound: 1.0.4

  is-string@1.1.1:
    dependencies:
      call-bound: 1.0.4
      has-tostringtag: 1.0.2

  is-symbol@1.1.1:
    dependencies:
      call-bound: 1.0.4
      has-symbols: 1.1.0
      safe-regex-test: 1.1.0

  is-typed-array@1.1.15:
    dependencies:
      which-typed-array: 1.1.19

  is-weakmap@2.0.2: {}

  is-weakref@1.1.1:
    dependencies:
      call-bound: 1.0.4

  is-weakset@2.0.4:
    dependencies:
      call-bound: 1.0.4
      get-intrinsic: 1.3.0

  isarray@2.0.5: {}

  isexe@2.0.0: {}

  istanbul-lib-coverage@3.2.2: {}

  istanbul-lib-report@3.0.1:
    dependencies:
      istanbul-lib-coverage: 3.2.2
      make-dir: 4.0.0
      supports-color: 7.2.0

  istanbul-lib-source-maps@5.0.6:
    dependencies:
      '@jridgewell/trace-mapping': 0.3.31
      debug: 4.4.3
      istanbul-lib-coverage: 3.2.2
    transitivePeerDependencies:
      - supports-color

  istanbul-reports@3.2.0:
    dependencies:
      html-escaper: 2.0.2
      istanbul-lib-report: 3.0.1

  iterator.prototype@1.1.5:
    dependencies:
      define-data-property: 1.1.4
      es-object-atoms: 1.1.1
      get-intrinsic: 1.3.0
      get-proto: 1.0.1
      has-symbols: 1.1.0
      set-function-name: 2.0.2

  jackspeak@3.4.3:
    dependencies:
      '@isaacs/cliui': 8.0.2
    optionalDependencies:
      '@pkgjs/parseargs': 0.11.0

  jiti@2.6.1: {}

  js-tokens@4.0.0: {}

  js-tokens@9.0.1: {}

  js-yaml@4.1.0:
    dependencies:
      argparse: 2.0.1

  jsesc@3.0.2: {}

  jsesc@3.1.0: {}

  json-buffer@3.0.1: {}

  json-parse-even-better-errors@2.3.1: {}

  json-schema-traverse@0.4.1: {}

  json-schema-traverse@1.0.0: {}

  json-stable-stringify-without-jsonify@1.0.1: {}

  json5@1.0.2:
    dependencies:
      minimist: 1.2.8

  json5@2.2.3: {}

  jsx-ast-utils@3.3.5:
    dependencies:
      array-includes: 3.1.9
      array.prototype.flat: 1.3.3
      object.assign: 4.1.7
      object.values: 1.2.1

  keyv@4.5.4:
    dependencies:
      json-buffer: 3.0.1

  kleur@3.0.3: {}

  levn@0.4.1:
    dependencies:
      prelude-ls: 1.2.1
      type-check: 0.4.0

  lightningcss-darwin-arm64@1.30.1:
    optional: true

  lightningcss-darwin-x64@1.30.1:
    optional: true

  lightningcss-freebsd-x64@1.30.1:
    optional: true

  lightningcss-linux-arm-gnueabihf@1.30.1:
    optional: true

  lightningcss-linux-arm64-gnu@1.30.1:
    optional: true

  lightningcss-linux-arm64-musl@1.30.1:
    optional: true

  lightningcss-linux-x64-gnu@1.30.1:
    optional: true

  lightningcss-linux-x64-musl@1.30.1:
    optional: true

  lightningcss-win32-arm64-msvc@1.30.1:
    optional: true

  lightningcss-win32-x64-msvc@1.30.1:
    optional: true

  lightningcss@1.30.1:
    dependencies:
      detect-libc: 2.1.1
    optionalDependencies:
      lightningcss-darwin-arm64: 1.30.1
      lightningcss-darwin-x64: 1.30.1
      lightningcss-freebsd-x64: 1.30.1
      lightningcss-linux-arm-gnueabihf: 1.30.1
      lightningcss-linux-arm64-gnu: 1.30.1
      lightningcss-linux-arm64-musl: 1.30.1
      lightningcss-linux-x64-gnu: 1.30.1
      lightningcss-linux-x64-musl: 1.30.1
      lightningcss-win32-arm64-msvc: 1.30.1
      lightningcss-win32-x64-msvc: 1.30.1

  lines-and-columns@1.2.4: {}

  locate-path@6.0.0:
    dependencies:
      p-locate: 5.0.0

  lodash.merge@4.6.2: {}

  loose-envify@1.4.0:
    dependencies:
      js-tokens: 4.0.0

  loupe@3.2.1: {}

  lower-case@2.0.2:
    dependencies:
      tslib: 2.8.1

  lru-cache@10.4.3: {}

  lru-cache@5.1.1:
    dependencies:
      yallist: 3.1.1

  magic-string@0.30.19:
    dependencies:
      '@jridgewell/sourcemap-codec': 1.5.5

  magicast@0.3.5:
    dependencies:
      '@babel/parser': 7.28.4
      '@babel/types': 7.28.4
      source-map-js: 1.2.1

  make-dir@4.0.0:
    dependencies:
      semver: 7.7.2

  math-intrinsics@1.1.0: {}

  memoize@10.1.0:
    dependencies:
      mimic-function: 5.0.1

  merge2@1.4.1: {}

  micromatch@4.0.8:
    dependencies:
      braces: 3.0.3
      picomatch: 2.3.1

  mimic-function@5.0.1: {}

  minimatch@3.1.2:
    dependencies:
      brace-expansion: 1.1.12

  minimatch@9.0.5:
    dependencies:
      brace-expansion: 2.0.2

  minimist@1.2.8: {}

  minipass@7.1.2: {}

  minizlib@3.1.0:
    dependencies:
      minipass: 7.1.2

  mrmime@2.0.1: {}

  ms@2.1.3: {}

  nanoid@3.3.11: {}

  napi-postinstall@0.3.3: {}

  natural-compare@1.4.0: {}

  natural-orderby@5.0.0: {}

  no-case@3.0.4:
    dependencies:
      lower-case: 2.0.2
      tslib: 2.8.1

  node-releases@2.0.21: {}

  npm-run-path@6.0.0:
    dependencies:
      path-key: 4.0.0
      unicorn-magic: 0.3.0

  object-assign@4.1.1: {}

  object-inspect@1.13.4: {}

  object-keys@1.1.1: {}

  object.assign@4.1.7:
    dependencies:
      call-bind: 1.0.8
      call-bound: 1.0.4
      define-properties: 1.2.1
      es-object-atoms: 1.1.1
      has-symbols: 1.1.0
      object-keys: 1.1.1

  object.entries@1.1.9:
    dependencies:
      call-bind: 1.0.8
      call-bound: 1.0.4
      define-properties: 1.2.1
      es-object-atoms: 1.1.1

  object.fromentries@2.0.8:
    dependencies:
      call-bind: 1.0.8
      define-properties: 1.2.1
      es-abstract: 1.24.0
      es-object-atoms: 1.1.1

  object.groupby@1.0.3:
    dependencies:
      call-bind: 1.0.8
      define-properties: 1.2.1
      es-abstract: 1.24.0

  object.values@1.2.1:
    dependencies:
      call-bind: 1.0.8
      call-bound: 1.0.4
      define-properties: 1.2.1
      es-object-atoms: 1.1.1

  once@1.4.0:
    dependencies:
      wrappy: 1.0.2

  optionator@0.9.4:
    dependencies:
      deep-is: 0.1.4
      fast-levenshtein: 2.0.6
      levn: 0.4.1
      prelude-ls: 1.2.1
      type-check: 0.4.0
      word-wrap: 1.2.5

  own-keys@1.0.1:
    dependencies:
      get-intrinsic: 1.3.0
      object-keys: 1.1.1
      safe-push-apply: 1.0.0

  p-limit@3.1.0:
    dependencies:
      yocto-queue: 0.1.0

  p-locate@5.0.0:
    dependencies:
      p-limit: 3.1.0

  package-json-from-dist@1.0.1: {}

  parent-module@1.0.1:
    dependencies:
      callsites: 3.1.0

  parse-json@5.2.0:
    dependencies:
      '@babel/code-frame': 7.27.1
      error-ex: 1.3.4
      json-parse-even-better-errors: 2.3.1
      lines-and-columns: 1.2.4

  path-exists@4.0.0: {}

  path-key@3.1.1: {}

  path-key@4.0.0: {}

  path-parse@1.0.7: {}

  path-scurry@1.11.1:
    dependencies:
      lru-cache: 10.4.3
      minipass: 7.1.2

  path-type@4.0.0: {}

  pathe@2.0.3: {}

  pathval@2.0.1: {}

  picocolors@1.1.1: {}

  picomatch@2.3.1: {}

  picomatch@4.0.3: {}

  pluralize@8.0.0: {}

  possible-typed-array-names@1.1.0: {}

  postcss@8.5.6:
    dependencies:
      nanoid: 3.3.11
      picocolors: 1.1.1
      source-map-js: 1.2.1

  prelude-ls@1.2.1: {}

  prettier-linter-helpers@1.0.0:
    dependencies:
      fast-diff: 1.3.0

  prettier-plugin-sh@0.18.0(prettier@3.6.2):
    dependencies:
      '@reteps/dockerfmt': 0.3.6
      prettier: 3.6.2
      sh-syntax: 0.5.8

  prettier-plugin-toml@2.0.6(prettier@3.6.2):
    dependencies:
      '@taplo/lib': 0.5.0
      prettier: 3.6.2

  prettier@3.6.2: {}

  prompts@2.4.2:
    dependencies:
      kleur: 3.0.3
      sisteransi: 1.0.5

  prop-types@15.8.1:
    dependencies:
      loose-envify: 1.4.0
      object-assign: 4.1.1
      react-is: 16.13.1

  punycode@2.3.1: {}

  queue-microtask@1.2.3: {}

  react-dom@19.2.0(react@19.2.0):
    dependencies:
      react: 19.2.0
      scheduler: 0.27.0

  react-is@16.13.1: {}

  react-refresh@0.17.0: {}

  react@19.2.0: {}

  readdirp@4.1.2: {}

  rechoir@0.8.0:
    dependencies:
      resolve: 1.22.10

  reflect.getprototypeof@1.0.10:
    dependencies:
      call-bind: 1.0.8
      define-properties: 1.2.1
      es-abstract: 1.24.0
      es-errors: 1.3.0
      es-object-atoms: 1.1.1
      get-intrinsic: 1.3.0
      get-proto: 1.0.1
      which-builtin-type: 1.2.1

  regexp-tree@0.1.27: {}

  regexp.prototype.flags@1.5.4:
    dependencies:
      call-bind: 1.0.8
      define-properties: 1.2.1
      es-errors: 1.3.0
      get-proto: 1.0.1
      gopd: 1.2.0
      set-function-name: 2.0.2

  regjsparser@0.12.0:
    dependencies:
      jsesc: 3.0.2

  require-from-string@2.0.2: {}

  requireindex@1.1.0: {}

  resolve-from@4.0.0: {}

  resolve-pkg-maps@1.0.0: {}

  resolve@1.22.10:
    dependencies:
      is-core-module: 2.16.1
      path-parse: 1.0.7
      supports-preserve-symlinks-flag: 1.0.0

  resolve@2.0.0-next.5:
    dependencies:
      is-core-module: 2.16.1
      path-parse: 1.0.7
      supports-preserve-symlinks-flag: 1.0.0

  reusify@1.1.0: {}

  rollup@4.52.4:
    dependencies:
      '@types/estree': 1.0.8
    optionalDependencies:
      '@rollup/rollup-android-arm-eabi': 4.52.4
      '@rollup/rollup-android-arm64': 4.52.4
      '@rollup/rollup-darwin-arm64': 4.52.4
      '@rollup/rollup-darwin-x64': 4.52.4
      '@rollup/rollup-freebsd-arm64': 4.52.4
      '@rollup/rollup-freebsd-x64': 4.52.4
      '@rollup/rollup-linux-arm-gnueabihf': 4.52.4
      '@rollup/rollup-linux-arm-musleabihf': 4.52.4
      '@rollup/rollup-linux-arm64-gnu': 4.52.4
      '@rollup/rollup-linux-arm64-musl': 4.52.4
      '@rollup/rollup-linux-loong64-gnu': 4.52.4
      '@rollup/rollup-linux-ppc64-gnu': 4.52.4
      '@rollup/rollup-linux-riscv64-gnu': 4.52.4
      '@rollup/rollup-linux-riscv64-musl': 4.52.4
      '@rollup/rollup-linux-s390x-gnu': 4.52.4
      '@rollup/rollup-linux-x64-gnu': 4.52.4
      '@rollup/rollup-linux-x64-musl': 4.52.4
      '@rollup/rollup-openharmony-arm64': 4.52.4
      '@rollup/rollup-win32-arm64-msvc': 4.52.4
      '@rollup/rollup-win32-ia32-msvc': 4.52.4
      '@rollup/rollup-win32-x64-gnu': 4.52.4
      '@rollup/rollup-win32-x64-msvc': 4.52.4
      fsevents: 2.3.3

  run-parallel@1.2.0:
    dependencies:
      queue-microtask: 1.2.3

  safe-array-concat@1.1.3:
    dependencies:
      call-bind: 1.0.8
      call-bound: 1.0.4
      get-intrinsic: 1.3.0
      has-symbols: 1.1.0
      isarray: 2.0.5

  safe-push-apply@1.0.0:
    dependencies:
      es-errors: 1.3.0
      isarray: 2.0.5

  safe-regex-test@1.1.0:
    dependencies:
      call-bound: 1.0.4
      es-errors: 1.3.0
      is-regex: 1.2.1

  safe-regex@2.1.1:
    dependencies:
      regexp-tree: 0.1.27

  scheduler@0.27.0: {}

  semver@6.3.1: {}

  semver@7.7.2: {}

  set-function-length@1.2.2:
    dependencies:
      define-data-property: 1.1.4
      es-errors: 1.3.0
      function-bind: 1.1.2
      get-intrinsic: 1.3.0
      gopd: 1.2.0
      has-property-descriptors: 1.0.2

  set-function-name@2.0.2:
    dependencies:
      define-data-property: 1.1.4
      es-errors: 1.3.0
      functions-have-names: 1.2.3
      has-property-descriptors: 1.0.2

  set-proto@1.0.0:
    dependencies:
      dunder-proto: 1.0.1
      es-errors: 1.3.0
      es-object-atoms: 1.1.1

  sh-syntax@0.5.8:
    dependencies:
      tslib: 2.8.1

  shebang-command@2.0.0:
    dependencies:
      shebang-regex: 3.0.0

  shebang-regex@3.0.0: {}

  side-channel-list@1.0.0:
    dependencies:
      es-errors: 1.3.0
      object-inspect: 1.13.4

  side-channel-map@1.0.1:
    dependencies:
      call-bound: 1.0.4
      es-errors: 1.3.0
      get-intrinsic: 1.3.0
      object-inspect: 1.13.4

  side-channel-weakmap@1.0.2:
    dependencies:
      call-bound: 1.0.4
      es-errors: 1.3.0
      get-intrinsic: 1.3.0
      object-inspect: 1.13.4
      side-channel-map: 1.0.1

  side-channel@1.1.0:
    dependencies:
      es-errors: 1.3.0
      object-inspect: 1.13.4
      side-channel-list: 1.0.0
      side-channel-map: 1.0.1
      side-channel-weakmap: 1.0.2

  siginfo@2.0.0: {}

  signal-exit@4.1.0: {}

  sirv@3.0.2:
    dependencies:
      '@polka/url': 1.0.0-next.29
      mrmime: 2.0.1
      totalist: 3.0.1

  sisteransi@1.0.5: {}

  snake-case@3.0.4:
    dependencies:
      dot-case: 3.0.4
      tslib: 2.8.1

  socket.io-client@4.8.1:
    dependencies:
      '@socket.io/component-emitter': 3.1.2
      debug: 4.3.7
      engine.io-client: 6.6.3
      socket.io-parser: 4.2.4
    transitivePeerDependencies:
      - bufferutil
      - supports-color
      - utf-8-validate

  socket.io-parser@4.2.4:
    dependencies:
      '@socket.io/component-emitter': 3.1.2
      debug: 4.3.7
    transitivePeerDependencies:
      - supports-color

  source-map-js@1.2.1: {}

  stable-hash-x@0.2.0: {}

  stackback@0.0.2: {}

  std-env@3.9.0: {}

  stop-iteration-iterator@1.1.0:
    dependencies:
      es-errors: 1.3.0
      internal-slot: 1.1.0

  string-width@4.2.3:
    dependencies:
      emoji-regex: 8.0.0
      is-fullwidth-code-point: 3.0.0
      strip-ansi: 6.0.1

  string-width@5.1.2:
    dependencies:
      eastasianwidth: 0.2.0
      emoji-regex: 9.2.2
      strip-ansi: 7.1.2

  string.prototype.matchall@4.0.12:
    dependencies:
      call-bind: 1.0.8
      call-bound: 1.0.4
      define-properties: 1.2.1
      es-abstract: 1.24.0
      es-errors: 1.3.0
      es-object-atoms: 1.1.1
      get-intrinsic: 1.3.0
      gopd: 1.2.0
      has-symbols: 1.1.0
      internal-slot: 1.1.0
      regexp.prototype.flags: 1.5.4
      set-function-name: 2.0.2
      side-channel: 1.1.0

  string.prototype.repeat@1.0.0:
    dependencies:
      define-properties: 1.2.1
      es-abstract: 1.24.0

  string.prototype.trim@1.2.10:
    dependencies:
      call-bind: 1.0.8
      call-bound: 1.0.4
      define-data-property: 1.1.4
      define-properties: 1.2.1
      es-abstract: 1.24.0
      es-object-atoms: 1.1.1
      has-property-descriptors: 1.0.2

  string.prototype.trimend@1.0.9:
    dependencies:
      call-bind: 1.0.8
      call-bound: 1.0.4
      define-properties: 1.2.1
      es-object-atoms: 1.1.1

  string.prototype.trimstart@1.0.8:
    dependencies:
      call-bind: 1.0.8
      define-properties: 1.2.1
      es-object-atoms: 1.1.1

  strip-ansi@6.0.1:
    dependencies:
      ansi-regex: 5.0.1

  strip-ansi@7.1.2:
    dependencies:
      ansi-regex: 6.2.2

  strip-bom@3.0.0: {}

  strip-indent@4.1.0: {}

  strip-json-comments@3.1.1: {}

  strip-literal@3.1.0:
    dependencies:
      js-tokens: 9.0.1

  supports-color@7.2.0:
    dependencies:
      has-flag: 4.0.0

  supports-preserve-symlinks-flag@1.0.0: {}

  svg-parser@2.0.4: {}

  synckit@0.11.11:
    dependencies:
      '@pkgr/core': 0.2.9

  tailwindcss@4.1.14: {}

  tapable@2.3.0: {}

  tar@7.5.1:
    dependencies:
      '@isaacs/fs-minipass': 4.0.1
      chownr: 3.0.0
      minipass: 7.1.2
      minizlib: 3.1.0
      yallist: 5.0.0

  test-exclude@7.0.1:
    dependencies:
      '@istanbuljs/schema': 0.1.3
      glob: 10.4.5
      minimatch: 9.0.5

  tiny-invariant@1.3.3: {}

  tinybench@2.9.0: {}

  tinyexec@0.3.2: {}

  tinyglobby@0.2.15:
    dependencies:
      fdir: 6.5.0(picomatch@4.0.3)
      picomatch: 4.0.3

  tinypool@1.1.1: {}

  tinyrainbow@2.0.0: {}

  tinyspy@4.0.4: {}

  to-regex-range@5.0.1:
    dependencies:
      is-number: 7.0.0

  totalist@3.0.1: {}

  ts-api-utils@2.1.0(typescript@5.9.3):
    dependencies:
      typescript: 5.9.3

  ts-declaration-location@1.0.7(typescript@5.9.3):
    dependencies:
      picomatch: 4.0.3
      typescript: 5.9.3

  tsconfck@3.1.6(typescript@5.9.3):
    optionalDependencies:
      typescript: 5.9.3

  tsconfig-paths-webpack-plugin@4.2.0:
    dependencies:
      chalk: 4.1.2
      enhanced-resolve: 5.18.3
      tapable: 2.3.0
      tsconfig-paths: 4.2.0

  tsconfig-paths@3.15.0:
    dependencies:
      '@types/json5': 0.0.29
      json5: 1.0.2
      minimist: 1.2.8
      strip-bom: 3.0.0

  tsconfig-paths@4.2.0:
    dependencies:
      json5: 2.2.3
      minimist: 1.2.8
      strip-bom: 3.0.0

  tslib@2.8.1: {}

  tunnel@0.0.6: {}

  type-check@0.4.0:
    dependencies:
      prelude-ls: 1.2.1

  typed-array-buffer@1.0.3:
    dependencies:
      call-bound: 1.0.4
      es-errors: 1.3.0
      is-typed-array: 1.1.15

  typed-array-byte-length@1.0.3:
    dependencies:
      call-bind: 1.0.8
      for-each: 0.3.5
      gopd: 1.2.0
      has-proto: 1.2.0
      is-typed-array: 1.1.15

  typed-array-byte-offset@1.0.4:
    dependencies:
      available-typed-arrays: 1.0.7
      call-bind: 1.0.8
      for-each: 0.3.5
      gopd: 1.2.0
      has-proto: 1.2.0
      is-typed-array: 1.1.15
      reflect.getprototypeof: 1.0.10

  typed-array-length@1.0.7:
    dependencies:
      call-bind: 1.0.8
      for-each: 0.3.5
      gopd: 1.2.0
      is-typed-array: 1.1.15
      possible-typed-array-names: 1.1.0
      reflect.getprototypeof: 1.0.10

<<<<<<< HEAD
  typescript-eslint@8.45.0(eslint@9.36.0(jiti@2.6.0))(typescript@5.9.3):
    dependencies:
      '@typescript-eslint/eslint-plugin': 8.45.0(@typescript-eslint/parser@8.45.0(eslint@9.36.0(jiti@2.6.0))(typescript@5.9.3))(eslint@9.36.0(jiti@2.6.0))(typescript@5.9.3)
      '@typescript-eslint/parser': 8.45.0(eslint@9.36.0(jiti@2.6.0))(typescript@5.9.3)
      '@typescript-eslint/typescript-estree': 8.45.0(typescript@5.9.3)
      '@typescript-eslint/utils': 8.45.0(eslint@9.36.0(jiti@2.6.0))(typescript@5.9.3)
      eslint: 9.36.0(jiti@2.6.0)
=======
  typescript-eslint@8.45.0(eslint@9.36.0(jiti@2.6.1))(typescript@5.9.3):
    dependencies:
      '@typescript-eslint/eslint-plugin': 8.45.0(@typescript-eslint/parser@8.45.0(eslint@9.36.0(jiti@2.6.1))(typescript@5.9.3))(eslint@9.36.0(jiti@2.6.1))(typescript@5.9.3)
      '@typescript-eslint/parser': 8.45.0(eslint@9.36.0(jiti@2.6.1))(typescript@5.9.3)
      '@typescript-eslint/typescript-estree': 8.45.0(typescript@5.9.3)
      '@typescript-eslint/utils': 8.45.0(eslint@9.36.0(jiti@2.6.1))(typescript@5.9.3)
      eslint: 9.36.0(jiti@2.6.1)
>>>>>>> 2e31f83a
      typescript: 5.9.3
    transitivePeerDependencies:
      - supports-color

  typescript@5.9.3: {}

  unbox-primitive@1.1.0:
    dependencies:
      call-bound: 1.0.4
      has-bigints: 1.1.0
      has-symbols: 1.1.0
      which-boxed-primitive: 1.1.1

  undici-types@7.13.0: {}

  undici@5.29.0:
    dependencies:
      '@fastify/busboy': 2.1.1

  unicorn-magic@0.3.0: {}

  universal-user-agent@6.0.1: {}

  unplugin@1.16.1:
    dependencies:
      acorn: 8.15.0
      webpack-virtual-modules: 0.6.2

  unrs-resolver@1.11.1:
    dependencies:
      napi-postinstall: 0.3.3
    optionalDependencies:
      '@unrs/resolver-binding-android-arm-eabi': 1.11.1
      '@unrs/resolver-binding-android-arm64': 1.11.1
      '@unrs/resolver-binding-darwin-arm64': 1.11.1
      '@unrs/resolver-binding-darwin-x64': 1.11.1
      '@unrs/resolver-binding-freebsd-x64': 1.11.1
      '@unrs/resolver-binding-linux-arm-gnueabihf': 1.11.1
      '@unrs/resolver-binding-linux-arm-musleabihf': 1.11.1
      '@unrs/resolver-binding-linux-arm64-gnu': 1.11.1
      '@unrs/resolver-binding-linux-arm64-musl': 1.11.1
      '@unrs/resolver-binding-linux-ppc64-gnu': 1.11.1
      '@unrs/resolver-binding-linux-riscv64-gnu': 1.11.1
      '@unrs/resolver-binding-linux-riscv64-musl': 1.11.1
      '@unrs/resolver-binding-linux-s390x-gnu': 1.11.1
      '@unrs/resolver-binding-linux-x64-gnu': 1.11.1
      '@unrs/resolver-binding-linux-x64-musl': 1.11.1
      '@unrs/resolver-binding-wasm32-wasi': 1.11.1
      '@unrs/resolver-binding-win32-arm64-msvc': 1.11.1
      '@unrs/resolver-binding-win32-ia32-msvc': 1.11.1
      '@unrs/resolver-binding-win32-x64-msvc': 1.11.1

  update-browserslist-db@1.1.3(browserslist@4.26.3):
    dependencies:
      browserslist: 4.26.3
      escalade: 3.2.0
      picocolors: 1.1.1

  uri-js@4.4.1:
    dependencies:
      punycode: 2.3.1

<<<<<<< HEAD
  vite-node@3.2.4(@types/node@24.6.2)(jiti@2.6.0)(lightningcss@1.30.1):
=======
  vite-node@3.2.4(@types/node@24.6.2)(jiti@2.6.1)(lightningcss@1.30.1):
>>>>>>> 2e31f83a
    dependencies:
      cac: 6.7.14
      debug: 4.4.3
      es-module-lexer: 1.7.0
      pathe: 2.0.3
<<<<<<< HEAD
      vite: 7.1.9(@types/node@24.6.2)(jiti@2.6.0)(lightningcss@1.30.1)
=======
      vite: 7.1.9(@types/node@24.6.2)(jiti@2.6.1)(lightningcss@1.30.1)
>>>>>>> 2e31f83a
    transitivePeerDependencies:
      - '@types/node'
      - jiti
      - less
      - lightningcss
      - sass
      - sass-embedded
      - stylus
      - sugarss
      - supports-color
      - terser
      - tsx
      - yaml

<<<<<<< HEAD
  vite-plugin-checker@0.11.0(eslint@9.36.0(jiti@2.6.0))(optionator@0.9.4)(typescript@5.9.3)(vite@7.1.9(@types/node@24.6.2)(jiti@2.6.0)(lightningcss@1.30.1)):
=======
  vite-plugin-checker@0.11.0(eslint@9.36.0(jiti@2.6.1))(optionator@0.9.4)(typescript@5.9.3)(vite@7.1.9(@types/node@24.6.2)(jiti@2.6.1)(lightningcss@1.30.1)):
>>>>>>> 2e31f83a
    dependencies:
      '@babel/code-frame': 7.27.1
      chokidar: 4.0.3
      npm-run-path: 6.0.0
      picocolors: 1.1.1
      picomatch: 4.0.3
      tiny-invariant: 1.3.3
      tinyglobby: 0.2.15
<<<<<<< HEAD
      vite: 7.1.9(@types/node@24.6.2)(jiti@2.6.0)(lightningcss@1.30.1)
=======
      vite: 7.1.9(@types/node@24.6.2)(jiti@2.6.1)(lightningcss@1.30.1)
>>>>>>> 2e31f83a
      vscode-uri: 3.1.0
    optionalDependencies:
      eslint: 9.36.0(jiti@2.6.1)
      optionator: 0.9.4
      typescript: 5.9.3

<<<<<<< HEAD
  vite-plugin-svgr@4.5.0(rollup@4.52.3)(typescript@5.9.3)(vite@7.1.9(@types/node@24.6.2)(jiti@2.6.0)(lightningcss@1.30.1)):
    dependencies:
      '@rollup/pluginutils': 5.3.0(rollup@4.52.3)
      '@svgr/core': 8.1.0(typescript@5.9.3)
      '@svgr/plugin-jsx': 8.1.0(@svgr/core@8.1.0(typescript@5.9.3))
      vite: 7.1.9(@types/node@24.6.2)(jiti@2.6.0)(lightningcss@1.30.1)
=======
  vite-plugin-svgr@4.5.0(rollup@4.52.4)(typescript@5.9.3)(vite@7.1.9(@types/node@24.6.2)(jiti@2.6.1)(lightningcss@1.30.1)):
    dependencies:
      '@rollup/pluginutils': 5.3.0(rollup@4.52.4)
      '@svgr/core': 8.1.0(typescript@5.9.3)
      '@svgr/plugin-jsx': 8.1.0(@svgr/core@8.1.0(typescript@5.9.3))
      vite: 7.1.9(@types/node@24.6.2)(jiti@2.6.1)(lightningcss@1.30.1)
>>>>>>> 2e31f83a
    transitivePeerDependencies:
      - rollup
      - supports-color
      - typescript

<<<<<<< HEAD
  vite-tsconfig-paths@5.1.4(typescript@5.9.3)(vite@7.1.9(@types/node@24.6.2)(jiti@2.6.0)(lightningcss@1.30.1)):
=======
  vite-tsconfig-paths@5.1.4(typescript@5.9.3)(vite@7.1.9(@types/node@24.6.2)(jiti@2.6.1)(lightningcss@1.30.1)):
>>>>>>> 2e31f83a
    dependencies:
      debug: 4.4.3
      globrex: 0.1.2
      tsconfck: 3.1.6(typescript@5.9.3)
    optionalDependencies:
<<<<<<< HEAD
      vite: 7.1.9(@types/node@24.6.2)(jiti@2.6.0)(lightningcss@1.30.1)
=======
      vite: 7.1.9(@types/node@24.6.2)(jiti@2.6.1)(lightningcss@1.30.1)
>>>>>>> 2e31f83a
    transitivePeerDependencies:
      - supports-color
      - typescript

<<<<<<< HEAD
  vite@7.1.9(@types/node@24.6.2)(jiti@2.6.0)(lightningcss@1.30.1):
=======
  vite@7.1.9(@types/node@24.6.2)(jiti@2.6.1)(lightningcss@1.30.1):
>>>>>>> 2e31f83a
    dependencies:
      esbuild: 0.25.10
      fdir: 6.5.0(picomatch@4.0.3)
      picomatch: 4.0.3
      postcss: 8.5.6
      rollup: 4.52.4
      tinyglobby: 0.2.15
    optionalDependencies:
      '@types/node': 24.6.2
      fsevents: 2.3.3
      jiti: 2.6.1
      lightningcss: 1.30.1

<<<<<<< HEAD
  vitest@3.2.4(@types/node@24.6.2)(@vitest/ui@3.2.4)(jiti@2.6.0)(lightningcss@1.30.1):
    dependencies:
      '@types/chai': 5.2.2
      '@vitest/expect': 3.2.4
      '@vitest/mocker': 3.2.4(vite@7.1.9(@types/node@24.6.2)(jiti@2.6.0)(lightningcss@1.30.1))
=======
  vitest@3.2.4(@types/node@24.6.2)(@vitest/ui@3.2.4)(jiti@2.6.1)(lightningcss@1.30.1):
    dependencies:
      '@types/chai': 5.2.2
      '@vitest/expect': 3.2.4
      '@vitest/mocker': 3.2.4(vite@7.1.9(@types/node@24.6.2)(jiti@2.6.1)(lightningcss@1.30.1))
>>>>>>> 2e31f83a
      '@vitest/pretty-format': 3.2.4
      '@vitest/runner': 3.2.4
      '@vitest/snapshot': 3.2.4
      '@vitest/spy': 3.2.4
      '@vitest/utils': 3.2.4
      chai: 5.3.3
      debug: 4.4.3
      expect-type: 1.2.2
      magic-string: 0.30.19
      pathe: 2.0.3
      picomatch: 4.0.3
      std-env: 3.9.0
      tinybench: 2.9.0
      tinyexec: 0.3.2
      tinyglobby: 0.2.15
      tinypool: 1.1.1
      tinyrainbow: 2.0.0
<<<<<<< HEAD
      vite: 7.1.9(@types/node@24.6.2)(jiti@2.6.0)(lightningcss@1.30.1)
      vite-node: 3.2.4(@types/node@24.6.2)(jiti@2.6.0)(lightningcss@1.30.1)
=======
      vite: 7.1.9(@types/node@24.6.2)(jiti@2.6.1)(lightningcss@1.30.1)
      vite-node: 3.2.4(@types/node@24.6.2)(jiti@2.6.1)(lightningcss@1.30.1)
>>>>>>> 2e31f83a
      why-is-node-running: 2.3.0
    optionalDependencies:
      '@types/node': 24.6.2
      '@vitest/ui': 3.2.4(vitest@3.2.4)
    transitivePeerDependencies:
      - jiti
      - less
      - lightningcss
      - msw
      - sass
      - sass-embedded
      - stylus
      - sugarss
      - supports-color
      - terser
      - tsx
      - yaml

  vscode-uri@3.1.0: {}

  watskeburt@4.2.3: {}

  webpack-virtual-modules@0.6.2: {}

  which-boxed-primitive@1.1.1:
    dependencies:
      is-bigint: 1.1.0
      is-boolean-object: 1.2.2
      is-number-object: 1.1.1
      is-string: 1.1.1
      is-symbol: 1.1.1

  which-builtin-type@1.2.1:
    dependencies:
      call-bound: 1.0.4
      function.prototype.name: 1.1.8
      has-tostringtag: 1.0.2
      is-async-function: 2.1.1
      is-date-object: 1.1.0
      is-finalizationregistry: 1.1.1
      is-generator-function: 1.1.2
      is-regex: 1.2.1
      is-weakref: 1.1.1
      isarray: 2.0.5
      which-boxed-primitive: 1.1.1
      which-collection: 1.0.2
      which-typed-array: 1.1.19

  which-collection@1.0.2:
    dependencies:
      is-map: 2.0.3
      is-set: 2.0.3
      is-weakmap: 2.0.2
      is-weakset: 2.0.4

  which-typed-array@1.1.19:
    dependencies:
      available-typed-arrays: 1.0.7
      call-bind: 1.0.8
      call-bound: 1.0.4
      for-each: 0.3.5
      get-proto: 1.0.1
      gopd: 1.2.0
      has-tostringtag: 1.0.2

  which@2.0.2:
    dependencies:
      isexe: 2.0.0

  why-is-node-running@2.3.0:
    dependencies:
      siginfo: 2.0.0
      stackback: 0.0.2

  word-wrap@1.2.5: {}

  wrap-ansi@7.0.0:
    dependencies:
      ansi-styles: 4.3.0
      string-width: 4.2.3
      strip-ansi: 6.0.1

  wrap-ansi@8.1.0:
    dependencies:
      ansi-styles: 6.2.3
      string-width: 5.1.2
      strip-ansi: 7.1.2

  wrappy@1.0.2: {}

  ws@8.17.1: {}

  xmlhttprequest-ssl@2.1.2: {}

  yallist@3.1.1: {}

  yallist@5.0.0: {}

  yocto-queue@0.1.0: {}

  zod-validation-error@3.5.3(zod@3.25.76):
    dependencies:
      zod: 3.25.76

  zod@3.25.76: {}<|MERGE_RESOLUTION|>--- conflicted
+++ resolved
@@ -20,11 +20,7 @@
     devDependencies:
       '@codecov/vite-plugin':
         specifier: 1.9.1
-<<<<<<< HEAD
-        version: 1.9.1(vite@7.1.9(@types/node@24.6.2)(jiti@2.6.0)(lightningcss@1.30.1))
-=======
         version: 1.9.1(vite@7.1.9(@types/node@24.6.2)(jiti@2.6.1)(lightningcss@1.30.1))
->>>>>>> 2e31f83a
       '@eslint-community/eslint-plugin-eslint-comments':
         specifier: 4.5.0
         version: 4.5.0(eslint@9.36.0(jiti@2.6.1))
@@ -36,11 +32,7 @@
         version: 5.4.0(eslint@9.36.0(jiti@2.6.1))
       '@tailwindcss/vite':
         specifier: 4.1.14
-<<<<<<< HEAD
-        version: 4.1.14(vite@7.1.9(@types/node@24.6.2)(jiti@2.6.0)(lightningcss@1.30.1))
-=======
         version: 4.1.14(vite@7.1.9(@types/node@24.6.2)(jiti@2.6.1)(lightningcss@1.30.1))
->>>>>>> 2e31f83a
       '@types/eslint':
         specifier: 9.6.1
         version: 9.6.1
@@ -55,17 +47,10 @@
         version: 19.2.0(@types/react@19.2.0)
       '@typescript-eslint/parser':
         specifier: 8.45.0
-<<<<<<< HEAD
-        version: 8.45.0(eslint@9.36.0(jiti@2.6.0))(typescript@5.9.3)
-      '@vitejs/plugin-react':
-        specifier: 5.0.4
-        version: 5.0.4(vite@7.1.9(@types/node@24.6.2)(jiti@2.6.0)(lightningcss@1.30.1))
-=======
         version: 8.45.0(eslint@9.36.0(jiti@2.6.1))(typescript@5.9.3)
       '@vitejs/plugin-react':
         specifier: 5.0.4
         version: 5.0.4(vite@7.1.9(@types/node@24.6.2)(jiti@2.6.1)(lightningcss@1.30.1))
->>>>>>> 2e31f83a
       '@vitest/coverage-v8':
         specifier: 3.2.4
         version: 3.2.4(vitest@3.2.4)
@@ -80,11 +65,7 @@
         version: 9.36.0(jiti@2.6.1)
       eslint-config-love:
         specifier: 130.0.0
-<<<<<<< HEAD
-        version: 130.0.0(@typescript-eslint/parser@8.45.0(eslint@9.36.0(jiti@2.6.0))(typescript@5.9.3))(eslint-import-resolver-typescript@4.4.4)(eslint@9.36.0(jiti@2.6.0))(typescript@5.9.3)
-=======
         version: 130.0.0(@typescript-eslint/parser@8.45.0(eslint@9.36.0(jiti@2.6.1))(typescript@5.9.3))(eslint-import-resolver-typescript@4.4.4)(eslint@9.36.0(jiti@2.6.1))(typescript@5.9.3)
->>>>>>> 2e31f83a
       eslint-config-prettier:
         specifier: 10.1.8
         version: 10.1.8(eslint@9.36.0(jiti@2.6.1))
@@ -96,15 +77,6 @@
         version: 4.4.4(eslint-plugin-import@2.32.0)(eslint@9.36.0(jiti@2.6.1))
       eslint-plugin-import:
         specifier: 2.32.0
-<<<<<<< HEAD
-        version: 2.32.0(@typescript-eslint/parser@8.45.0(eslint@9.36.0(jiti@2.6.0))(typescript@5.9.3))(eslint-import-resolver-typescript@4.4.4)(eslint@9.36.0(jiti@2.6.0))
-      eslint-plugin-n:
-        specifier: 17.23.1
-        version: 17.23.1(eslint@9.36.0(jiti@2.6.0))(typescript@5.9.3)
-      eslint-plugin-perfectionist:
-        specifier: 4.15.0
-        version: 4.15.0(eslint@9.36.0(jiti@2.6.0))(typescript@5.9.3)
-=======
         version: 2.32.0(@typescript-eslint/parser@8.45.0(eslint@9.36.0(jiti@2.6.1))(typescript@5.9.3))(eslint-import-resolver-typescript@4.4.4)(eslint@9.36.0(jiti@2.6.1))
       eslint-plugin-n:
         specifier: 17.23.1
@@ -112,7 +84,6 @@
       eslint-plugin-perfectionist:
         specifier: 4.15.0
         version: 4.15.0(eslint@9.36.0(jiti@2.6.1))(typescript@5.9.3)
->>>>>>> 2e31f83a
       eslint-plugin-prettier:
         specifier: 5.5.4
         version: 5.5.4(@types/eslint@9.6.1)(eslint-config-prettier@10.1.8(eslint@9.36.0(jiti@2.6.1)))(eslint@9.36.0(jiti@2.6.1))(prettier@3.6.2)
@@ -127,17 +98,10 @@
         version: 0.3.1
       eslint-plugin-react-hooks:
         specifier: 6.1.0
-<<<<<<< HEAD
-        version: 6.1.0(eslint@9.36.0(jiti@2.6.0))
-      eslint-plugin-react-refresh:
-        specifier: 0.4.23
-        version: 0.4.23(eslint@9.36.0(jiti@2.6.0))
-=======
         version: 6.1.0(eslint@9.36.0(jiti@2.6.1))
       eslint-plugin-react-refresh:
         specifier: 0.4.23
         version: 0.4.23(eslint@9.36.0(jiti@2.6.1))
->>>>>>> 2e31f83a
       eslint-plugin-unicorn:
         specifier: 61.0.2
         version: 61.0.2(eslint@9.36.0(jiti@2.6.1))
@@ -158,24 +122,6 @@
         version: 5.9.3
       typescript-eslint:
         specifier: 8.45.0
-<<<<<<< HEAD
-        version: 8.45.0(eslint@9.36.0(jiti@2.6.0))(typescript@5.9.3)
-      vite:
-        specifier: 7.1.9
-        version: 7.1.9(@types/node@24.6.2)(jiti@2.6.0)(lightningcss@1.30.1)
-      vite-plugin-checker:
-        specifier: 0.11.0
-        version: 0.11.0(eslint@9.36.0(jiti@2.6.0))(optionator@0.9.4)(typescript@5.9.3)(vite@7.1.9(@types/node@24.6.2)(jiti@2.6.0)(lightningcss@1.30.1))
-      vite-plugin-svgr:
-        specifier: 4.5.0
-        version: 4.5.0(rollup@4.52.3)(typescript@5.9.3)(vite@7.1.9(@types/node@24.6.2)(jiti@2.6.0)(lightningcss@1.30.1))
-      vite-tsconfig-paths:
-        specifier: 5.1.4
-        version: 5.1.4(typescript@5.9.3)(vite@7.1.9(@types/node@24.6.2)(jiti@2.6.0)(lightningcss@1.30.1))
-      vitest:
-        specifier: 3.2.4
-        version: 3.2.4(@types/node@24.6.2)(@vitest/ui@3.2.4)(jiti@2.6.0)(lightningcss@1.30.1)
-=======
         version: 8.45.0(eslint@9.36.0(jiti@2.6.1))(typescript@5.9.3)
       vite:
         specifier: 7.1.9
@@ -192,7 +138,6 @@
       vitest:
         specifier: 3.2.4
         version: 3.2.4(@types/node@24.6.2)(@vitest/ui@3.2.4)(jiti@2.6.1)(lightningcss@1.30.1)
->>>>>>> 2e31f83a
 
 packages:
 
@@ -1373,13 +1318,8 @@
     resolution: {integrity: sha512-Gmy6FhYlCY7uOElZUSbxo2UCDH8owEk996gkbrpsgGtrJLM3J7jGxl9Ic7Qwwj4ivOE5AWZWRMecDdF7hqGjFA==}
     engines: {node: '>=10'}
 
-<<<<<<< HEAD
-  caniuse-lite@1.0.30001746:
-    resolution: {integrity: sha512-eA7Ys/DGw+pnkWWSE/id29f2IcPHVoE8wxtvE5JdvD2V28VTDPy1yEeo11Guz0sJ4ZeGRcm3uaTcAqK1LXaphA==}
-=======
   caniuse-lite@1.0.30001747:
     resolution: {integrity: sha512-mzFa2DGIhuc5490Nd/G31xN1pnBnYMadtkyTjefPI7wzypqgCEpeWu9bJr0OnDsyKrW75zA9ZAt7pbQFmwLsQg==}
->>>>>>> 2e31f83a
 
   chai@5.3.3:
     resolution: {integrity: sha512-4zNhdJD/iOjSH0A05ea+Ke6MU5mmpQcbQsSOkgdaUMJ9zTlDTD/GYlwohmIE2u0gaxHYiVHEn1Fw9mZ/ktJWgw==}
@@ -3382,19 +3322,11 @@
       unplugin: 1.16.1
       zod: 3.25.76
 
-<<<<<<< HEAD
-  '@codecov/vite-plugin@1.9.1(vite@7.1.9(@types/node@24.6.2)(jiti@2.6.0)(lightningcss@1.30.1))':
-    dependencies:
-      '@codecov/bundler-plugin-core': 1.9.1
-      unplugin: 1.16.1
-      vite: 7.1.9(@types/node@24.6.2)(jiti@2.6.0)(lightningcss@1.30.1)
-=======
   '@codecov/vite-plugin@1.9.1(vite@7.1.9(@types/node@24.6.2)(jiti@2.6.1)(lightningcss@1.30.1))':
     dependencies:
       '@codecov/bundler-plugin-core': 1.9.1
       unplugin: 1.16.1
       vite: 7.1.9(@types/node@24.6.2)(jiti@2.6.1)(lightningcss@1.30.1)
->>>>>>> 2e31f83a
 
   '@emnapi/core@1.5.0':
     dependencies:
@@ -3755,15 +3687,9 @@
 
   '@stylistic/eslint-plugin@5.4.0(eslint@9.36.0(jiti@2.6.1))':
     dependencies:
-<<<<<<< HEAD
-      '@eslint-community/eslint-utils': 4.9.0(eslint@9.36.0(jiti@2.6.0))
-      '@typescript-eslint/types': 8.45.0
-      eslint: 9.36.0(jiti@2.6.0)
-=======
       '@eslint-community/eslint-utils': 4.9.0(eslint@9.36.0(jiti@2.6.1))
       '@typescript-eslint/types': 8.45.0
       eslint: 9.36.0(jiti@2.6.1)
->>>>>>> 2e31f83a
       eslint-visitor-keys: 4.2.1
       espree: 10.4.0
       estraverse: 5.3.0
@@ -3903,20 +3829,12 @@
       '@tailwindcss/oxide-win32-arm64-msvc': 4.1.14
       '@tailwindcss/oxide-win32-x64-msvc': 4.1.14
 
-<<<<<<< HEAD
-  '@tailwindcss/vite@4.1.14(vite@7.1.9(@types/node@24.6.2)(jiti@2.6.0)(lightningcss@1.30.1))':
-=======
   '@tailwindcss/vite@4.1.14(vite@7.1.9(@types/node@24.6.2)(jiti@2.6.1)(lightningcss@1.30.1))':
->>>>>>> 2e31f83a
     dependencies:
       '@tailwindcss/node': 4.1.14
       '@tailwindcss/oxide': 4.1.14
       tailwindcss: 4.1.14
-<<<<<<< HEAD
-      vite: 7.1.9(@types/node@24.6.2)(jiti@2.6.0)(lightningcss@1.30.1)
-=======
       vite: 7.1.9(@types/node@24.6.2)(jiti@2.6.1)(lightningcss@1.30.1)
->>>>>>> 2e31f83a
 
   '@taplo/core@0.2.0': {}
 
@@ -3979,17 +3897,6 @@
     dependencies:
       csstype: 3.1.3
 
-<<<<<<< HEAD
-  '@typescript-eslint/eslint-plugin@8.45.0(@typescript-eslint/parser@8.45.0(eslint@9.36.0(jiti@2.6.0))(typescript@5.9.3))(eslint@9.36.0(jiti@2.6.0))(typescript@5.9.3)':
-    dependencies:
-      '@eslint-community/regexpp': 4.12.1
-      '@typescript-eslint/parser': 8.45.0(eslint@9.36.0(jiti@2.6.0))(typescript@5.9.3)
-      '@typescript-eslint/scope-manager': 8.45.0
-      '@typescript-eslint/type-utils': 8.45.0(eslint@9.36.0(jiti@2.6.0))(typescript@5.9.3)
-      '@typescript-eslint/utils': 8.45.0(eslint@9.36.0(jiti@2.6.0))(typescript@5.9.3)
-      '@typescript-eslint/visitor-keys': 8.45.0
-      eslint: 9.36.0(jiti@2.6.0)
-=======
   '@typescript-eslint/eslint-plugin@8.45.0(@typescript-eslint/parser@8.45.0(eslint@9.36.0(jiti@2.6.1))(typescript@5.9.3))(eslint@9.36.0(jiti@2.6.1))(typescript@5.9.3)':
     dependencies:
       '@eslint-community/regexpp': 4.12.1
@@ -3999,7 +3906,6 @@
       '@typescript-eslint/utils': 8.45.0(eslint@9.36.0(jiti@2.6.1))(typescript@5.9.3)
       '@typescript-eslint/visitor-keys': 8.45.0
       eslint: 9.36.0(jiti@2.6.1)
->>>>>>> 2e31f83a
       graphemer: 1.4.0
       ignore: 7.0.5
       natural-compare: 1.4.0
@@ -4008,22 +3914,14 @@
     transitivePeerDependencies:
       - supports-color
 
-<<<<<<< HEAD
-  '@typescript-eslint/parser@8.45.0(eslint@9.36.0(jiti@2.6.0))(typescript@5.9.3)':
-=======
   '@typescript-eslint/parser@8.45.0(eslint@9.36.0(jiti@2.6.1))(typescript@5.9.3)':
->>>>>>> 2e31f83a
     dependencies:
       '@typescript-eslint/scope-manager': 8.45.0
       '@typescript-eslint/types': 8.45.0
       '@typescript-eslint/typescript-estree': 8.45.0(typescript@5.9.3)
       '@typescript-eslint/visitor-keys': 8.45.0
       debug: 4.4.3
-<<<<<<< HEAD
-      eslint: 9.36.0(jiti@2.6.0)
-=======
       eslint: 9.36.0(jiti@2.6.1)
->>>>>>> 2e31f83a
       typescript: 5.9.3
     transitivePeerDependencies:
       - supports-color
@@ -4046,15 +3944,6 @@
     dependencies:
       typescript: 5.9.3
 
-<<<<<<< HEAD
-  '@typescript-eslint/type-utils@8.45.0(eslint@9.36.0(jiti@2.6.0))(typescript@5.9.3)':
-    dependencies:
-      '@typescript-eslint/types': 8.45.0
-      '@typescript-eslint/typescript-estree': 8.45.0(typescript@5.9.3)
-      '@typescript-eslint/utils': 8.45.0(eslint@9.36.0(jiti@2.6.0))(typescript@5.9.3)
-      debug: 4.4.3
-      eslint: 9.36.0(jiti@2.6.0)
-=======
   '@typescript-eslint/type-utils@8.45.0(eslint@9.36.0(jiti@2.6.1))(typescript@5.9.3)':
     dependencies:
       '@typescript-eslint/types': 8.45.0
@@ -4062,7 +3951,6 @@
       '@typescript-eslint/utils': 8.45.0(eslint@9.36.0(jiti@2.6.1))(typescript@5.9.3)
       debug: 4.4.3
       eslint: 9.36.0(jiti@2.6.1)
->>>>>>> 2e31f83a
       ts-api-utils: 2.1.0(typescript@5.9.3)
       typescript: 5.9.3
     transitivePeerDependencies:
@@ -4086,15 +3974,6 @@
     transitivePeerDependencies:
       - supports-color
 
-<<<<<<< HEAD
-  '@typescript-eslint/utils@8.45.0(eslint@9.36.0(jiti@2.6.0))(typescript@5.9.3)':
-    dependencies:
-      '@eslint-community/eslint-utils': 4.9.0(eslint@9.36.0(jiti@2.6.0))
-      '@typescript-eslint/scope-manager': 8.45.0
-      '@typescript-eslint/types': 8.45.0
-      '@typescript-eslint/typescript-estree': 8.45.0(typescript@5.9.3)
-      eslint: 9.36.0(jiti@2.6.0)
-=======
   '@typescript-eslint/utils@8.45.0(eslint@9.36.0(jiti@2.6.1))(typescript@5.9.3)':
     dependencies:
       '@eslint-community/eslint-utils': 4.9.0(eslint@9.36.0(jiti@2.6.1))
@@ -4102,7 +3981,6 @@
       '@typescript-eslint/types': 8.45.0
       '@typescript-eslint/typescript-estree': 8.45.0(typescript@5.9.3)
       eslint: 9.36.0(jiti@2.6.1)
->>>>>>> 2e31f83a
       typescript: 5.9.3
     transitivePeerDependencies:
       - supports-color
@@ -4171,11 +4049,7 @@
   '@unrs/resolver-binding-win32-x64-msvc@1.11.1':
     optional: true
 
-<<<<<<< HEAD
-  '@vitejs/plugin-react@5.0.4(vite@7.1.9(@types/node@24.6.2)(jiti@2.6.0)(lightningcss@1.30.1))':
-=======
   '@vitejs/plugin-react@5.0.4(vite@7.1.9(@types/node@24.6.2)(jiti@2.6.1)(lightningcss@1.30.1))':
->>>>>>> 2e31f83a
     dependencies:
       '@babel/core': 7.28.4
       '@babel/plugin-transform-react-jsx-self': 7.27.1(@babel/core@7.28.4)
@@ -4183,11 +4057,7 @@
       '@rolldown/pluginutils': 1.0.0-beta.38
       '@types/babel__core': 7.20.5
       react-refresh: 0.17.0
-<<<<<<< HEAD
-      vite: 7.1.9(@types/node@24.6.2)(jiti@2.6.0)(lightningcss@1.30.1)
-=======
       vite: 7.1.9(@types/node@24.6.2)(jiti@2.6.1)(lightningcss@1.30.1)
->>>>>>> 2e31f83a
     transitivePeerDependencies:
       - supports-color
 
@@ -4206,11 +4076,7 @@
       std-env: 3.9.0
       test-exclude: 7.0.1
       tinyrainbow: 2.0.0
-<<<<<<< HEAD
-      vitest: 3.2.4(@types/node@24.6.2)(@vitest/ui@3.2.4)(jiti@2.6.0)(lightningcss@1.30.1)
-=======
       vitest: 3.2.4(@types/node@24.6.2)(@vitest/ui@3.2.4)(jiti@2.6.1)(lightningcss@1.30.1)
->>>>>>> 2e31f83a
     transitivePeerDependencies:
       - supports-color
 
@@ -4222,21 +4088,13 @@
       chai: 5.3.3
       tinyrainbow: 2.0.0
 
-<<<<<<< HEAD
-  '@vitest/mocker@3.2.4(vite@7.1.9(@types/node@24.6.2)(jiti@2.6.0)(lightningcss@1.30.1))':
-=======
   '@vitest/mocker@3.2.4(vite@7.1.9(@types/node@24.6.2)(jiti@2.6.1)(lightningcss@1.30.1))':
->>>>>>> 2e31f83a
     dependencies:
       '@vitest/spy': 3.2.4
       estree-walker: 3.0.3
       magic-string: 0.30.19
     optionalDependencies:
-<<<<<<< HEAD
-      vite: 7.1.9(@types/node@24.6.2)(jiti@2.6.0)(lightningcss@1.30.1)
-=======
       vite: 7.1.9(@types/node@24.6.2)(jiti@2.6.1)(lightningcss@1.30.1)
->>>>>>> 2e31f83a
 
   '@vitest/pretty-format@3.2.4':
     dependencies:
@@ -4267,11 +4125,7 @@
       sirv: 3.0.2
       tinyglobby: 0.2.15
       tinyrainbow: 2.0.0
-<<<<<<< HEAD
-      vitest: 3.2.4(@types/node@24.6.2)(@vitest/ui@3.2.4)(jiti@2.6.0)(lightningcss@1.30.1)
-=======
       vitest: 3.2.4(@types/node@24.6.2)(@vitest/ui@3.2.4)(jiti@2.6.1)(lightningcss@1.30.1)
->>>>>>> 2e31f83a
 
   '@vitest/utils@3.2.4':
     dependencies:
@@ -4423,15 +4277,9 @@
 
   browserslist@4.26.3:
     dependencies:
-<<<<<<< HEAD
-      baseline-browser-mapping: 2.8.9
-      caniuse-lite: 1.0.30001746
-      electron-to-chromium: 1.5.227
-=======
       baseline-browser-mapping: 2.8.11
       caniuse-lite: 1.0.30001747
       electron-to-chromium: 1.5.230
->>>>>>> 2e31f83a
       node-releases: 2.0.21
       update-browserslist-db: 1.1.3(browserslist@4.26.3)
 
@@ -4460,11 +4308,7 @@
 
   camelcase@6.3.0: {}
 
-<<<<<<< HEAD
-  caniuse-lite@1.0.30001746: {}
-=======
   caniuse-lite@1.0.30001747: {}
->>>>>>> 2e31f83a
 
   chai@5.3.3:
     dependencies:
@@ -4792,18 +4636,6 @@
       eslint: 9.36.0(jiti@2.6.1)
       semver: 7.7.2
 
-<<<<<<< HEAD
-  eslint-config-love@130.0.0(@typescript-eslint/parser@8.45.0(eslint@9.36.0(jiti@2.6.0))(typescript@5.9.3))(eslint-import-resolver-typescript@4.4.4)(eslint@9.36.0(jiti@2.6.0))(typescript@5.9.3):
-    dependencies:
-      '@typescript-eslint/utils': 8.45.0(eslint@9.36.0(jiti@2.6.0))(typescript@5.9.3)
-      eslint: 9.36.0(jiti@2.6.0)
-      eslint-plugin-eslint-comments: 3.2.0(eslint@9.36.0(jiti@2.6.0))
-      eslint-plugin-import: 2.32.0(@typescript-eslint/parser@8.45.0(eslint@9.36.0(jiti@2.6.0))(typescript@5.9.3))(eslint-import-resolver-typescript@4.4.4)(eslint@9.36.0(jiti@2.6.0))
-      eslint-plugin-n: 17.23.1(eslint@9.36.0(jiti@2.6.0))(typescript@5.9.3)
-      eslint-plugin-promise: 7.2.1(eslint@9.36.0(jiti@2.6.0))
-      typescript: 5.9.3
-      typescript-eslint: 8.45.0(eslint@9.36.0(jiti@2.6.0))(typescript@5.9.3)
-=======
   eslint-config-love@130.0.0(@typescript-eslint/parser@8.45.0(eslint@9.36.0(jiti@2.6.1))(typescript@5.9.3))(eslint-import-resolver-typescript@4.4.4)(eslint@9.36.0(jiti@2.6.1))(typescript@5.9.3):
     dependencies:
       '@typescript-eslint/utils': 8.45.0(eslint@9.36.0(jiti@2.6.1))(typescript@5.9.3)
@@ -4814,7 +4646,6 @@
       eslint-plugin-promise: 7.2.1(eslint@9.36.0(jiti@2.6.1))
       typescript: 5.9.3
       typescript-eslint: 8.45.0(eslint@9.36.0(jiti@2.6.1))(typescript@5.9.3)
->>>>>>> 2e31f83a
     transitivePeerDependencies:
       - '@typescript-eslint/parser'
       - eslint-import-resolver-typescript
@@ -4851,18 +4682,6 @@
       tinyglobby: 0.2.15
       unrs-resolver: 1.11.1
     optionalDependencies:
-<<<<<<< HEAD
-      eslint-plugin-import: 2.32.0(@typescript-eslint/parser@8.45.0(eslint@9.36.0(jiti@2.6.0))(typescript@5.9.3))(eslint-import-resolver-typescript@4.4.4)(eslint@9.36.0(jiti@2.6.0))
-    transitivePeerDependencies:
-      - supports-color
-
-  eslint-module-utils@2.12.1(@typescript-eslint/parser@8.45.0(eslint@9.36.0(jiti@2.6.0))(typescript@5.9.3))(eslint-import-resolver-node@0.3.9)(eslint-import-resolver-typescript@4.4.4)(eslint@9.36.0(jiti@2.6.0)):
-    dependencies:
-      debug: 3.2.7
-    optionalDependencies:
-      '@typescript-eslint/parser': 8.45.0(eslint@9.36.0(jiti@2.6.0))(typescript@5.9.3)
-      eslint: 9.36.0(jiti@2.6.0)
-=======
       eslint-plugin-import: 2.32.0(@typescript-eslint/parser@8.45.0(eslint@9.36.0(jiti@2.6.1))(typescript@5.9.3))(eslint-import-resolver-typescript@4.4.4)(eslint@9.36.0(jiti@2.6.1))
     transitivePeerDependencies:
       - supports-color
@@ -4873,7 +4692,6 @@
     optionalDependencies:
       '@typescript-eslint/parser': 8.45.0(eslint@9.36.0(jiti@2.6.1))(typescript@5.9.3)
       eslint: 9.36.0(jiti@2.6.1)
->>>>>>> 2e31f83a
       eslint-import-resolver-node: 0.3.9
       eslint-import-resolver-typescript: 4.4.4(eslint-plugin-import@2.32.0)(eslint@9.36.0(jiti@2.6.1))
     transitivePeerDependencies:
@@ -4892,11 +4710,7 @@
       eslint: 9.36.0(jiti@2.6.1)
       ignore: 5.3.2
 
-<<<<<<< HEAD
-  eslint-plugin-import@2.32.0(@typescript-eslint/parser@8.45.0(eslint@9.36.0(jiti@2.6.0))(typescript@5.9.3))(eslint-import-resolver-typescript@4.4.4)(eslint@9.36.0(jiti@2.6.0)):
-=======
   eslint-plugin-import@2.32.0(@typescript-eslint/parser@8.45.0(eslint@9.36.0(jiti@2.6.1))(typescript@5.9.3))(eslint-import-resolver-typescript@4.4.4)(eslint@9.36.0(jiti@2.6.1)):
->>>>>>> 2e31f83a
     dependencies:
       '@rtsao/scc': 1.1.0
       array-includes: 3.1.9
@@ -4907,11 +4721,7 @@
       doctrine: 2.1.0
       eslint: 9.36.0(jiti@2.6.1)
       eslint-import-resolver-node: 0.3.9
-<<<<<<< HEAD
-      eslint-module-utils: 2.12.1(@typescript-eslint/parser@8.45.0(eslint@9.36.0(jiti@2.6.0))(typescript@5.9.3))(eslint-import-resolver-node@0.3.9)(eslint-import-resolver-typescript@4.4.4)(eslint@9.36.0(jiti@2.6.0))
-=======
       eslint-module-utils: 2.12.1(@typescript-eslint/parser@8.45.0(eslint@9.36.0(jiti@2.6.1))(typescript@5.9.3))(eslint-import-resolver-node@0.3.9)(eslint-import-resolver-typescript@4.4.4)(eslint@9.36.0(jiti@2.6.1))
->>>>>>> 2e31f83a
       hasown: 2.0.2
       is-core-module: 2.16.1
       is-glob: 4.0.3
@@ -4923,21 +4733,13 @@
       string.prototype.trimend: 1.0.9
       tsconfig-paths: 3.15.0
     optionalDependencies:
-<<<<<<< HEAD
-      '@typescript-eslint/parser': 8.45.0(eslint@9.36.0(jiti@2.6.0))(typescript@5.9.3)
-=======
       '@typescript-eslint/parser': 8.45.0(eslint@9.36.0(jiti@2.6.1))(typescript@5.9.3)
->>>>>>> 2e31f83a
     transitivePeerDependencies:
       - eslint-import-resolver-typescript
       - eslint-import-resolver-webpack
       - supports-color
 
-<<<<<<< HEAD
-  eslint-plugin-n@17.23.1(eslint@9.36.0(jiti@2.6.0))(typescript@5.9.3):
-=======
   eslint-plugin-n@17.23.1(eslint@9.36.0(jiti@2.6.1))(typescript@5.9.3):
->>>>>>> 2e31f83a
     dependencies:
       '@eslint-community/eslint-utils': 4.9.0(eslint@9.36.0(jiti@2.6.1))
       enhanced-resolve: 5.18.3
@@ -4952,19 +4754,11 @@
     transitivePeerDependencies:
       - typescript
 
-<<<<<<< HEAD
-  eslint-plugin-perfectionist@4.15.0(eslint@9.36.0(jiti@2.6.0))(typescript@5.9.3):
-    dependencies:
-      '@typescript-eslint/types': 8.45.0
-      '@typescript-eslint/utils': 8.45.0(eslint@9.36.0(jiti@2.6.0))(typescript@5.9.3)
-      eslint: 9.36.0(jiti@2.6.0)
-=======
   eslint-plugin-perfectionist@4.15.0(eslint@9.36.0(jiti@2.6.1))(typescript@5.9.3):
     dependencies:
       '@typescript-eslint/types': 8.45.0
       '@typescript-eslint/utils': 8.45.0(eslint@9.36.0(jiti@2.6.1))(typescript@5.9.3)
       eslint: 9.36.0(jiti@2.6.1)
->>>>>>> 2e31f83a
       natural-orderby: 5.0.0
     transitivePeerDependencies:
       - supports-color
@@ -4989,31 +4783,19 @@
     dependencies:
       requireindex: 1.1.0
 
-<<<<<<< HEAD
-  eslint-plugin-react-hooks@6.1.0(eslint@9.36.0(jiti@2.6.0)):
-=======
   eslint-plugin-react-hooks@6.1.0(eslint@9.36.0(jiti@2.6.1)):
->>>>>>> 2e31f83a
     dependencies:
       '@babel/core': 7.28.4
       '@babel/parser': 7.28.4
       '@babel/plugin-proposal-private-methods': 7.18.6(@babel/core@7.28.4)
-<<<<<<< HEAD
-      eslint: 9.36.0(jiti@2.6.0)
-=======
       eslint: 9.36.0(jiti@2.6.1)
->>>>>>> 2e31f83a
       hermes-parser: 0.25.1
       zod: 3.25.76
       zod-validation-error: 3.5.3(zod@3.25.76)
     transitivePeerDependencies:
       - supports-color
 
-<<<<<<< HEAD
-  eslint-plugin-react-refresh@0.4.23(eslint@9.36.0(jiti@2.6.0)):
-=======
   eslint-plugin-react-refresh@0.4.23(eslint@9.36.0(jiti@2.6.1)):
->>>>>>> 2e31f83a
     dependencies:
       eslint: 9.36.0(jiti@2.6.1)
 
@@ -6277,15 +6059,6 @@
       possible-typed-array-names: 1.1.0
       reflect.getprototypeof: 1.0.10
 
-<<<<<<< HEAD
-  typescript-eslint@8.45.0(eslint@9.36.0(jiti@2.6.0))(typescript@5.9.3):
-    dependencies:
-      '@typescript-eslint/eslint-plugin': 8.45.0(@typescript-eslint/parser@8.45.0(eslint@9.36.0(jiti@2.6.0))(typescript@5.9.3))(eslint@9.36.0(jiti@2.6.0))(typescript@5.9.3)
-      '@typescript-eslint/parser': 8.45.0(eslint@9.36.0(jiti@2.6.0))(typescript@5.9.3)
-      '@typescript-eslint/typescript-estree': 8.45.0(typescript@5.9.3)
-      '@typescript-eslint/utils': 8.45.0(eslint@9.36.0(jiti@2.6.0))(typescript@5.9.3)
-      eslint: 9.36.0(jiti@2.6.0)
-=======
   typescript-eslint@8.45.0(eslint@9.36.0(jiti@2.6.1))(typescript@5.9.3):
     dependencies:
       '@typescript-eslint/eslint-plugin': 8.45.0(@typescript-eslint/parser@8.45.0(eslint@9.36.0(jiti@2.6.1))(typescript@5.9.3))(eslint@9.36.0(jiti@2.6.1))(typescript@5.9.3)
@@ -6293,7 +6066,6 @@
       '@typescript-eslint/typescript-estree': 8.45.0(typescript@5.9.3)
       '@typescript-eslint/utils': 8.45.0(eslint@9.36.0(jiti@2.6.1))(typescript@5.9.3)
       eslint: 9.36.0(jiti@2.6.1)
->>>>>>> 2e31f83a
       typescript: 5.9.3
     transitivePeerDependencies:
       - supports-color
@@ -6356,21 +6128,13 @@
     dependencies:
       punycode: 2.3.1
 
-<<<<<<< HEAD
-  vite-node@3.2.4(@types/node@24.6.2)(jiti@2.6.0)(lightningcss@1.30.1):
-=======
   vite-node@3.2.4(@types/node@24.6.2)(jiti@2.6.1)(lightningcss@1.30.1):
->>>>>>> 2e31f83a
     dependencies:
       cac: 6.7.14
       debug: 4.4.3
       es-module-lexer: 1.7.0
       pathe: 2.0.3
-<<<<<<< HEAD
-      vite: 7.1.9(@types/node@24.6.2)(jiti@2.6.0)(lightningcss@1.30.1)
-=======
       vite: 7.1.9(@types/node@24.6.2)(jiti@2.6.1)(lightningcss@1.30.1)
->>>>>>> 2e31f83a
     transitivePeerDependencies:
       - '@types/node'
       - jiti
@@ -6385,11 +6149,7 @@
       - tsx
       - yaml
 
-<<<<<<< HEAD
-  vite-plugin-checker@0.11.0(eslint@9.36.0(jiti@2.6.0))(optionator@0.9.4)(typescript@5.9.3)(vite@7.1.9(@types/node@24.6.2)(jiti@2.6.0)(lightningcss@1.30.1)):
-=======
   vite-plugin-checker@0.11.0(eslint@9.36.0(jiti@2.6.1))(optionator@0.9.4)(typescript@5.9.3)(vite@7.1.9(@types/node@24.6.2)(jiti@2.6.1)(lightningcss@1.30.1)):
->>>>>>> 2e31f83a
     dependencies:
       '@babel/code-frame': 7.27.1
       chokidar: 4.0.3
@@ -6398,61 +6158,36 @@
       picomatch: 4.0.3
       tiny-invariant: 1.3.3
       tinyglobby: 0.2.15
-<<<<<<< HEAD
-      vite: 7.1.9(@types/node@24.6.2)(jiti@2.6.0)(lightningcss@1.30.1)
-=======
       vite: 7.1.9(@types/node@24.6.2)(jiti@2.6.1)(lightningcss@1.30.1)
->>>>>>> 2e31f83a
       vscode-uri: 3.1.0
     optionalDependencies:
       eslint: 9.36.0(jiti@2.6.1)
       optionator: 0.9.4
       typescript: 5.9.3
 
-<<<<<<< HEAD
-  vite-plugin-svgr@4.5.0(rollup@4.52.3)(typescript@5.9.3)(vite@7.1.9(@types/node@24.6.2)(jiti@2.6.0)(lightningcss@1.30.1)):
-    dependencies:
-      '@rollup/pluginutils': 5.3.0(rollup@4.52.3)
-      '@svgr/core': 8.1.0(typescript@5.9.3)
-      '@svgr/plugin-jsx': 8.1.0(@svgr/core@8.1.0(typescript@5.9.3))
-      vite: 7.1.9(@types/node@24.6.2)(jiti@2.6.0)(lightningcss@1.30.1)
-=======
   vite-plugin-svgr@4.5.0(rollup@4.52.4)(typescript@5.9.3)(vite@7.1.9(@types/node@24.6.2)(jiti@2.6.1)(lightningcss@1.30.1)):
     dependencies:
       '@rollup/pluginutils': 5.3.0(rollup@4.52.4)
       '@svgr/core': 8.1.0(typescript@5.9.3)
       '@svgr/plugin-jsx': 8.1.0(@svgr/core@8.1.0(typescript@5.9.3))
       vite: 7.1.9(@types/node@24.6.2)(jiti@2.6.1)(lightningcss@1.30.1)
->>>>>>> 2e31f83a
     transitivePeerDependencies:
       - rollup
       - supports-color
       - typescript
 
-<<<<<<< HEAD
-  vite-tsconfig-paths@5.1.4(typescript@5.9.3)(vite@7.1.9(@types/node@24.6.2)(jiti@2.6.0)(lightningcss@1.30.1)):
-=======
   vite-tsconfig-paths@5.1.4(typescript@5.9.3)(vite@7.1.9(@types/node@24.6.2)(jiti@2.6.1)(lightningcss@1.30.1)):
->>>>>>> 2e31f83a
     dependencies:
       debug: 4.4.3
       globrex: 0.1.2
       tsconfck: 3.1.6(typescript@5.9.3)
     optionalDependencies:
-<<<<<<< HEAD
-      vite: 7.1.9(@types/node@24.6.2)(jiti@2.6.0)(lightningcss@1.30.1)
-=======
       vite: 7.1.9(@types/node@24.6.2)(jiti@2.6.1)(lightningcss@1.30.1)
->>>>>>> 2e31f83a
     transitivePeerDependencies:
       - supports-color
       - typescript
 
-<<<<<<< HEAD
-  vite@7.1.9(@types/node@24.6.2)(jiti@2.6.0)(lightningcss@1.30.1):
-=======
   vite@7.1.9(@types/node@24.6.2)(jiti@2.6.1)(lightningcss@1.30.1):
->>>>>>> 2e31f83a
     dependencies:
       esbuild: 0.25.10
       fdir: 6.5.0(picomatch@4.0.3)
@@ -6466,19 +6201,11 @@
       jiti: 2.6.1
       lightningcss: 1.30.1
 
-<<<<<<< HEAD
-  vitest@3.2.4(@types/node@24.6.2)(@vitest/ui@3.2.4)(jiti@2.6.0)(lightningcss@1.30.1):
-    dependencies:
-      '@types/chai': 5.2.2
-      '@vitest/expect': 3.2.4
-      '@vitest/mocker': 3.2.4(vite@7.1.9(@types/node@24.6.2)(jiti@2.6.0)(lightningcss@1.30.1))
-=======
   vitest@3.2.4(@types/node@24.6.2)(@vitest/ui@3.2.4)(jiti@2.6.1)(lightningcss@1.30.1):
     dependencies:
       '@types/chai': 5.2.2
       '@vitest/expect': 3.2.4
       '@vitest/mocker': 3.2.4(vite@7.1.9(@types/node@24.6.2)(jiti@2.6.1)(lightningcss@1.30.1))
->>>>>>> 2e31f83a
       '@vitest/pretty-format': 3.2.4
       '@vitest/runner': 3.2.4
       '@vitest/snapshot': 3.2.4
@@ -6496,13 +6223,8 @@
       tinyglobby: 0.2.15
       tinypool: 1.1.1
       tinyrainbow: 2.0.0
-<<<<<<< HEAD
-      vite: 7.1.9(@types/node@24.6.2)(jiti@2.6.0)(lightningcss@1.30.1)
-      vite-node: 3.2.4(@types/node@24.6.2)(jiti@2.6.0)(lightningcss@1.30.1)
-=======
       vite: 7.1.9(@types/node@24.6.2)(jiti@2.6.1)(lightningcss@1.30.1)
       vite-node: 3.2.4(@types/node@24.6.2)(jiti@2.6.1)(lightningcss@1.30.1)
->>>>>>> 2e31f83a
       why-is-node-running: 2.3.0
     optionalDependencies:
       '@types/node': 24.6.2
