--- conflicted
+++ resolved
@@ -20,11 +20,7 @@
     devDependencies:
       '@codecov/vite-plugin':
         specifier: 1.9.1
-<<<<<<< HEAD
-        version: 1.9.1(vite@7.1.9(@types/node@24.7.2)(jiti@2.6.1)(lightningcss@1.30.1))
-=======
         version: 1.9.1(vite@7.1.10(@types/node@24.7.2)(jiti@2.6.1)(lightningcss@1.30.1))
->>>>>>> 32700432
       '@eslint-community/eslint-plugin-eslint-comments':
         specifier: 4.5.0
         version: 4.5.0(eslint@9.37.0(jiti@2.6.1))
@@ -39,11 +35,7 @@
         version: 5.4.0(eslint@9.37.0(jiti@2.6.1))
       '@tailwindcss/vite':
         specifier: 4.1.14
-<<<<<<< HEAD
-        version: 4.1.14(vite@7.1.9(@types/node@24.7.2)(jiti@2.6.1)(lightningcss@1.30.1))
-=======
         version: 4.1.14(vite@7.1.10(@types/node@24.7.2)(jiti@2.6.1)(lightningcss@1.30.1))
->>>>>>> 32700432
       '@types/eslint':
         specifier: 9.6.1
         version: 9.6.1
@@ -61,11 +53,7 @@
         version: 8.46.1(eslint@9.37.0(jiti@2.6.1))(typescript@5.9.3)
       '@vitejs/plugin-react':
         specifier: 5.0.4
-<<<<<<< HEAD
-        version: 5.0.4(vite@7.1.9(@types/node@24.7.2)(jiti@2.6.1)(lightningcss@1.30.1))
-=======
         version: 5.0.4(vite@7.1.10(@types/node@24.7.2)(jiti@2.6.1)(lightningcss@1.30.1))
->>>>>>> 32700432
       '@vitest/coverage-v8':
         specifier: 3.2.4
         version: 3.2.4(vitest@3.2.4)
@@ -139,19 +127,6 @@
         specifier: 8.46.1
         version: 8.46.1(eslint@9.37.0(jiti@2.6.1))(typescript@5.9.3)
       vite:
-<<<<<<< HEAD
-        specifier: 7.1.9
-        version: 7.1.9(@types/node@24.7.2)(jiti@2.6.1)(lightningcss@1.30.1)
-      vite-plugin-checker:
-        specifier: 0.11.0
-        version: 0.11.0(eslint@9.37.0(jiti@2.6.1))(optionator@0.9.4)(typescript@5.9.3)(vite@7.1.9(@types/node@24.7.2)(jiti@2.6.1)(lightningcss@1.30.1))
-      vite-plugin-svgr:
-        specifier: 4.5.0
-        version: 4.5.0(rollup@4.52.4)(typescript@5.9.3)(vite@7.1.9(@types/node@24.7.2)(jiti@2.6.1)(lightningcss@1.30.1))
-      vite-tsconfig-paths:
-        specifier: 5.1.4
-        version: 5.1.4(typescript@5.9.3)(vite@7.1.9(@types/node@24.7.2)(jiti@2.6.1)(lightningcss@1.30.1))
-=======
         specifier: 7.1.10
         version: 7.1.10(@types/node@24.7.2)(jiti@2.6.1)(lightningcss@1.30.1)
       vite-plugin-checker:
@@ -163,7 +138,6 @@
       vite-tsconfig-paths:
         specifier: 5.1.4
         version: 5.1.4(typescript@5.9.3)(vite@7.1.10(@types/node@24.7.2)(jiti@2.6.1)(lightningcss@1.30.1))
->>>>>>> 32700432
       vitest:
         specifier: 3.2.4
         version: 3.2.4(@types/node@24.7.2)(@vitest/ui@3.2.4)(jiti@2.6.1)(lightningcss@1.30.1)
@@ -986,32 +960,16 @@
       eslint: ^8.57.0 || ^9.0.0
       typescript: '>=4.8.4 <6.0.0'
 
-  '@typescript-eslint/project-service@8.46.0':
-    resolution: {integrity: sha512-OEhec0mH+U5Je2NZOeK1AbVCdm0ChyapAyTeXVIYTPXDJ3F07+cu87PPXcGoYqZ7M9YJVvFnfpGg1UmCIqM+QQ==}
-    engines: {node: ^18.18.0 || ^20.9.0 || >=21.1.0}
-    peerDependencies:
-      typescript: '>=4.8.4 <6.0.0'
-
   '@typescript-eslint/project-service@8.46.1':
     resolution: {integrity: sha512-FOIaFVMHzRskXr5J4Jp8lFVV0gz5ngv3RHmn+E4HYxSJ3DgDzU7fVI1/M7Ijh1zf6S7HIoaIOtln1H5y8V+9Zg==}
     engines: {node: ^18.18.0 || ^20.9.0 || >=21.1.0}
     peerDependencies:
       typescript: '>=4.8.4 <6.0.0'
 
-  '@typescript-eslint/scope-manager@8.46.0':
-    resolution: {integrity: sha512-lWETPa9XGcBes4jqAMYD9fW0j4n6hrPtTJwWDmtqgFO/4HF4jmdH/Q6wggTw5qIT5TXjKzbt7GsZUBnWoO3dqw==}
-    engines: {node: ^18.18.0 || ^20.9.0 || >=21.1.0}
-
   '@typescript-eslint/scope-manager@8.46.1':
     resolution: {integrity: sha512-weL9Gg3/5F0pVQKiF8eOXFZp8emqWzZsOJuWRUNtHT+UNV2xSJegmpCNQHy37aEQIbToTq7RHKhWvOsmbM680A==}
     engines: {node: ^18.18.0 || ^20.9.0 || >=21.1.0}
 
-  '@typescript-eslint/tsconfig-utils@8.46.0':
-    resolution: {integrity: sha512-WrYXKGAHY836/N7zoK/kzi6p8tXFhasHh8ocFL9VZSAkvH956gfeRfcnhs3xzRy8qQ/dq3q44v1jvQieMFg2cw==}
-    engines: {node: ^18.18.0 || ^20.9.0 || >=21.1.0}
-    peerDependencies:
-      typescript: '>=4.8.4 <6.0.0'
-
   '@typescript-eslint/tsconfig-utils@8.46.1':
     resolution: {integrity: sha512-X88+J/CwFvlJB+mK09VFqx5FE4H5cXD+H/Bdza2aEWkSb8hnWIQorNcscRl4IEo1Cz9VI/+/r/jnGWkbWPx54g==}
     engines: {node: ^18.18.0 || ^20.9.0 || >=21.1.0}
@@ -1025,43 +983,22 @@
       eslint: ^8.57.0 || ^9.0.0
       typescript: '>=4.8.4 <6.0.0'
 
-  '@typescript-eslint/types@8.46.0':
-    resolution: {integrity: sha512-bHGGJyVjSE4dJJIO5yyEWt/cHyNwga/zXGJbJJ8TiO01aVREK6gCTu3L+5wrkb1FbDkQ+TKjMNe9R/QQQP9+rA==}
-    engines: {node: ^18.18.0 || ^20.9.0 || >=21.1.0}
-
   '@typescript-eslint/types@8.46.1':
     resolution: {integrity: sha512-C+soprGBHwWBdkDpbaRC4paGBrkIXxVlNohadL5o0kfhsXqOC6GYH2S/Obmig+I0HTDl8wMaRySwrfrXVP8/pQ==}
     engines: {node: ^18.18.0 || ^20.9.0 || >=21.1.0}
 
-  '@typescript-eslint/typescript-estree@8.46.0':
-    resolution: {integrity: sha512-ekDCUfVpAKWJbRfm8T1YRrCot1KFxZn21oV76v5Fj4tr7ELyk84OS+ouvYdcDAwZL89WpEkEj2DKQ+qg//+ucg==}
-    engines: {node: ^18.18.0 || ^20.9.0 || >=21.1.0}
-    peerDependencies:
-      typescript: '>=4.8.4 <6.0.0'
-
   '@typescript-eslint/typescript-estree@8.46.1':
     resolution: {integrity: sha512-uIifjT4s8cQKFQ8ZBXXyoUODtRoAd7F7+G8MKmtzj17+1UbdzFl52AzRyZRyKqPHhgzvXunnSckVu36flGy8cg==}
     engines: {node: ^18.18.0 || ^20.9.0 || >=21.1.0}
     peerDependencies:
       typescript: '>=4.8.4 <6.0.0'
 
-  '@typescript-eslint/utils@8.46.0':
-    resolution: {integrity: sha512-nD6yGWPj1xiOm4Gk0k6hLSZz2XkNXhuYmyIrOWcHoPuAhjT9i5bAG+xbWPgFeNR8HPHHtpNKdYUXJl/D3x7f5g==}
-    engines: {node: ^18.18.0 || ^20.9.0 || >=21.1.0}
-    peerDependencies:
-      eslint: ^8.57.0 || ^9.0.0
-      typescript: '>=4.8.4 <6.0.0'
-
   '@typescript-eslint/utils@8.46.1':
     resolution: {integrity: sha512-vkYUy6LdZS7q1v/Gxb2Zs7zziuXN0wxqsetJdeZdRe/f5dwJFglmuvZBfTUivCtjH725C1jWCDfpadadD95EDQ==}
     engines: {node: ^18.18.0 || ^20.9.0 || >=21.1.0}
     peerDependencies:
       eslint: ^8.57.0 || ^9.0.0
       typescript: '>=4.8.4 <6.0.0'
-
-  '@typescript-eslint/visitor-keys@8.46.0':
-    resolution: {integrity: sha512-FrvMpAK+hTbFy7vH5j1+tMYHMSKLE6RzluFJlkFNKD0p9YsUT75JlBSmr5so3QRzvMwU5/bIEdeNrxm8du8l3Q==}
-    engines: {node: ^18.18.0 || ^20.9.0 || >=21.1.0}
 
   '@typescript-eslint/visitor-keys@8.46.1':
     resolution: {integrity: sha512-ptkmIf2iDkNUjdeu2bQqhFPV1m6qTnFFjg7PPDjxKWaMaP0Z6I9l30Jr3g5QqbZGdw8YdYvLp+XnqnWWZOg/NA==}
@@ -1293,8 +1230,8 @@
     resolution: {integrity: sha512-Izi8RQcffqCeNVgFigKli1ssklIbpHnCYc6AknXGYoB6grJqyeby7jv12JUQgmTAnIDnbck1uxksT4dzN3PWBA==}
     engines: {node: '>=12'}
 
-  ast-v8-to-istanbul@0.3.5:
-    resolution: {integrity: sha512-9SdXjNheSiE8bALAQCQQuT6fgQaoxJh7IRYrRGZ8/9nv8WhJeC1aXAwN8TbaOssGOukUvyvnkgD9+Yuykvl1aA==}
+  ast-v8-to-istanbul@0.3.6:
+    resolution: {integrity: sha512-9tx1z/7OF/a8EdYL3FKoBhxLf3h3D8fXvuSj0HknsVeli2HE40qbNZxyFhMtnydaRiamwFu9zhb+BsJ5tVPehQ==}
 
   async-function@1.0.0:
     resolution: {integrity: sha512-hsU18Ae8CDTR6Kgu9DYf0EbCr/a5iGL0rytQDobUcdpYOKokk8LEjVphnXkDkgpi0wYVsqrXuP0bZxJaTqdgoA==}
@@ -1506,8 +1443,8 @@
   eastasianwidth@0.2.0:
     resolution: {integrity: sha512-I88TYZWc9XiYHRQ4/3c5rjjfgkjhLyW2luGIheGERbNQ6OY7yTybanSpDXZa8y7VUP9YmDcYa+eyq4ca7iLqWA==}
 
-  electron-to-chromium@1.5.234:
-    resolution: {integrity: sha512-RXfEp2x+VRYn8jbKfQlRImzoJU01kyDvVPBmG39eU2iuRVhuS6vQNocB8J0/8GrIMLnPzgz4eW6WiRnJkTuNWg==}
+  electron-to-chromium@1.5.235:
+    resolution: {integrity: sha512-i/7ntLFwOdoHY7sgjlTIDo4Sl8EdoTjWIaKinYOVfC6bOp71bmwenyZthWHcasxgHDNWbWxvG9M3Ia116zIaYQ==}
 
   emoji-regex@8.0.0:
     resolution: {integrity: sha512-MSjYzcWNOA0ewAHpz0MxpYFvwg6yjy1NG3xteoqz644VCo/RPgnr1/GGt+ic3iJTzQ8Eu3TdM14SawnVUmGE6A==}
@@ -2717,8 +2654,8 @@
   stackback@0.0.2:
     resolution: {integrity: sha512-1XMJE5fQo1jGH6Y/7ebnwPOBEkIEnT4QF32d5R1+VXdXveM0IBMJt8zfaxX1P3QhVwrYe+576+jkANtSS2mBbw==}
 
-  std-env@3.9.0:
-    resolution: {integrity: sha512-UGvjygr6F6tpH7o2qyqR6QYpwraIjKSdtzyBdyytFOHmPZY917kwdwLG0RbOjWOnKmnm3PeHjaoLLMie7kPLQw==}
+  std-env@3.10.0:
+    resolution: {integrity: sha512-5GS12FdOZNliM5mAOxFRg7Ir0pWz8MdpYm6AY6VPkGpbA7ZzmbzNcBJQ0GPvvyWgcY7QAhCgf9Uy89I03faLkg==}
 
   stop-iteration-iterator@1.1.0:
     resolution: {integrity: sha512-eLoXW/DHyl62zxY4SCaIgnRhuMr6ri4juEYARS8E6sCEqzKpOiE521Ucofdx+KnDZl5xmvGYaaKCk5FEOxJCoQ==}
@@ -3312,19 +3249,11 @@
       unplugin: 1.16.1
       zod: 3.25.76
 
-<<<<<<< HEAD
-  '@codecov/vite-plugin@1.9.1(vite@7.1.9(@types/node@24.7.2)(jiti@2.6.1)(lightningcss@1.30.1))':
-    dependencies:
-      '@codecov/bundler-plugin-core': 1.9.1
-      unplugin: 1.16.1
-      vite: 7.1.9(@types/node@24.7.2)(jiti@2.6.1)(lightningcss@1.30.1)
-=======
   '@codecov/vite-plugin@1.9.1(vite@7.1.10(@types/node@24.7.2)(jiti@2.6.1)(lightningcss@1.30.1))':
     dependencies:
       '@codecov/bundler-plugin-core': 1.9.1
       unplugin: 1.16.1
       vite: 7.1.10(@types/node@24.7.2)(jiti@2.6.1)(lightningcss@1.30.1)
->>>>>>> 32700432
 
   '@emnapi/core@1.5.0':
     dependencies:
@@ -3697,7 +3626,7 @@
   '@stylistic/eslint-plugin@5.4.0(eslint@9.37.0(jiti@2.6.1))':
     dependencies:
       '@eslint-community/eslint-utils': 4.9.0(eslint@9.37.0(jiti@2.6.1))
-      '@typescript-eslint/types': 8.46.0
+      '@typescript-eslint/types': 8.46.1
       eslint: 9.37.0(jiti@2.6.1)
       eslint-visitor-keys: 4.2.1
       espree: 10.4.0
@@ -3838,20 +3767,12 @@
       '@tailwindcss/oxide-win32-arm64-msvc': 4.1.14
       '@tailwindcss/oxide-win32-x64-msvc': 4.1.14
 
-<<<<<<< HEAD
-  '@tailwindcss/vite@4.1.14(vite@7.1.9(@types/node@24.7.2)(jiti@2.6.1)(lightningcss@1.30.1))':
-=======
   '@tailwindcss/vite@4.1.14(vite@7.1.10(@types/node@24.7.2)(jiti@2.6.1)(lightningcss@1.30.1))':
->>>>>>> 32700432
     dependencies:
       '@tailwindcss/node': 4.1.14
       '@tailwindcss/oxide': 4.1.14
       tailwindcss: 4.1.14
-<<<<<<< HEAD
-      vite: 7.1.9(@types/node@24.7.2)(jiti@2.6.1)(lightningcss@1.30.1)
-=======
       vite: 7.1.10(@types/node@24.7.2)(jiti@2.6.1)(lightningcss@1.30.1)
->>>>>>> 32700432
 
   '@taplo/core@0.2.0': {}
 
@@ -3943,15 +3864,6 @@
     transitivePeerDependencies:
       - supports-color
 
-  '@typescript-eslint/project-service@8.46.0(typescript@5.9.3)':
-    dependencies:
-      '@typescript-eslint/tsconfig-utils': 8.46.0(typescript@5.9.3)
-      '@typescript-eslint/types': 8.46.0
-      debug: 4.4.3
-      typescript: 5.9.3
-    transitivePeerDependencies:
-      - supports-color
-
   '@typescript-eslint/project-service@8.46.1(typescript@5.9.3)':
     dependencies:
       '@typescript-eslint/tsconfig-utils': 8.46.1(typescript@5.9.3)
@@ -3961,19 +3873,10 @@
     transitivePeerDependencies:
       - supports-color
 
-  '@typescript-eslint/scope-manager@8.46.0':
-    dependencies:
-      '@typescript-eslint/types': 8.46.0
-      '@typescript-eslint/visitor-keys': 8.46.0
-
   '@typescript-eslint/scope-manager@8.46.1':
     dependencies:
       '@typescript-eslint/types': 8.46.1
       '@typescript-eslint/visitor-keys': 8.46.1
-
-  '@typescript-eslint/tsconfig-utils@8.46.0(typescript@5.9.3)':
-    dependencies:
-      typescript: 5.9.3
 
   '@typescript-eslint/tsconfig-utils@8.46.1(typescript@5.9.3)':
     dependencies:
@@ -3991,25 +3894,7 @@
     transitivePeerDependencies:
       - supports-color
 
-  '@typescript-eslint/types@8.46.0': {}
-
   '@typescript-eslint/types@8.46.1': {}
-
-  '@typescript-eslint/typescript-estree@8.46.0(typescript@5.9.3)':
-    dependencies:
-      '@typescript-eslint/project-service': 8.46.0(typescript@5.9.3)
-      '@typescript-eslint/tsconfig-utils': 8.46.0(typescript@5.9.3)
-      '@typescript-eslint/types': 8.46.0
-      '@typescript-eslint/visitor-keys': 8.46.0
-      debug: 4.4.3
-      fast-glob: 3.3.3
-      is-glob: 4.0.3
-      minimatch: 9.0.5
-      semver: 7.7.3
-      ts-api-utils: 2.1.0(typescript@5.9.3)
-      typescript: 5.9.3
-    transitivePeerDependencies:
-      - supports-color
 
   '@typescript-eslint/typescript-estree@8.46.1(typescript@5.9.3)':
     dependencies:
@@ -4027,17 +3912,6 @@
     transitivePeerDependencies:
       - supports-color
 
-  '@typescript-eslint/utils@8.46.0(eslint@9.37.0(jiti@2.6.1))(typescript@5.9.3)':
-    dependencies:
-      '@eslint-community/eslint-utils': 4.9.0(eslint@9.37.0(jiti@2.6.1))
-      '@typescript-eslint/scope-manager': 8.46.0
-      '@typescript-eslint/types': 8.46.0
-      '@typescript-eslint/typescript-estree': 8.46.0(typescript@5.9.3)
-      eslint: 9.37.0(jiti@2.6.1)
-      typescript: 5.9.3
-    transitivePeerDependencies:
-      - supports-color
-
   '@typescript-eslint/utils@8.46.1(eslint@9.37.0(jiti@2.6.1))(typescript@5.9.3)':
     dependencies:
       '@eslint-community/eslint-utils': 4.9.0(eslint@9.37.0(jiti@2.6.1))
@@ -4049,11 +3923,6 @@
     transitivePeerDependencies:
       - supports-color
 
-  '@typescript-eslint/visitor-keys@8.46.0':
-    dependencies:
-      '@typescript-eslint/types': 8.46.0
-      eslint-visitor-keys: 4.2.1
-
   '@typescript-eslint/visitor-keys@8.46.1':
     dependencies:
       '@typescript-eslint/types': 8.46.1
@@ -4118,11 +3987,7 @@
   '@unrs/resolver-binding-win32-x64-msvc@1.11.1':
     optional: true
 
-<<<<<<< HEAD
-  '@vitejs/plugin-react@5.0.4(vite@7.1.9(@types/node@24.7.2)(jiti@2.6.1)(lightningcss@1.30.1))':
-=======
   '@vitejs/plugin-react@5.0.4(vite@7.1.10(@types/node@24.7.2)(jiti@2.6.1)(lightningcss@1.30.1))':
->>>>>>> 32700432
     dependencies:
       '@babel/core': 7.28.4
       '@babel/plugin-transform-react-jsx-self': 7.27.1(@babel/core@7.28.4)
@@ -4130,11 +3995,7 @@
       '@rolldown/pluginutils': 1.0.0-beta.38
       '@types/babel__core': 7.20.5
       react-refresh: 0.17.0
-<<<<<<< HEAD
-      vite: 7.1.9(@types/node@24.7.2)(jiti@2.6.1)(lightningcss@1.30.1)
-=======
       vite: 7.1.10(@types/node@24.7.2)(jiti@2.6.1)(lightningcss@1.30.1)
->>>>>>> 32700432
     transitivePeerDependencies:
       - supports-color
 
@@ -4142,7 +4003,7 @@
     dependencies:
       '@ampproject/remapping': 2.3.0
       '@bcoe/v8-coverage': 1.0.2
-      ast-v8-to-istanbul: 0.3.5
+      ast-v8-to-istanbul: 0.3.6
       debug: 4.4.3
       istanbul-lib-coverage: 3.2.2
       istanbul-lib-report: 3.0.1
@@ -4150,7 +4011,7 @@
       istanbul-reports: 3.2.0
       magic-string: 0.30.19
       magicast: 0.3.5
-      std-env: 3.9.0
+      std-env: 3.10.0
       test-exclude: 7.0.1
       tinyrainbow: 2.0.0
       vitest: 3.2.4(@types/node@24.7.2)(@vitest/ui@3.2.4)(jiti@2.6.1)(lightningcss@1.30.1)
@@ -4165,21 +4026,13 @@
       chai: 5.3.3
       tinyrainbow: 2.0.0
 
-<<<<<<< HEAD
-  '@vitest/mocker@3.2.4(vite@7.1.9(@types/node@24.7.2)(jiti@2.6.1)(lightningcss@1.30.1))':
-=======
   '@vitest/mocker@3.2.4(vite@7.1.10(@types/node@24.7.2)(jiti@2.6.1)(lightningcss@1.30.1))':
->>>>>>> 32700432
     dependencies:
       '@vitest/spy': 3.2.4
       estree-walker: 3.0.3
       magic-string: 0.30.19
     optionalDependencies:
-<<<<<<< HEAD
-      vite: 7.1.9(@types/node@24.7.2)(jiti@2.6.1)(lightningcss@1.30.1)
-=======
       vite: 7.1.10(@types/node@24.7.2)(jiti@2.6.1)(lightningcss@1.30.1)
->>>>>>> 32700432
 
   '@vitest/pretty-format@3.2.4':
     dependencies:
@@ -4329,7 +4182,7 @@
 
   assertion-error@2.0.1: {}
 
-  ast-v8-to-istanbul@0.3.5:
+  ast-v8-to-istanbul@0.3.6:
     dependencies:
       '@jridgewell/trace-mapping': 0.3.31
       estree-walker: 3.0.3
@@ -4364,7 +4217,7 @@
     dependencies:
       baseline-browser-mapping: 2.8.16
       caniuse-lite: 1.0.30001750
-      electron-to-chromium: 1.5.234
+      electron-to-chromium: 1.5.235
       node-releases: 2.0.23
       update-browserslist-db: 1.1.3(browserslist@4.26.3)
 
@@ -4547,7 +4400,7 @@
 
   eastasianwidth@0.2.0: {}
 
-  electron-to-chromium@1.5.234: {}
+  electron-to-chromium@1.5.235: {}
 
   emoji-regex@8.0.0: {}
 
@@ -4723,7 +4576,7 @@
 
   eslint-config-love@133.0.0(@typescript-eslint/parser@8.46.1(eslint@9.37.0(jiti@2.6.1))(typescript@5.9.3))(eslint-import-resolver-typescript@4.4.4)(eslint@9.37.0(jiti@2.6.1))(typescript@5.9.3):
     dependencies:
-      '@typescript-eslint/utils': 8.46.0(eslint@9.37.0(jiti@2.6.1))(typescript@5.9.3)
+      '@typescript-eslint/utils': 8.46.1(eslint@9.37.0(jiti@2.6.1))(typescript@5.9.3)
       eslint: 9.37.0(jiti@2.6.1)
       eslint-plugin-eslint-comments: 3.2.0(eslint@9.37.0(jiti@2.6.1))
       eslint-plugin-import: 2.32.0(@typescript-eslint/parser@8.46.1(eslint@9.37.0(jiti@2.6.1))(typescript@5.9.3))(eslint-import-resolver-typescript@4.4.4)(eslint@9.37.0(jiti@2.6.1))
@@ -4841,8 +4694,8 @@
 
   eslint-plugin-perfectionist@4.15.1(eslint@9.37.0(jiti@2.6.1))(typescript@5.9.3):
     dependencies:
-      '@typescript-eslint/types': 8.46.0
-      '@typescript-eslint/utils': 8.46.0(eslint@9.37.0(jiti@2.6.1))(typescript@5.9.3)
+      '@typescript-eslint/types': 8.46.1
+      '@typescript-eslint/utils': 8.46.1(eslint@9.37.0(jiti@2.6.1))(typescript@5.9.3)
       eslint: 9.37.0(jiti@2.6.1)
       natural-orderby: 5.0.0
     transitivePeerDependencies:
@@ -5935,7 +5788,7 @@
 
   stackback@0.0.2: {}
 
-  std-env@3.9.0: {}
+  std-env@3.10.0: {}
 
   stop-iteration-iterator@1.1.0:
     dependencies:
@@ -6218,11 +6071,7 @@
       debug: 4.4.3
       es-module-lexer: 1.7.0
       pathe: 2.0.3
-<<<<<<< HEAD
-      vite: 7.1.9(@types/node@24.7.2)(jiti@2.6.1)(lightningcss@1.30.1)
-=======
       vite: 7.1.10(@types/node@24.7.2)(jiti@2.6.1)(lightningcss@1.30.1)
->>>>>>> 32700432
     transitivePeerDependencies:
       - '@types/node'
       - jiti
@@ -6237,11 +6086,7 @@
       - tsx
       - yaml
 
-<<<<<<< HEAD
-  vite-plugin-checker@0.11.0(eslint@9.37.0(jiti@2.6.1))(optionator@0.9.4)(typescript@5.9.3)(vite@7.1.9(@types/node@24.7.2)(jiti@2.6.1)(lightningcss@1.30.1)):
-=======
   vite-plugin-checker@0.11.0(eslint@9.37.0(jiti@2.6.1))(optionator@0.9.4)(typescript@5.9.3)(vite@7.1.10(@types/node@24.7.2)(jiti@2.6.1)(lightningcss@1.30.1)):
->>>>>>> 32700432
     dependencies:
       '@babel/code-frame': 7.27.1
       chokidar: 4.0.3
@@ -6250,60 +6095,36 @@
       picomatch: 4.0.3
       tiny-invariant: 1.3.3
       tinyglobby: 0.2.15
-<<<<<<< HEAD
-      vite: 7.1.9(@types/node@24.7.2)(jiti@2.6.1)(lightningcss@1.30.1)
-=======
       vite: 7.1.10(@types/node@24.7.2)(jiti@2.6.1)(lightningcss@1.30.1)
->>>>>>> 32700432
       vscode-uri: 3.1.0
     optionalDependencies:
       eslint: 9.37.0(jiti@2.6.1)
       optionator: 0.9.4
       typescript: 5.9.3
 
-<<<<<<< HEAD
-  vite-plugin-svgr@4.5.0(rollup@4.52.4)(typescript@5.9.3)(vite@7.1.9(@types/node@24.7.2)(jiti@2.6.1)(lightningcss@1.30.1)):
-=======
   vite-plugin-svgr@4.5.0(rollup@4.52.4)(typescript@5.9.3)(vite@7.1.10(@types/node@24.7.2)(jiti@2.6.1)(lightningcss@1.30.1)):
->>>>>>> 32700432
     dependencies:
       '@rollup/pluginutils': 5.3.0(rollup@4.52.4)
       '@svgr/core': 8.1.0(typescript@5.9.3)
       '@svgr/plugin-jsx': 8.1.0(@svgr/core@8.1.0(typescript@5.9.3))
-<<<<<<< HEAD
-      vite: 7.1.9(@types/node@24.7.2)(jiti@2.6.1)(lightningcss@1.30.1)
-=======
       vite: 7.1.10(@types/node@24.7.2)(jiti@2.6.1)(lightningcss@1.30.1)
->>>>>>> 32700432
     transitivePeerDependencies:
       - rollup
       - supports-color
       - typescript
 
-<<<<<<< HEAD
-  vite-tsconfig-paths@5.1.4(typescript@5.9.3)(vite@7.1.9(@types/node@24.7.2)(jiti@2.6.1)(lightningcss@1.30.1)):
-=======
   vite-tsconfig-paths@5.1.4(typescript@5.9.3)(vite@7.1.10(@types/node@24.7.2)(jiti@2.6.1)(lightningcss@1.30.1)):
->>>>>>> 32700432
     dependencies:
       debug: 4.4.3
       globrex: 0.1.2
       tsconfck: 3.1.6(typescript@5.9.3)
     optionalDependencies:
-<<<<<<< HEAD
-      vite: 7.1.9(@types/node@24.7.2)(jiti@2.6.1)(lightningcss@1.30.1)
-=======
       vite: 7.1.10(@types/node@24.7.2)(jiti@2.6.1)(lightningcss@1.30.1)
->>>>>>> 32700432
     transitivePeerDependencies:
       - supports-color
       - typescript
 
-<<<<<<< HEAD
-  vite@7.1.9(@types/node@24.7.2)(jiti@2.6.1)(lightningcss@1.30.1):
-=======
   vite@7.1.10(@types/node@24.7.2)(jiti@2.6.1)(lightningcss@1.30.1):
->>>>>>> 32700432
     dependencies:
       esbuild: 0.25.10
       fdir: 6.5.0(picomatch@4.0.3)
@@ -6321,11 +6142,7 @@
     dependencies:
       '@types/chai': 5.2.2
       '@vitest/expect': 3.2.4
-<<<<<<< HEAD
-      '@vitest/mocker': 3.2.4(vite@7.1.9(@types/node@24.7.2)(jiti@2.6.1)(lightningcss@1.30.1))
-=======
       '@vitest/mocker': 3.2.4(vite@7.1.10(@types/node@24.7.2)(jiti@2.6.1)(lightningcss@1.30.1))
->>>>>>> 32700432
       '@vitest/pretty-format': 3.2.4
       '@vitest/runner': 3.2.4
       '@vitest/snapshot': 3.2.4
@@ -6337,17 +6154,13 @@
       magic-string: 0.30.19
       pathe: 2.0.3
       picomatch: 4.0.3
-      std-env: 3.9.0
+      std-env: 3.10.0
       tinybench: 2.9.0
       tinyexec: 0.3.2
       tinyglobby: 0.2.15
       tinypool: 1.1.1
       tinyrainbow: 2.0.0
-<<<<<<< HEAD
-      vite: 7.1.9(@types/node@24.7.2)(jiti@2.6.1)(lightningcss@1.30.1)
-=======
       vite: 7.1.10(@types/node@24.7.2)(jiti@2.6.1)(lightningcss@1.30.1)
->>>>>>> 32700432
       vite-node: 3.2.4(@types/node@24.7.2)(jiti@2.6.1)(lightningcss@1.30.1)
       why-is-node-running: 2.3.0
     optionalDependencies:
