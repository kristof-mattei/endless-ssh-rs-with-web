--- conflicted
+++ resolved
@@ -139,13 +139,8 @@
         specifier: 5.1.4
         version: 5.1.4(typescript@5.9.3)(vite@7.1.11(@types/node@24.9.1)(jiti@2.6.1)(lightningcss@1.30.2))
       vitest:
-<<<<<<< HEAD
-        specifier: 3.2.4
-        version: 3.2.4(@types/node@24.9.1)(@vitest/ui@3.2.4)(jiti@2.6.1)(lightningcss@1.30.2)
-=======
         specifier: 4.0.1
         version: 4.0.1(@types/node@24.9.1)(@vitest/ui@4.0.1)(jiti@2.6.1)(lightningcss@1.30.2)
->>>>>>> 64494d75
 
 packages:
 
@@ -498,17 +493,6 @@
     resolution: {integrity: sha512-bV0Tgo9K4hfPCek+aMAn81RppFKv2ySDQeMoSZuvTASywNTnVJCArCZE2FWqpvIatKu7VMRLWlR1EazvVhDyhQ==}
     engines: {node: '>=18.18'}
 
-<<<<<<< HEAD
-  '@isaacs/cliui@8.0.2':
-    resolution: {integrity: sha512-O8jcjabXaleOG9DQ0+ARXWZBTfnP4WNAqzuiJK7ll44AmxGKv/J2M4TPjxjY3znBCfvBXFzucm1twdyFybFqEA==}
-    engines: {node: '>=12'}
-
-  '@istanbuljs/schema@0.1.3':
-    resolution: {integrity: sha512-ZXRY4jNvVgSVQ8DL3LTcakaAtXwTVUxE81hslsyD2AtoXW/wVob10HkOJ1X/pAlcI7D+2YoZKg5do8G/w6RYgA==}
-    engines: {node: '>=8'}
-
-=======
->>>>>>> 64494d75
   '@jridgewell/gen-mapping@0.3.13':
     resolution: {integrity: sha512-2kkt/7niJ6MgEPxF0bYdQ6etZaA+fQvDcLKckhy1yIQOzaoKjBBjSj63/aLVjYE3qhRt5dvM+uUyfCg6UKCBbA==}
 
@@ -727,12 +711,9 @@
   '@socket.io/component-emitter@3.1.2':
     resolution: {integrity: sha512-9BCxFwvbGg/RsZK9tjXd8s4UcwR0MWeFQ1XEKIQVVvAGJyINdrqKMcTRyLoK8Rse1GjzLV9cwjWV1olXRWEXVA==}
 
-<<<<<<< HEAD
-=======
   '@standard-schema/spec@1.0.0':
     resolution: {integrity: sha512-m2bOd0f2RT9k8QJx1JN85cZYyH1RqFBdlwtkSlf4tBDYLCiiZnv1fIIwacK6cqwXavOydf0NPToMQgpKq+dVlA==}
 
->>>>>>> 64494d75
   '@stylistic/eslint-plugin@5.5.0':
     resolution: {integrity: sha512-IeZF+8H0ns6prg4VrkhgL+yrvDXWDH2cKchrbh80ejG9dQgZWp10epHMbgRuQvgchLII/lfh6Xn3lu6+6L86Hw==}
     engines: {node: ^18.18.0 || ^20.9.0 || >=21.1.0}
@@ -968,44 +949,16 @@
     peerDependencies:
       typescript: '>=4.8.4 <6.0.0'
 
-<<<<<<< HEAD
-  '@typescript-eslint/project-service@8.46.2':
-    resolution: {integrity: sha512-PULOLZ9iqwI7hXcmL4fVfIsBi6AN9YxRc0frbvmg8f+4hQAjQ5GYNKK0DIArNo+rOKmR/iBYwkpBmnIwin4wBg==}
-    engines: {node: ^18.18.0 || ^20.9.0 || >=21.1.0}
-    peerDependencies:
-      typescript: '>=4.8.4 <6.0.0'
-
-  '@typescript-eslint/scope-manager@8.46.1':
-    resolution: {integrity: sha512-weL9Gg3/5F0pVQKiF8eOXFZp8emqWzZsOJuWRUNtHT+UNV2xSJegmpCNQHy37aEQIbToTq7RHKhWvOsmbM680A==}
-    engines: {node: ^18.18.0 || ^20.9.0 || >=21.1.0}
-
   '@typescript-eslint/scope-manager@8.46.2':
     resolution: {integrity: sha512-LF4b/NmGvdWEHD2H4MsHD8ny6JpiVNDzrSZr3CsckEgCbAGZbYM4Cqxvi9L+WqDMT+51Ozy7lt2M+d0JLEuBqA==}
     engines: {node: ^18.18.0 || ^20.9.0 || >=21.1.0}
 
-  '@typescript-eslint/tsconfig-utils@8.46.1':
-    resolution: {integrity: sha512-X88+J/CwFvlJB+mK09VFqx5FE4H5cXD+H/Bdza2aEWkSb8hnWIQorNcscRl4IEo1Cz9VI/+/r/jnGWkbWPx54g==}
-=======
-  '@typescript-eslint/scope-manager@8.46.2':
-    resolution: {integrity: sha512-LF4b/NmGvdWEHD2H4MsHD8ny6JpiVNDzrSZr3CsckEgCbAGZbYM4Cqxvi9L+WqDMT+51Ozy7lt2M+d0JLEuBqA==}
-    engines: {node: ^18.18.0 || ^20.9.0 || >=21.1.0}
-
-  '@typescript-eslint/tsconfig-utils@8.46.2':
-    resolution: {integrity: sha512-a7QH6fw4S57+F5y2FIxxSDyi5M4UfGF+Jl1bCGd7+L4KsaUY80GsiF/t0UoRFDHAguKlBaACWJRmdrc6Xfkkag==}
->>>>>>> 64494d75
-    engines: {node: ^18.18.0 || ^20.9.0 || >=21.1.0}
-    peerDependencies:
-      typescript: '>=4.8.4 <6.0.0'
-
-<<<<<<< HEAD
   '@typescript-eslint/tsconfig-utils@8.46.2':
     resolution: {integrity: sha512-a7QH6fw4S57+F5y2FIxxSDyi5M4UfGF+Jl1bCGd7+L4KsaUY80GsiF/t0UoRFDHAguKlBaACWJRmdrc6Xfkkag==}
     engines: {node: ^18.18.0 || ^20.9.0 || >=21.1.0}
     peerDependencies:
       typescript: '>=4.8.4 <6.0.0'
 
-=======
->>>>>>> 64494d75
   '@typescript-eslint/type-utils@8.46.2':
     resolution: {integrity: sha512-HbPM4LbaAAt/DjxXaG9yiS9brOOz6fabal4uvUmaUYe6l3K1phQDMQKBRUrr06BQkxkvIZVVHttqiybM9nJsLA==}
     engines: {node: ^18.18.0 || ^20.9.0 || >=21.1.0}
@@ -1017,54 +970,18 @@
     resolution: {integrity: sha512-lNCWCbq7rpg7qDsQrd3D6NyWYu+gkTENkG5IKYhUIcxSb59SQC/hEQ+MrG4sTgBVghTonNWq42bA/d4yYumldQ==}
     engines: {node: ^18.18.0 || ^20.9.0 || >=21.1.0}
 
-<<<<<<< HEAD
-  '@typescript-eslint/types@8.46.2':
-    resolution: {integrity: sha512-lNCWCbq7rpg7qDsQrd3D6NyWYu+gkTENkG5IKYhUIcxSb59SQC/hEQ+MrG4sTgBVghTonNWq42bA/d4yYumldQ==}
-    engines: {node: ^18.18.0 || ^20.9.0 || >=21.1.0}
-
-  '@typescript-eslint/typescript-estree@8.46.1':
-    resolution: {integrity: sha512-uIifjT4s8cQKFQ8ZBXXyoUODtRoAd7F7+G8MKmtzj17+1UbdzFl52AzRyZRyKqPHhgzvXunnSckVu36flGy8cg==}
-=======
-  '@typescript-eslint/typescript-estree@8.46.2':
-    resolution: {integrity: sha512-f7rW7LJ2b7Uh2EiQ+7sza6RDZnajbNbemn54Ob6fRwQbgcIn+GWfyuHDHRYgRoZu1P4AayVScrRW+YfbTvPQoQ==}
->>>>>>> 64494d75
-    engines: {node: ^18.18.0 || ^20.9.0 || >=21.1.0}
-    peerDependencies:
-      typescript: '>=4.8.4 <6.0.0'
-
-<<<<<<< HEAD
   '@typescript-eslint/typescript-estree@8.46.2':
     resolution: {integrity: sha512-f7rW7LJ2b7Uh2EiQ+7sza6RDZnajbNbemn54Ob6fRwQbgcIn+GWfyuHDHRYgRoZu1P4AayVScrRW+YfbTvPQoQ==}
     engines: {node: ^18.18.0 || ^20.9.0 || >=21.1.0}
     peerDependencies:
       typescript: '>=4.8.4 <6.0.0'
 
-  '@typescript-eslint/utils@8.46.1':
-    resolution: {integrity: sha512-vkYUy6LdZS7q1v/Gxb2Zs7zziuXN0wxqsetJdeZdRe/f5dwJFglmuvZBfTUivCtjH725C1jWCDfpadadD95EDQ==}
-=======
-  '@typescript-eslint/utils@8.46.2':
-    resolution: {integrity: sha512-sExxzucx0Tud5tE0XqR0lT0psBQvEpnpiul9XbGUB1QwpWJJAps1O/Z7hJxLGiZLBKMCutjTzDgmd1muEhBnVg==}
->>>>>>> 64494d75
-    engines: {node: ^18.18.0 || ^20.9.0 || >=21.1.0}
-    peerDependencies:
-      eslint: ^8.57.0 || ^9.0.0
-      typescript: '>=4.8.4 <6.0.0'
-
-<<<<<<< HEAD
   '@typescript-eslint/utils@8.46.2':
     resolution: {integrity: sha512-sExxzucx0Tud5tE0XqR0lT0psBQvEpnpiul9XbGUB1QwpWJJAps1O/Z7hJxLGiZLBKMCutjTzDgmd1muEhBnVg==}
     engines: {node: ^18.18.0 || ^20.9.0 || >=21.1.0}
     peerDependencies:
       eslint: ^8.57.0 || ^9.0.0
       typescript: '>=4.8.4 <6.0.0'
-
-  '@typescript-eslint/visitor-keys@8.46.1':
-    resolution: {integrity: sha512-ptkmIf2iDkNUjdeu2bQqhFPV1m6qTnFFjg7PPDjxKWaMaP0Z6I9l30Jr3g5QqbZGdw8YdYvLp+XnqnWWZOg/NA==}
-=======
-  '@typescript-eslint/visitor-keys@8.46.2':
-    resolution: {integrity: sha512-tUFMXI4gxzzMXt4xpGJEsBsTox0XbNQ1y94EwlD/CuZwFcQP79xfQqMhau9HsRc/J0cAPA/HZt1dZPtGn9V/7w==}
->>>>>>> 64494d75
-    engines: {node: ^18.18.0 || ^20.9.0 || >=21.1.0}
 
   '@typescript-eslint/visitor-keys@8.46.2':
     resolution: {integrity: sha512-tUFMXI4gxzzMXt4xpGJEsBsTox0XbNQ1y94EwlD/CuZwFcQP79xfQqMhau9HsRc/J0cAPA/HZt1dZPtGn9V/7w==}
@@ -1298,13 +1215,8 @@
   balanced-match@1.0.2:
     resolution: {integrity: sha512-3oSeUO0TMV67hN1AmbXsK4yaqU7tjiHlbxRDZOpH0KW9+CeX4bRAaX0Anxt0tx2MrpRpWwQaPwIlISEJhYU5Pw==}
 
-<<<<<<< HEAD
-  baseline-browser-mapping@2.8.18:
-    resolution: {integrity: sha512-UYmTpOBwgPScZpS4A+YbapwWuBwasxvO/2IOHArSsAhL/+ZdmATBXTex3t+l2hXwLVYK382ibr/nKoY9GKe86w==}
-=======
   baseline-browser-mapping@2.8.19:
     resolution: {integrity: sha512-zoKGUdu6vb2jd3YOq0nnhEDQVbPcHhco3UImJrv5dSkvxTc2pl2WjOPsjZXDwPDSl5eghIMuY3R6J9NDKF3KcQ==}
->>>>>>> 64494d75
     hasBin: true
 
   before-after-hook@2.2.3:
@@ -1483,22 +1395,8 @@
     resolution: {integrity: sha512-KIN/nDJBQRcXw0MLVhZE9iQHmG68qAVIBg9CqmUYjmQIhgij9U5MFvrqkUL5FbtyyzZuOeOt0zdeRe4UY7ct+A==}
     engines: {node: '>= 0.4'}
 
-<<<<<<< HEAD
-  eastasianwidth@0.2.0:
-    resolution: {integrity: sha512-I88TYZWc9XiYHRQ4/3c5rjjfgkjhLyW2luGIheGERbNQ6OY7yTybanSpDXZa8y7VUP9YmDcYa+eyq4ca7iLqWA==}
-
-  electron-to-chromium@1.5.237:
-    resolution: {integrity: sha512-icUt1NvfhGLar5lSWH3tHNzablaA5js3HVHacQimfP8ViEBOQv+L7DKEuHdbTZ0SKCO1ogTJTIL1Gwk9S6Qvcg==}
-
-  emoji-regex@8.0.0:
-    resolution: {integrity: sha512-MSjYzcWNOA0ewAHpz0MxpYFvwg6yjy1NG3xteoqz644VCo/RPgnr1/GGt+ic3iJTzQ8Eu3TdM14SawnVUmGE6A==}
-
-  emoji-regex@9.2.2:
-    resolution: {integrity: sha512-L18DaJsXSUk2+42pv8mLs5jJT2hqFkFE4j21wOmgbUqsZ2hL72NsUU785g9RXgo3s0ZNgVl42TiHp3ZtOv/Vyg==}
-=======
   electron-to-chromium@1.5.238:
     resolution: {integrity: sha512-khBdc+w/Gv+cS8e/Pbnaw/FXcBUeKrRVik9IxfXtgREOWyJhR4tj43n3amkVogJ/yeQUqzkrZcFhtIxIdqmmcQ==}
->>>>>>> 64494d75
 
   engine.io-client@6.6.3:
     resolution: {integrity: sha512-T0iLjnyNWahNyv/lcjS2y4oE358tVS/SYQNxYXGAJ9/GLgH4VCvOQ/mhTjqU88mLZCQgiG8RIegFHYCdVC+j5w==}
@@ -2312,13 +2210,6 @@
   minimist@1.2.8:
     resolution: {integrity: sha512-2yyAR8qBkN3YuheJanUpWC5U3bb5osDywNB8RzDVlDwDHbocAJveqqj1u8+SVD7jkWT4yvsHCpWqqWqAxb0zCA==}
 
-<<<<<<< HEAD
-  minipass@7.1.2:
-    resolution: {integrity: sha512-qOOzS1cBTWYF4BH8fVePDBOO9iptMnGUEZwNc/cMWnTV2nVLZ7VoNWEPHkYczZA0pdoA7dl6e7FL659nX9S2aw==}
-    engines: {node: '>=16 || 14 >=14.17'}
-
-=======
->>>>>>> 64494d75
   mrmime@2.0.1:
     resolution: {integrity: sha512-Y3wQdFg2Va6etvQ5I82yUhGdsKrcYox6p7FfL1LbK2J4V01F9TGlepTIhnK24t7koZibmg82KGglhA1XK5IsLQ==}
     engines: {node: '>=10'}
@@ -2346,13 +2237,8 @@
   no-case@3.0.4:
     resolution: {integrity: sha512-fgAN3jGAh+RoxUGZHTSOLJIqUc2wmoBwGR4tbpNAKmmovFoWq0OdRkb0VkldReO2a2iBT/OEulG9XSUc10r3zg==}
 
-<<<<<<< HEAD
-  node-releases@2.0.25:
-    resolution: {integrity: sha512-4auku8B/vw5psvTiiN9j1dAOsXvMoGqJuKJcR+dTdqiXEK20mMTk1UEo3HS16LeGQsVG6+qKTPM9u/qQ2LqATA==}
-=======
   node-releases@2.0.26:
     resolution: {integrity: sha512-S2M9YimhSjBSvYnlr5/+umAnPHE++ODwt5e2Ij6FoX45HA/s4vHdkDx1eax2pAPeAOqu4s9b7ppahsyEFdVqQA==}
->>>>>>> 64494d75
 
   npm-run-path@6.0.0:
     resolution: {integrity: sha512-9qny7Z9DsQU8Ou39ERsPU4OZQlSTP47ShQzuKZ6PRXpYLtIFgl/DEBYEXKlvcEa+9tHVcK8CF81Y2V72qaZhWA==}
@@ -2736,13 +2622,6 @@
     resolution: {integrity: sha512-g9ljZiwki/LfxmQADO3dEY1CbpmXT5Hm2fJ+QaGKwSXUylMybePR7/67YW7jOrrvjEgL1Fmz5kzyAjWVWLlucg==}
     engines: {node: '>=6'}
 
-<<<<<<< HEAD
-  test-exclude@7.0.1:
-    resolution: {integrity: sha512-pFYqmTw68LXVjeWJMST4+borgQP2AyMNbg1BpZh9LbyhUeNkeaPF9gzfPGUAnSMV3qPYdWUwDIjjCLiSDOl7vg==}
-    engines: {node: '>=18'}
-
-=======
->>>>>>> 64494d75
   tiny-invariant@1.3.3:
     resolution: {integrity: sha512-+FbBPE1o9QAYvviau/qC5SE3caw21q3xkvWKBtja5vgqOWIHHJ3ioaq1VPfn/Szqctz2bU/oYeKd9/z5BL+PVg==}
 
@@ -3401,20 +3280,6 @@
 
   '@humanwhocodes/retry@0.4.3': {}
 
-<<<<<<< HEAD
-  '@isaacs/cliui@8.0.2':
-    dependencies:
-      string-width: 5.1.2
-      string-width-cjs: string-width@4.2.3
-      strip-ansi: 7.1.2
-      strip-ansi-cjs: strip-ansi@6.0.1
-      wrap-ansi: 8.1.0
-      wrap-ansi-cjs: wrap-ansi@7.0.0
-
-  '@istanbuljs/schema@0.1.3': {}
-
-=======
->>>>>>> 64494d75
   '@jridgewell/gen-mapping@0.3.13':
     dependencies:
       '@jridgewell/sourcemap-codec': 1.5.5
@@ -3597,19 +3462,12 @@
 
   '@socket.io/component-emitter@3.1.2': {}
 
-<<<<<<< HEAD
-  '@stylistic/eslint-plugin@5.5.0(eslint@9.38.0(jiti@2.6.1))':
-    dependencies:
-      '@eslint-community/eslint-utils': 4.9.0(eslint@9.38.0(jiti@2.6.1))
-      '@typescript-eslint/types': 8.46.1
-=======
   '@standard-schema/spec@1.0.0': {}
 
   '@stylistic/eslint-plugin@5.5.0(eslint@9.38.0(jiti@2.6.1))':
     dependencies:
       '@eslint-community/eslint-utils': 4.9.0(eslint@9.38.0(jiti@2.6.1))
       '@typescript-eslint/types': 8.46.2
->>>>>>> 64494d75
       eslint: 9.38.0(jiti@2.6.1)
       eslint-visitor-keys: 4.2.1
       espree: 10.4.0
@@ -3818,11 +3676,7 @@
 
   '@typescript-eslint/eslint-plugin@8.46.2(@typescript-eslint/parser@8.46.2(eslint@9.38.0(jiti@2.6.1))(typescript@5.9.3))(eslint@9.38.0(jiti@2.6.1))(typescript@5.9.3)':
     dependencies:
-<<<<<<< HEAD
-      '@eslint-community/regexpp': 4.12.1
-=======
       '@eslint-community/regexpp': 4.12.2
->>>>>>> 64494d75
       '@typescript-eslint/parser': 8.46.2(eslint@9.38.0(jiti@2.6.1))(typescript@5.9.3)
       '@typescript-eslint/scope-manager': 8.46.2
       '@typescript-eslint/type-utils': 8.46.2(eslint@9.38.0(jiti@2.6.1))(typescript@5.9.3)
@@ -3858,48 +3712,17 @@
     transitivePeerDependencies:
       - supports-color
 
-<<<<<<< HEAD
-  '@typescript-eslint/project-service@8.46.2(typescript@5.9.3)':
-    dependencies:
-      '@typescript-eslint/tsconfig-utils': 8.46.2(typescript@5.9.3)
-      '@typescript-eslint/types': 8.46.2
-      debug: 4.4.3
-      typescript: 5.9.3
-    transitivePeerDependencies:
-      - supports-color
-
-  '@typescript-eslint/scope-manager@8.46.1':
-=======
   '@typescript-eslint/scope-manager@8.46.2':
->>>>>>> 64494d75
     dependencies:
       '@typescript-eslint/types': 8.46.2
       '@typescript-eslint/visitor-keys': 8.46.2
 
-<<<<<<< HEAD
-  '@typescript-eslint/scope-manager@8.46.2':
-    dependencies:
-      '@typescript-eslint/types': 8.46.2
-      '@typescript-eslint/visitor-keys': 8.46.2
-
-  '@typescript-eslint/tsconfig-utils@8.46.1(typescript@5.9.3)':
+  '@typescript-eslint/tsconfig-utils@8.46.2(typescript@5.9.3)':
     dependencies:
       typescript: 5.9.3
 
-  '@typescript-eslint/tsconfig-utils@8.46.2(typescript@5.9.3)':
-    dependencies:
-      typescript: 5.9.3
-
   '@typescript-eslint/type-utils@8.46.2(eslint@9.38.0(jiti@2.6.1))(typescript@5.9.3)':
     dependencies:
-=======
-  '@typescript-eslint/tsconfig-utils@8.46.2(typescript@5.9.3)':
-    dependencies:
-      typescript: 5.9.3
-
-  '@typescript-eslint/type-utils@8.46.2(eslint@9.38.0(jiti@2.6.1))(typescript@5.9.3)':
-    dependencies:
->>>>>>> 64494d75
       '@typescript-eslint/types': 8.46.2
       '@typescript-eslint/typescript-estree': 8.46.2(typescript@5.9.3)
       '@typescript-eslint/utils': 8.46.2(eslint@9.38.0(jiti@2.6.1))(typescript@5.9.3)
@@ -3912,13 +3735,7 @@
 
   '@typescript-eslint/types@8.46.2': {}
 
-<<<<<<< HEAD
-  '@typescript-eslint/types@8.46.2': {}
-
-  '@typescript-eslint/typescript-estree@8.46.1(typescript@5.9.3)':
-=======
   '@typescript-eslint/typescript-estree@8.46.2(typescript@5.9.3)':
->>>>>>> 64494d75
     dependencies:
       '@typescript-eslint/project-service': 8.46.2(typescript@5.9.3)
       '@typescript-eslint/tsconfig-utils': 8.46.2(typescript@5.9.3)
@@ -3934,42 +3751,9 @@
     transitivePeerDependencies:
       - supports-color
 
-<<<<<<< HEAD
-  '@typescript-eslint/typescript-estree@8.46.2(typescript@5.9.3)':
-    dependencies:
-      '@typescript-eslint/project-service': 8.46.2(typescript@5.9.3)
-      '@typescript-eslint/tsconfig-utils': 8.46.2(typescript@5.9.3)
-      '@typescript-eslint/types': 8.46.2
-      '@typescript-eslint/visitor-keys': 8.46.2
-      debug: 4.4.3
-      fast-glob: 3.3.3
-      is-glob: 4.0.3
-      minimatch: 9.0.5
-      semver: 7.7.3
-      ts-api-utils: 2.1.0(typescript@5.9.3)
-      typescript: 5.9.3
-    transitivePeerDependencies:
-      - supports-color
-
-  '@typescript-eslint/utils@8.46.1(eslint@9.38.0(jiti@2.6.1))(typescript@5.9.3)':
+  '@typescript-eslint/utils@8.46.2(eslint@9.38.0(jiti@2.6.1))(typescript@5.9.3)':
     dependencies:
       '@eslint-community/eslint-utils': 4.9.0(eslint@9.38.0(jiti@2.6.1))
-      '@typescript-eslint/scope-manager': 8.46.1
-      '@typescript-eslint/types': 8.46.1
-      '@typescript-eslint/typescript-estree': 8.46.1(typescript@5.9.3)
-      eslint: 9.38.0(jiti@2.6.1)
-      typescript: 5.9.3
-    transitivePeerDependencies:
-      - supports-color
-
-  '@typescript-eslint/utils@8.46.2(eslint@9.38.0(jiti@2.6.1))(typescript@5.9.3)':
-    dependencies:
-      '@eslint-community/eslint-utils': 4.9.0(eslint@9.38.0(jiti@2.6.1))
-=======
-  '@typescript-eslint/utils@8.46.2(eslint@9.38.0(jiti@2.6.1))(typescript@5.9.3)':
-    dependencies:
-      '@eslint-community/eslint-utils': 4.9.0(eslint@9.38.0(jiti@2.6.1))
->>>>>>> 64494d75
       '@typescript-eslint/scope-manager': 8.46.2
       '@typescript-eslint/types': 8.46.2
       '@typescript-eslint/typescript-estree': 8.46.2(typescript@5.9.3)
@@ -3977,11 +3761,6 @@
       typescript: 5.9.3
     transitivePeerDependencies:
       - supports-color
-
-  '@typescript-eslint/visitor-keys@8.46.2':
-    dependencies:
-      '@typescript-eslint/types': 8.46.2
-      eslint-visitor-keys: 4.2.1
 
   '@typescript-eslint/visitor-keys@8.46.2':
     dependencies:
@@ -4062,10 +3841,7 @@
   '@vitest/coverage-v8@4.0.1(vitest@4.0.1)':
     dependencies:
       '@bcoe/v8-coverage': 1.0.2
-<<<<<<< HEAD
-=======
       '@vitest/utils': 4.0.1
->>>>>>> 64494d75
       ast-v8-to-istanbul: 0.3.7
       debug: 4.4.3
       istanbul-lib-coverage: 3.2.2
@@ -4074,14 +3850,8 @@
       istanbul-reports: 3.2.0
       magicast: 0.3.5
       std-env: 3.10.0
-<<<<<<< HEAD
-      test-exclude: 7.0.1
-      tinyrainbow: 2.0.0
-      vitest: 3.2.4(@types/node@24.9.1)(@vitest/ui@3.2.4)(jiti@2.6.1)(lightningcss@1.30.2)
-=======
       tinyrainbow: 3.0.3
       vitest: 4.0.1(@types/node@24.9.1)(@vitest/ui@4.0.1)(jiti@2.6.1)(lightningcss@1.30.2)
->>>>>>> 64494d75
     transitivePeerDependencies:
       - supports-color
 
@@ -4094,11 +3864,7 @@
       chai: 6.2.0
       tinyrainbow: 3.0.3
 
-<<<<<<< HEAD
-  '@vitest/mocker@3.2.4(vite@7.1.11(@types/node@24.9.1)(jiti@2.6.1)(lightningcss@1.30.2))':
-=======
   '@vitest/mocker@4.0.1(vite@7.1.11(@types/node@24.9.1)(jiti@2.6.1)(lightningcss@1.30.2))':
->>>>>>> 64494d75
     dependencies:
       '@vitest/spy': 4.0.1
       estree-walker: 3.0.3
@@ -4131,13 +3897,8 @@
       pathe: 2.0.3
       sirv: 3.0.2
       tinyglobby: 0.2.15
-<<<<<<< HEAD
-      tinyrainbow: 2.0.0
-      vitest: 3.2.4(@types/node@24.9.1)(@vitest/ui@3.2.4)(jiti@2.6.1)(lightningcss@1.30.2)
-=======
       tinyrainbow: 3.0.3
       vitest: 4.0.1(@types/node@24.9.1)(@vitest/ui@4.0.1)(jiti@2.6.1)(lightningcss@1.30.2)
->>>>>>> 64494d75
 
   '@vitest/utils@4.0.1':
     dependencies:
@@ -4263,11 +4024,7 @@
 
   balanced-match@1.0.2: {}
 
-<<<<<<< HEAD
-  baseline-browser-mapping@2.8.18: {}
-=======
   baseline-browser-mapping@2.8.19: {}
->>>>>>> 64494d75
 
   before-after-hook@2.2.3: {}
 
@@ -4286,19 +4043,11 @@
 
   browserslist@4.27.0:
     dependencies:
-<<<<<<< HEAD
-      baseline-browser-mapping: 2.8.18
-      caniuse-lite: 1.0.30001751
-      electron-to-chromium: 1.5.237
-      node-releases: 2.0.25
-      update-browserslist-db: 1.1.3(browserslist@4.26.3)
-=======
       baseline-browser-mapping: 2.8.19
       caniuse-lite: 1.0.30001751
       electron-to-chromium: 1.5.238
       node-releases: 2.0.26
       update-browserslist-db: 1.1.4(browserslist@4.27.0)
->>>>>>> 64494d75
 
   builtin-modules@5.0.0: {}
 
@@ -4463,17 +4212,7 @@
       es-errors: 1.3.0
       gopd: 1.2.0
 
-<<<<<<< HEAD
-  eastasianwidth@0.2.0: {}
-
-  electron-to-chromium@1.5.237: {}
-
-  emoji-regex@8.0.0: {}
-
-  emoji-regex@9.2.2: {}
-=======
   electron-to-chromium@1.5.238: {}
->>>>>>> 64494d75
 
   engine.io-client@6.6.3:
     dependencies:
@@ -4645,11 +4384,7 @@
 
   eslint-config-love@133.0.0(@typescript-eslint/parser@8.46.2(eslint@9.38.0(jiti@2.6.1))(typescript@5.9.3))(eslint-import-resolver-typescript@4.4.4)(eslint@9.38.0(jiti@2.6.1))(typescript@5.9.3):
     dependencies:
-<<<<<<< HEAD
-      '@typescript-eslint/utils': 8.46.1(eslint@9.38.0(jiti@2.6.1))(typescript@5.9.3)
-=======
       '@typescript-eslint/utils': 8.46.2(eslint@9.38.0(jiti@2.6.1))(typescript@5.9.3)
->>>>>>> 64494d75
       eslint: 9.38.0(jiti@2.6.1)
       eslint-plugin-eslint-comments: 3.2.0(eslint@9.38.0(jiti@2.6.1))
       eslint-plugin-import: 2.32.0(@typescript-eslint/parser@8.46.2(eslint@9.38.0(jiti@2.6.1))(typescript@5.9.3))(eslint-import-resolver-typescript@4.4.4)(eslint@9.38.0(jiti@2.6.1))
@@ -4711,11 +4446,7 @@
   eslint-plugin-es-x@7.8.0(eslint@9.38.0(jiti@2.6.1)):
     dependencies:
       '@eslint-community/eslint-utils': 4.9.0(eslint@9.38.0(jiti@2.6.1))
-<<<<<<< HEAD
-      '@eslint-community/regexpp': 4.12.1
-=======
       '@eslint-community/regexpp': 4.12.2
->>>>>>> 64494d75
       eslint: 9.38.0(jiti@2.6.1)
       eslint-compat-utils: 0.5.1(eslint@9.38.0(jiti@2.6.1))
 
@@ -4760,11 +4491,7 @@
       enhanced-resolve: 5.18.3
       eslint: 9.38.0(jiti@2.6.1)
       eslint-plugin-es-x: 7.8.0(eslint@9.38.0(jiti@2.6.1))
-<<<<<<< HEAD
-      get-tsconfig: 4.12.0
-=======
       get-tsconfig: 4.13.0
->>>>>>> 64494d75
       globals: 15.15.0
       globrex: 0.1.2
       ignore: 5.3.2
@@ -4775,13 +4502,8 @@
 
   eslint-plugin-perfectionist@4.15.1(eslint@9.38.0(jiti@2.6.1))(typescript@5.9.3):
     dependencies:
-<<<<<<< HEAD
-      '@typescript-eslint/types': 8.46.1
-      '@typescript-eslint/utils': 8.46.1(eslint@9.38.0(jiti@2.6.1))(typescript@5.9.3)
-=======
       '@typescript-eslint/types': 8.46.2
       '@typescript-eslint/utils': 8.46.2(eslint@9.38.0(jiti@2.6.1))(typescript@5.9.3)
->>>>>>> 64494d75
       eslint: 9.38.0(jiti@2.6.1)
       natural-orderby: 5.0.0
     transitivePeerDependencies:
@@ -4878,11 +4600,7 @@
   eslint@9.38.0(jiti@2.6.1):
     dependencies:
       '@eslint-community/eslint-utils': 4.9.0(eslint@9.38.0(jiti@2.6.1))
-<<<<<<< HEAD
-      '@eslint-community/regexpp': 4.12.1
-=======
       '@eslint-community/regexpp': 4.12.2
->>>>>>> 64494d75
       '@eslint/config-array': 0.21.1
       '@eslint/config-helpers': 0.4.1
       '@eslint/core': 0.16.0
@@ -5340,7 +5058,6 @@
       type-check: 0.4.0
 
   lightningcss-android-arm64@1.30.2:
-<<<<<<< HEAD
     optional: true
 
   lightningcss-darwin-arm64@1.30.2:
@@ -5373,40 +5090,6 @@
   lightningcss-win32-x64-msvc@1.30.2:
     optional: true
 
-=======
-    optional: true
-
-  lightningcss-darwin-arm64@1.30.2:
-    optional: true
-
-  lightningcss-darwin-x64@1.30.2:
-    optional: true
-
-  lightningcss-freebsd-x64@1.30.2:
-    optional: true
-
-  lightningcss-linux-arm-gnueabihf@1.30.2:
-    optional: true
-
-  lightningcss-linux-arm64-gnu@1.30.2:
-    optional: true
-
-  lightningcss-linux-arm64-musl@1.30.2:
-    optional: true
-
-  lightningcss-linux-x64-gnu@1.30.2:
-    optional: true
-
-  lightningcss-linux-x64-musl@1.30.2:
-    optional: true
-
-  lightningcss-win32-arm64-msvc@1.30.2:
-    optional: true
-
-  lightningcss-win32-x64-msvc@1.30.2:
-    optional: true
-
->>>>>>> 64494d75
   lightningcss@1.30.2:
     dependencies:
       detect-libc: 2.1.2
@@ -5482,11 +5165,6 @@
 
   minimist@1.2.8: {}
 
-<<<<<<< HEAD
-  minipass@7.1.2: {}
-
-=======
->>>>>>> 64494d75
   mrmime@2.0.1: {}
 
   ms@2.1.3: {}
@@ -5504,11 +5182,7 @@
       lower-case: 2.0.2
       tslib: 2.8.1
 
-<<<<<<< HEAD
-  node-releases@2.0.25: {}
-=======
   node-releases@2.0.26: {}
->>>>>>> 64494d75
 
   npm-run-path@6.0.0:
     dependencies:
@@ -5955,15 +5629,6 @@
 
   tapable@2.3.0: {}
 
-<<<<<<< HEAD
-  test-exclude@7.0.1:
-    dependencies:
-      '@istanbuljs/schema': 0.1.3
-      glob: 10.4.5
-      minimatch: 9.0.5
-
-=======
->>>>>>> 64494d75
   tiny-invariant@1.3.3: {}
 
   tinybench@2.9.0: {}
@@ -6126,30 +5791,6 @@
     dependencies:
       punycode: 2.3.1
 
-<<<<<<< HEAD
-  vite-node@3.2.4(@types/node@24.9.1)(jiti@2.6.1)(lightningcss@1.30.2):
-    dependencies:
-      cac: 6.7.14
-      debug: 4.4.3
-      es-module-lexer: 1.7.0
-      pathe: 2.0.3
-      vite: 7.1.11(@types/node@24.9.1)(jiti@2.6.1)(lightningcss@1.30.2)
-    transitivePeerDependencies:
-      - '@types/node'
-      - jiti
-      - less
-      - lightningcss
-      - sass
-      - sass-embedded
-      - stylus
-      - sugarss
-      - supports-color
-      - terser
-      - tsx
-      - yaml
-
-=======
->>>>>>> 64494d75
   vite-plugin-checker@0.11.0(eslint@9.38.0(jiti@2.6.1))(optionator@0.9.4)(typescript@5.9.3)(vite@7.1.11(@types/node@24.9.1)(jiti@2.6.1)(lightningcss@1.30.2)):
     dependencies:
       '@babel/code-frame': 7.27.1
@@ -6202,19 +5843,6 @@
       jiti: 2.6.1
       lightningcss: 1.30.2
 
-<<<<<<< HEAD
-  vitest@3.2.4(@types/node@24.9.1)(@vitest/ui@3.2.4)(jiti@2.6.1)(lightningcss@1.30.2):
-    dependencies:
-      '@types/chai': 5.2.2
-      '@vitest/expect': 3.2.4
-      '@vitest/mocker': 3.2.4(vite@7.1.11(@types/node@24.9.1)(jiti@2.6.1)(lightningcss@1.30.2))
-      '@vitest/pretty-format': 3.2.4
-      '@vitest/runner': 3.2.4
-      '@vitest/snapshot': 3.2.4
-      '@vitest/spy': 3.2.4
-      '@vitest/utils': 3.2.4
-      chai: 5.3.3
-=======
   vitest@4.0.1(@types/node@24.9.1)(@vitest/ui@4.0.1)(jiti@2.6.1)(lightningcss@1.30.2):
     dependencies:
       '@vitest/expect': 4.0.1
@@ -6224,7 +5852,6 @@
       '@vitest/snapshot': 4.0.1
       '@vitest/spy': 4.0.1
       '@vitest/utils': 4.0.1
->>>>>>> 64494d75
       debug: 4.4.3
       es-module-lexer: 1.7.0
       expect-type: 1.2.2
@@ -6235,23 +5862,12 @@
       tinybench: 2.9.0
       tinyexec: 0.3.2
       tinyglobby: 0.2.15
-<<<<<<< HEAD
-      tinypool: 1.1.1
-      tinyrainbow: 2.0.0
-      vite: 7.1.11(@types/node@24.9.1)(jiti@2.6.1)(lightningcss@1.30.2)
-      vite-node: 3.2.4(@types/node@24.9.1)(jiti@2.6.1)(lightningcss@1.30.2)
-      why-is-node-running: 2.3.0
-    optionalDependencies:
-      '@types/node': 24.9.1
-      '@vitest/ui': 3.2.4(vitest@3.2.4)
-=======
       tinyrainbow: 3.0.3
       vite: 7.1.11(@types/node@24.9.1)(jiti@2.6.1)(lightningcss@1.30.2)
       why-is-node-running: 2.3.0
     optionalDependencies:
       '@types/node': 24.9.1
       '@vitest/ui': 4.0.1(vitest@4.0.1)
->>>>>>> 64494d75
     transitivePeerDependencies:
       - jiti
       - less
