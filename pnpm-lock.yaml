--- conflicted
+++ resolved
@@ -1387,13 +1387,8 @@
     resolution: {integrity: sha512-KIN/nDJBQRcXw0MLVhZE9iQHmG68qAVIBg9CqmUYjmQIhgij9U5MFvrqkUL5FbtyyzZuOeOt0zdeRe4UY7ct+A==}
     engines: {node: '>= 0.4'}
 
-<<<<<<< HEAD
-  electron-to-chromium@1.5.249:
-    resolution: {integrity: sha512-5vcfL3BBe++qZ5kuFhD/p8WOM1N9m3nwvJPULJx+4xf2usSlZFJ0qoNYO2fOX4hi3ocuDcmDobtA+5SFr4OmBg==}
-=======
   electron-to-chromium@1.5.250:
     resolution: {integrity: sha512-/5UMj9IiGDMOFBnN4i7/Ry5onJrAGSbOGo3s9FEKmwobGq6xw832ccET0CE3CkkMBZ8GJSlUIesZofpyurqDXw==}
->>>>>>> 0eb5f284
 
   engine.io-client@6.6.3:
     resolution: {integrity: sha512-T0iLjnyNWahNyv/lcjS2y4oE358tVS/SYQNxYXGAJ9/GLgH4VCvOQ/mhTjqU88mLZCQgiG8RIegFHYCdVC+j5w==}
@@ -4028,11 +4023,7 @@
     dependencies:
       baseline-browser-mapping: 2.8.25
       caniuse-lite: 1.0.30001754
-<<<<<<< HEAD
-      electron-to-chromium: 1.5.249
-=======
       electron-to-chromium: 1.5.250
->>>>>>> 0eb5f284
       node-releases: 2.0.27
       update-browserslist-db: 1.1.4(browserslist@4.28.0)
 
@@ -4199,11 +4190,7 @@
       es-errors: 1.3.0
       gopd: 1.2.0
 
-<<<<<<< HEAD
-  electron-to-chromium@1.5.249: {}
-=======
   electron-to-chromium@1.5.250: {}
->>>>>>> 0eb5f284
 
   engine.io-client@6.6.3:
     dependencies:
