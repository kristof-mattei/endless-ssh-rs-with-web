--- conflicted
+++ resolved
@@ -52,13 +52,8 @@
         specifier: 8.46.2
         version: 8.46.2(eslint@9.38.0(jiti@2.6.1))(typescript@5.9.3)
       '@vitejs/plugin-react':
-<<<<<<< HEAD
-        specifier: 5.0.4
-        version: 5.0.4(vite@7.1.12(@types/node@24.9.1)(jiti@2.6.1)(lightningcss@1.30.2))
-=======
         specifier: 5.1.0
         version: 5.1.0(vite@7.1.12(@types/node@24.9.1)(jiti@2.6.1)(lightningcss@1.30.2))
->>>>>>> ea4381a5
       '@vitest/coverage-v8':
         specifier: 4.0.3
         version: 4.0.3(vitest@4.0.3)
@@ -168,16 +163,16 @@
     resolution: {integrity: sha512-cjQ7ZlQ0Mv3b47hABuTevyTuYN4i+loJKGeV9flcCgIK37cCXRh+L1bd3iBHlynerhQ7BhCkn2BPbQUL+rGqFg==}
     engines: {node: '>=6.9.0'}
 
-  '@babel/compat-data@7.28.4':
-    resolution: {integrity: sha512-YsmSKC29MJwf0gF8Rjjrg5LQCmyh+j/nD8/eP7f+BeoQTKYqs9RoWbjGOdy0+1Ekr68RJZMUOPVQaQisnIo4Rw==}
+  '@babel/compat-data@7.28.5':
+    resolution: {integrity: sha512-6uFXyCayocRbqhZOB+6XcuZbkMNimwfVGFji8CTZnCzOHVGvDqzvitu1re2AU5LROliz7eQPhB8CpAMvnx9EjA==}
     engines: {node: '>=6.9.0'}
 
-  '@babel/core@7.28.4':
-    resolution: {integrity: sha512-2BCOP7TN8M+gVDj7/ht3hsaO/B/n5oDbiAyyvnRlNOs+u1o+JWNYTQrmpuNp1/Wq2gcFrI01JAW+paEKDMx/CA==}
+  '@babel/core@7.28.5':
+    resolution: {integrity: sha512-e7jT4DxYvIDLk1ZHmU/m/mB19rex9sv0c2ftBtjSBv+kVM/902eh0fINUzD7UwLLNR+jU585GxUJ8/EBfAM5fw==}
     engines: {node: '>=6.9.0'}
 
-  '@babel/generator@7.28.3':
-    resolution: {integrity: sha512-3lSpxGgvnmZznmBkCRnVREPUFJv2wrv9iAoFDvADJc0ypmdOxdUtcLeBgBJ6zE0PMeTKnxeQzyk0xTBq4Ep7zw==}
+  '@babel/generator@7.28.5':
+    resolution: {integrity: sha512-3EwLFhZ38J4VyIP6WNtt2kUdW9dokXA9Cr4IVIFHuCpZ3H8/YFOl5JjZHisrn1fATPBmKKqXzDFvh9fUwHz6CQ==}
     engines: {node: '>=6.9.0'}
 
   '@babel/helper-compilation-targets@7.27.2':
@@ -206,8 +201,8 @@
     resolution: {integrity: sha512-qMlSxKbpRlAridDExk92nSobyDdpPijUq2DW6oDnUqd0iOGxmQjyqhMIihI9+zv4LPyZdRje2cavWPbCbWm3eA==}
     engines: {node: '>=6.9.0'}
 
-  '@babel/helper-validator-identifier@7.27.1':
-    resolution: {integrity: sha512-D2hP9eA+Sqx1kBZgzxZh0y1trbuU+JoDkiEwqhQ36nodYqJwyEIhPSdMNd7lOm/4io72luTPWH20Yda0xOuUow==}
+  '@babel/helper-validator-identifier@7.28.5':
+    resolution: {integrity: sha512-qSs4ifwzKJSV39ucNjsvc6WVHs6b7S03sOh2OcHF9UHfVPqWWALUsNUVzhSBiItjRZoLHx7nIarVjqKVusUZ1Q==}
     engines: {node: '>=6.9.0'}
 
   '@babel/helper-validator-option@7.27.1':
@@ -218,8 +213,8 @@
     resolution: {integrity: sha512-HFN59MmQXGHVyYadKLVumYsA9dBFun/ldYxipEjzA4196jpLZd8UjEEBLkbEkvfYreDqJhZxYAWFPtrfhNpj4w==}
     engines: {node: '>=6.9.0'}
 
-  '@babel/parser@7.28.4':
-    resolution: {integrity: sha512-yZbBqeM6TkpP9du/I2pUZnJsRMGGvOuIrhjzC1AwHwW+6he4mni6Bp/m8ijn0iOuZuPI2BfkCoSRunpyjnrQKg==}
+  '@babel/parser@7.28.5':
+    resolution: {integrity: sha512-KKBU1VGYR7ORr3At5HAtUQ+TV3SzRCXmA/8OdDZiLDBIZxVyzXuztPjfLd3BV1PRAQGCMWWSHYhL0F8d5uHBDQ==}
     engines: {node: '>=6.0.0'}
     hasBin: true
 
@@ -239,12 +234,12 @@
     resolution: {integrity: sha512-LPDZ85aEJyYSd18/DkjNh4/y1ntkE5KwUHWTiqgRxruuZL2F1yuHligVHLvcHY2vMHXttKFpJn6LwfI7cw7ODw==}
     engines: {node: '>=6.9.0'}
 
-  '@babel/traverse@7.28.4':
-    resolution: {integrity: sha512-YEzuboP2qvQavAcjgQNVgsvHIDv6ZpwXvcvjmyySP2DIMuByS/6ioU5G9pYrWHM6T2YDfc7xga9iNzYOs12CFQ==}
+  '@babel/traverse@7.28.5':
+    resolution: {integrity: sha512-TCCj4t55U90khlYkVV/0TfkJkAkUg3jZFA3Neb7unZT8CPok7iiRfaX0F+WnqWqt7OxhOn0uBKXCw4lbL8W0aQ==}
     engines: {node: '>=6.9.0'}
 
-  '@babel/types@7.28.4':
-    resolution: {integrity: sha512-bkFqkLhh3pMBUQQkpVgWDWq/lqzc2678eUyDlTBhRqhCHFguYYGM0Efga7tYk4TogG/3x0EEl66/OQ+WGbWB/Q==}
+  '@babel/types@7.28.5':
+    resolution: {integrity: sha512-qQ5m48eI/MFLQ5PxQj4PFaprjyCTLI37ElWMmNs0K8Lk3dVeOdNpB3ks8jc7yM5CDmVC73eMVk/trk3fgmrUpA==}
     engines: {node: '>=6.9.0'}
 
   '@bcoe/v8-coverage@1.0.2':
@@ -1206,8 +1201,8 @@
     resolution: {integrity: sha512-Izi8RQcffqCeNVgFigKli1ssklIbpHnCYc6AknXGYoB6grJqyeby7jv12JUQgmTAnIDnbck1uxksT4dzN3PWBA==}
     engines: {node: '>=12'}
 
-  ast-v8-to-istanbul@0.3.7:
-    resolution: {integrity: sha512-kr1Hy6YRZBkGQSb6puP+D6FQ59Cx4m0siYhAxygMCAgadiWQ6oxAxQXHOMvJx67SJ63jRoVIIg5eXzUbbct1ww==}
+  ast-v8-to-istanbul@0.3.8:
+    resolution: {integrity: sha512-szgSZqUxI5T8mLKvS7WTjF9is+MVbOeLADU73IseOcrqhxr/VAvy6wfoVE39KnKzA7JRhjF5eUagNlHwvZPlKQ==}
 
   async-function@1.0.0:
     resolution: {integrity: sha512-hsU18Ae8CDTR6Kgu9DYf0EbCr/a5iGL0rytQDobUcdpYOKokk8LEjVphnXkDkgpi0wYVsqrXuP0bZxJaTqdgoA==}
@@ -1220,8 +1215,8 @@
   balanced-match@1.0.2:
     resolution: {integrity: sha512-3oSeUO0TMV67hN1AmbXsK4yaqU7tjiHlbxRDZOpH0KW9+CeX4bRAaX0Anxt0tx2MrpRpWwQaPwIlISEJhYU5Pw==}
 
-  baseline-browser-mapping@2.8.19:
-    resolution: {integrity: sha512-zoKGUdu6vb2jd3YOq0nnhEDQVbPcHhco3UImJrv5dSkvxTc2pl2WjOPsjZXDwPDSl5eghIMuY3R6J9NDKF3KcQ==}
+  baseline-browser-mapping@2.8.20:
+    resolution: {integrity: sha512-JMWsdF+O8Orq3EMukbUN1QfbLK9mX2CkUmQBcW2T0s8OmdAUL5LLM/6wFwSrqXzlXB13yhyK9gTKS1rIizOduQ==}
     hasBin: true
 
   before-after-hook@2.2.3:
@@ -1400,8 +1395,8 @@
     resolution: {integrity: sha512-KIN/nDJBQRcXw0MLVhZE9iQHmG68qAVIBg9CqmUYjmQIhgij9U5MFvrqkUL5FbtyyzZuOeOt0zdeRe4UY7ct+A==}
     engines: {node: '>= 0.4'}
 
-  electron-to-chromium@1.5.238:
-    resolution: {integrity: sha512-khBdc+w/Gv+cS8e/Pbnaw/FXcBUeKrRVik9IxfXtgREOWyJhR4tj43n3amkVogJ/yeQUqzkrZcFhtIxIdqmmcQ==}
+  electron-to-chromium@1.5.240:
+    resolution: {integrity: sha512-OBwbZjWgrCOH+g6uJsA2/7Twpas2OlepS9uvByJjR2datRDuKGYeD+nP8lBBks2qnB7bGJNHDUx7c/YLaT3QMQ==}
 
   engine.io-client@6.6.3:
     resolution: {integrity: sha512-T0iLjnyNWahNyv/lcjS2y4oE358tVS/SYQNxYXGAJ9/GLgH4VCvOQ/mhTjqU88mLZCQgiG8RIegFHYCdVC+j5w==}
@@ -2175,8 +2170,8 @@
   lru-cache@5.1.1:
     resolution: {integrity: sha512-KpNARQA3Iwv+jTA0utUVVbrh+Jlrr1Fv0e56GGzAFOXN7dk/FviaDW8LHmK52DlcH4WP2n6gI8vN1aesBFgo9w==}
 
-  magic-string@0.30.19:
-    resolution: {integrity: sha512-2N21sPY9Ws53PZvsEpVtNuSW+ScYbQdp4b9qUaL+9QkHUrGFKo56Lg9Emg5s9V/qrtNBmiR01sYhUOwu3H+VOw==}
+  magic-string@0.30.21:
+    resolution: {integrity: sha512-vd2F4YUyEXKGcLHoq+TEyCjxueSeHnFxyyjNp80yg0XV4vUhnDer/lvvlqM/arB5bXQN5K2/3oinyCRyx8T2CQ==}
 
   magicast@0.3.5:
     resolution: {integrity: sha512-L0WhttDl+2BOsybvEOLK7fW3UA0OQ0IQ2d6Zl2x/a6vVRs3bAY0ECOSHHeL5jD+SbOpOCUEi0y1DgHEn9Qn1AQ==}
@@ -2189,8 +2184,8 @@
     resolution: {integrity: sha512-/IXtbwEk5HTPyEwyKX6hGkYXxM9nbj64B+ilVJnC/R6B0pH5G4V3b0pVbL7DBj4tkhBAppbQUlf6F6Xl9LHu1g==}
     engines: {node: '>= 0.4'}
 
-  memoize@10.1.0:
-    resolution: {integrity: sha512-MMbFhJzh4Jlg/poq1si90XRlTZRDHVqdlz2mPyGJ6kqMpyHUyVpDd5gpFAvVehW64+RA1eKE9Yt8aSLY7w2Kgg==}
+  memoize@10.2.0:
+    resolution: {integrity: sha512-DeC6b7QBrZsRs3Y02A6A7lQyzFbsQbqgjI6UW0GigGWV+u1s25TycMr0XHZE4cJce7rY/vyw2ctMQqfDkIhUEA==}
     engines: {node: '>=18'}
 
   merge2@1.4.1:
@@ -2990,23 +2985,23 @@
 
   '@babel/code-frame@7.27.1':
     dependencies:
-      '@babel/helper-validator-identifier': 7.27.1
+      '@babel/helper-validator-identifier': 7.28.5
       js-tokens: 4.0.0
       picocolors: 1.1.1
 
-  '@babel/compat-data@7.28.4': {}
-
-  '@babel/core@7.28.4':
+  '@babel/compat-data@7.28.5': {}
+
+  '@babel/core@7.28.5':
     dependencies:
       '@babel/code-frame': 7.27.1
-      '@babel/generator': 7.28.3
+      '@babel/generator': 7.28.5
       '@babel/helper-compilation-targets': 7.27.2
-      '@babel/helper-module-transforms': 7.28.3(@babel/core@7.28.4)
+      '@babel/helper-module-transforms': 7.28.3(@babel/core@7.28.5)
       '@babel/helpers': 7.28.4
-      '@babel/parser': 7.28.4
+      '@babel/parser': 7.28.5
       '@babel/template': 7.27.2
-      '@babel/traverse': 7.28.4
-      '@babel/types': 7.28.4
+      '@babel/traverse': 7.28.5
+      '@babel/types': 7.28.5
       '@jridgewell/remapping': 2.3.5
       convert-source-map: 2.0.0
       debug: 4.4.3
@@ -3016,17 +3011,17 @@
     transitivePeerDependencies:
       - supports-color
 
-  '@babel/generator@7.28.3':
-    dependencies:
-      '@babel/parser': 7.28.4
-      '@babel/types': 7.28.4
+  '@babel/generator@7.28.5':
+    dependencies:
+      '@babel/parser': 7.28.5
+      '@babel/types': 7.28.5
       '@jridgewell/gen-mapping': 0.3.13
       '@jridgewell/trace-mapping': 0.3.31
       jsesc: 3.1.0
 
   '@babel/helper-compilation-targets@7.27.2':
     dependencies:
-      '@babel/compat-data': 7.28.4
+      '@babel/compat-data': 7.28.5
       '@babel/helper-validator-option': 7.27.1
       browserslist: 4.27.0
       lru-cache: 5.1.1
@@ -3036,17 +3031,17 @@
 
   '@babel/helper-module-imports@7.27.1':
     dependencies:
-      '@babel/traverse': 7.28.4
-      '@babel/types': 7.28.4
+      '@babel/traverse': 7.28.5
+      '@babel/types': 7.28.5
     transitivePeerDependencies:
       - supports-color
 
-  '@babel/helper-module-transforms@7.28.3(@babel/core@7.28.4)':
-    dependencies:
-      '@babel/core': 7.28.4
+  '@babel/helper-module-transforms@7.28.3(@babel/core@7.28.5)':
+    dependencies:
+      '@babel/core': 7.28.5
       '@babel/helper-module-imports': 7.27.1
-      '@babel/helper-validator-identifier': 7.27.1
-      '@babel/traverse': 7.28.4
+      '@babel/helper-validator-identifier': 7.28.5
+      '@babel/traverse': 7.28.5
     transitivePeerDependencies:
       - supports-color
 
@@ -3054,51 +3049,51 @@
 
   '@babel/helper-string-parser@7.27.1': {}
 
-  '@babel/helper-validator-identifier@7.27.1': {}
+  '@babel/helper-validator-identifier@7.28.5': {}
 
   '@babel/helper-validator-option@7.27.1': {}
 
   '@babel/helpers@7.28.4':
     dependencies:
       '@babel/template': 7.27.2
-      '@babel/types': 7.28.4
-
-  '@babel/parser@7.28.4':
-    dependencies:
-      '@babel/types': 7.28.4
-
-  '@babel/plugin-transform-react-jsx-self@7.27.1(@babel/core@7.28.4)':
-    dependencies:
-      '@babel/core': 7.28.4
+      '@babel/types': 7.28.5
+
+  '@babel/parser@7.28.5':
+    dependencies:
+      '@babel/types': 7.28.5
+
+  '@babel/plugin-transform-react-jsx-self@7.27.1(@babel/core@7.28.5)':
+    dependencies:
+      '@babel/core': 7.28.5
       '@babel/helper-plugin-utils': 7.27.1
 
-  '@babel/plugin-transform-react-jsx-source@7.27.1(@babel/core@7.28.4)':
-    dependencies:
-      '@babel/core': 7.28.4
+  '@babel/plugin-transform-react-jsx-source@7.27.1(@babel/core@7.28.5)':
+    dependencies:
+      '@babel/core': 7.28.5
       '@babel/helper-plugin-utils': 7.27.1
 
   '@babel/template@7.27.2':
     dependencies:
       '@babel/code-frame': 7.27.1
-      '@babel/parser': 7.28.4
-      '@babel/types': 7.28.4
-
-  '@babel/traverse@7.28.4':
+      '@babel/parser': 7.28.5
+      '@babel/types': 7.28.5
+
+  '@babel/traverse@7.28.5':
     dependencies:
       '@babel/code-frame': 7.27.1
-      '@babel/generator': 7.28.3
+      '@babel/generator': 7.28.5
       '@babel/helper-globals': 7.28.0
-      '@babel/parser': 7.28.4
+      '@babel/parser': 7.28.5
       '@babel/template': 7.27.2
-      '@babel/types': 7.28.4
+      '@babel/types': 7.28.5
       debug: 4.4.3
     transitivePeerDependencies:
       - supports-color
 
-  '@babel/types@7.28.4':
+  '@babel/types@7.28.5':
     dependencies:
       '@babel/helper-string-parser': 7.27.1
-      '@babel/helper-validator-identifier': 7.27.1
+      '@babel/helper-validator-identifier': 7.28.5
 
   '@bcoe/v8-coverage@1.0.2': {}
 
@@ -3479,54 +3474,54 @@
       estraverse: 5.3.0
       picomatch: 4.0.3
 
-  '@svgr/babel-plugin-add-jsx-attribute@8.0.0(@babel/core@7.28.4)':
-    dependencies:
-      '@babel/core': 7.28.4
-
-  '@svgr/babel-plugin-remove-jsx-attribute@8.0.0(@babel/core@7.28.4)':
-    dependencies:
-      '@babel/core': 7.28.4
-
-  '@svgr/babel-plugin-remove-jsx-empty-expression@8.0.0(@babel/core@7.28.4)':
-    dependencies:
-      '@babel/core': 7.28.4
-
-  '@svgr/babel-plugin-replace-jsx-attribute-value@8.0.0(@babel/core@7.28.4)':
-    dependencies:
-      '@babel/core': 7.28.4
-
-  '@svgr/babel-plugin-svg-dynamic-title@8.0.0(@babel/core@7.28.4)':
-    dependencies:
-      '@babel/core': 7.28.4
-
-  '@svgr/babel-plugin-svg-em-dimensions@8.0.0(@babel/core@7.28.4)':
-    dependencies:
-      '@babel/core': 7.28.4
-
-  '@svgr/babel-plugin-transform-react-native-svg@8.1.0(@babel/core@7.28.4)':
-    dependencies:
-      '@babel/core': 7.28.4
-
-  '@svgr/babel-plugin-transform-svg-component@8.0.0(@babel/core@7.28.4)':
-    dependencies:
-      '@babel/core': 7.28.4
-
-  '@svgr/babel-preset@8.1.0(@babel/core@7.28.4)':
-    dependencies:
-      '@babel/core': 7.28.4
-      '@svgr/babel-plugin-add-jsx-attribute': 8.0.0(@babel/core@7.28.4)
-      '@svgr/babel-plugin-remove-jsx-attribute': 8.0.0(@babel/core@7.28.4)
-      '@svgr/babel-plugin-remove-jsx-empty-expression': 8.0.0(@babel/core@7.28.4)
-      '@svgr/babel-plugin-replace-jsx-attribute-value': 8.0.0(@babel/core@7.28.4)
-      '@svgr/babel-plugin-svg-dynamic-title': 8.0.0(@babel/core@7.28.4)
-      '@svgr/babel-plugin-svg-em-dimensions': 8.0.0(@babel/core@7.28.4)
-      '@svgr/babel-plugin-transform-react-native-svg': 8.1.0(@babel/core@7.28.4)
-      '@svgr/babel-plugin-transform-svg-component': 8.0.0(@babel/core@7.28.4)
+  '@svgr/babel-plugin-add-jsx-attribute@8.0.0(@babel/core@7.28.5)':
+    dependencies:
+      '@babel/core': 7.28.5
+
+  '@svgr/babel-plugin-remove-jsx-attribute@8.0.0(@babel/core@7.28.5)':
+    dependencies:
+      '@babel/core': 7.28.5
+
+  '@svgr/babel-plugin-remove-jsx-empty-expression@8.0.0(@babel/core@7.28.5)':
+    dependencies:
+      '@babel/core': 7.28.5
+
+  '@svgr/babel-plugin-replace-jsx-attribute-value@8.0.0(@babel/core@7.28.5)':
+    dependencies:
+      '@babel/core': 7.28.5
+
+  '@svgr/babel-plugin-svg-dynamic-title@8.0.0(@babel/core@7.28.5)':
+    dependencies:
+      '@babel/core': 7.28.5
+
+  '@svgr/babel-plugin-svg-em-dimensions@8.0.0(@babel/core@7.28.5)':
+    dependencies:
+      '@babel/core': 7.28.5
+
+  '@svgr/babel-plugin-transform-react-native-svg@8.1.0(@babel/core@7.28.5)':
+    dependencies:
+      '@babel/core': 7.28.5
+
+  '@svgr/babel-plugin-transform-svg-component@8.0.0(@babel/core@7.28.5)':
+    dependencies:
+      '@babel/core': 7.28.5
+
+  '@svgr/babel-preset@8.1.0(@babel/core@7.28.5)':
+    dependencies:
+      '@babel/core': 7.28.5
+      '@svgr/babel-plugin-add-jsx-attribute': 8.0.0(@babel/core@7.28.5)
+      '@svgr/babel-plugin-remove-jsx-attribute': 8.0.0(@babel/core@7.28.5)
+      '@svgr/babel-plugin-remove-jsx-empty-expression': 8.0.0(@babel/core@7.28.5)
+      '@svgr/babel-plugin-replace-jsx-attribute-value': 8.0.0(@babel/core@7.28.5)
+      '@svgr/babel-plugin-svg-dynamic-title': 8.0.0(@babel/core@7.28.5)
+      '@svgr/babel-plugin-svg-em-dimensions': 8.0.0(@babel/core@7.28.5)
+      '@svgr/babel-plugin-transform-react-native-svg': 8.1.0(@babel/core@7.28.5)
+      '@svgr/babel-plugin-transform-svg-component': 8.0.0(@babel/core@7.28.5)
 
   '@svgr/core@8.1.0(typescript@5.9.3)':
     dependencies:
-      '@babel/core': 7.28.4
-      '@svgr/babel-preset': 8.1.0(@babel/core@7.28.4)
+      '@babel/core': 7.28.5
+      '@svgr/babel-preset': 8.1.0(@babel/core@7.28.5)
       camelcase: 6.3.0
       cosmiconfig: 8.3.6(typescript@5.9.3)
       snake-case: 3.0.4
@@ -3536,13 +3531,13 @@
 
   '@svgr/hast-util-to-babel-ast@8.0.0':
     dependencies:
-      '@babel/types': 7.28.4
+      '@babel/types': 7.28.5
       entities: 4.5.0
 
   '@svgr/plugin-jsx@8.1.0(@svgr/core@8.1.0(typescript@5.9.3))':
     dependencies:
-      '@babel/core': 7.28.4
-      '@svgr/babel-preset': 8.1.0(@babel/core@7.28.4)
+      '@babel/core': 7.28.5
+      '@svgr/babel-preset': 8.1.0(@babel/core@7.28.5)
       '@svgr/core': 8.1.0(typescript@5.9.3)
       '@svgr/hast-util-to-babel-ast': 8.0.0
       svg-parser: 2.0.4
@@ -3555,7 +3550,7 @@
       enhanced-resolve: 5.18.3
       jiti: 2.6.1
       lightningcss: 1.30.2
-      magic-string: 0.30.19
+      magic-string: 0.30.21
       source-map-js: 1.2.1
       tailwindcss: 4.1.16
 
@@ -3630,24 +3625,24 @@
 
   '@types/babel__core@7.20.5':
     dependencies:
-      '@babel/parser': 7.28.4
-      '@babel/types': 7.28.4
+      '@babel/parser': 7.28.5
+      '@babel/types': 7.28.5
       '@types/babel__generator': 7.27.0
       '@types/babel__template': 7.4.4
       '@types/babel__traverse': 7.28.0
 
   '@types/babel__generator@7.27.0':
     dependencies:
-      '@babel/types': 7.28.4
+      '@babel/types': 7.28.5
 
   '@types/babel__template@7.4.4':
     dependencies:
-      '@babel/parser': 7.28.4
-      '@babel/types': 7.28.4
+      '@babel/parser': 7.28.5
+      '@babel/types': 7.28.5
 
   '@types/babel__traverse@7.28.0':
     dependencies:
-      '@babel/types': 7.28.4
+      '@babel/types': 7.28.5
 
   '@types/chai@5.2.3':
     dependencies:
@@ -3831,22 +3826,14 @@
   '@unrs/resolver-binding-win32-x64-msvc@1.11.1':
     optional: true
 
-<<<<<<< HEAD
-  '@vitejs/plugin-react@5.0.4(vite@7.1.12(@types/node@24.9.1)(jiti@2.6.1)(lightningcss@1.30.2))':
-=======
   '@vitejs/plugin-react@5.1.0(vite@7.1.12(@types/node@24.9.1)(jiti@2.6.1)(lightningcss@1.30.2))':
->>>>>>> ea4381a5
-    dependencies:
-      '@babel/core': 7.28.4
-      '@babel/plugin-transform-react-jsx-self': 7.27.1(@babel/core@7.28.4)
-      '@babel/plugin-transform-react-jsx-source': 7.27.1(@babel/core@7.28.4)
+    dependencies:
+      '@babel/core': 7.28.5
+      '@babel/plugin-transform-react-jsx-self': 7.27.1(@babel/core@7.28.5)
+      '@babel/plugin-transform-react-jsx-source': 7.27.1(@babel/core@7.28.5)
       '@rolldown/pluginutils': 1.0.0-beta.43
       '@types/babel__core': 7.20.5
-<<<<<<< HEAD
-      react-refresh: 0.17.0
-=======
       react-refresh: 0.18.0
->>>>>>> ea4381a5
       vite: 7.1.12(@types/node@24.9.1)(jiti@2.6.1)(lightningcss@1.30.2)
     transitivePeerDependencies:
       - supports-color
@@ -3855,7 +3842,7 @@
     dependencies:
       '@bcoe/v8-coverage': 1.0.2
       '@vitest/utils': 4.0.3
-      ast-v8-to-istanbul: 0.3.7
+      ast-v8-to-istanbul: 0.3.8
       debug: 4.4.3
       istanbul-lib-coverage: 3.2.2
       istanbul-lib-report: 3.0.1
@@ -3881,7 +3868,7 @@
     dependencies:
       '@vitest/spy': 4.0.3
       estree-walker: 3.0.3
-      magic-string: 0.30.19
+      magic-string: 0.30.21
     optionalDependencies:
       vite: 7.1.12(@types/node@24.9.1)(jiti@2.6.1)(lightningcss@1.30.2)
 
@@ -3897,7 +3884,7 @@
   '@vitest/snapshot@4.0.3':
     dependencies:
       '@vitest/pretty-format': 4.0.3
-      magic-string: 0.30.19
+      magic-string: 0.30.21
       pathe: 2.0.3
 
   '@vitest/spy@4.0.3': {}
@@ -4023,7 +4010,7 @@
 
   assertion-error@2.0.1: {}
 
-  ast-v8-to-istanbul@0.3.7:
+  ast-v8-to-istanbul@0.3.8:
     dependencies:
       '@jridgewell/trace-mapping': 0.3.31
       estree-walker: 3.0.3
@@ -4037,7 +4024,7 @@
 
   balanced-match@1.0.2: {}
 
-  baseline-browser-mapping@2.8.19: {}
+  baseline-browser-mapping@2.8.20: {}
 
   before-after-hook@2.2.3: {}
 
@@ -4056,9 +4043,9 @@
 
   browserslist@4.27.0:
     dependencies:
-      baseline-browser-mapping: 2.8.19
+      baseline-browser-mapping: 2.8.20
       caniuse-lite: 1.0.30001751
-      electron-to-chromium: 1.5.238
+      electron-to-chromium: 1.5.240
       node-releases: 2.0.26
       update-browserslist-db: 1.1.4(browserslist@4.27.0)
 
@@ -4197,7 +4184,7 @@
       interpret: 3.1.1
       is-installed-globally: 1.0.0
       json5: 2.2.3
-      memoize: 10.1.0
+      memoize: 10.2.0
       picomatch: 4.0.3
       prompts: 2.4.2
       rechoir: 0.8.0
@@ -4225,7 +4212,7 @@
       es-errors: 1.3.0
       gopd: 1.2.0
 
-  electron-to-chromium@1.5.238: {}
+  electron-to-chromium@1.5.240: {}
 
   engine.io-client@6.6.3:
     dependencies:
@@ -4544,8 +4531,8 @@
 
   eslint-plugin-react-hooks@7.0.1(eslint@9.38.0(jiti@2.6.1)):
     dependencies:
-      '@babel/core': 7.28.4
-      '@babel/parser': 7.28.4
+      '@babel/core': 7.28.5
+      '@babel/parser': 7.28.5
       eslint: 9.38.0(jiti@2.6.1)
       hermes-parser: 0.25.1
       zod: 4.1.12
@@ -4581,7 +4568,7 @@
 
   eslint-plugin-unicorn@61.0.2(eslint@9.38.0(jiti@2.6.1)):
     dependencies:
-      '@babel/helper-validator-identifier': 7.27.1
+      '@babel/helper-validator-identifier': 7.28.5
       '@eslint-community/eslint-utils': 4.9.0(eslint@9.38.0(jiti@2.6.1))
       '@eslint/plugin-kit': 0.3.5
       change-case: 5.4.4
@@ -5139,14 +5126,14 @@
     dependencies:
       yallist: 3.1.1
 
-  magic-string@0.30.19:
+  magic-string@0.30.21:
     dependencies:
       '@jridgewell/sourcemap-codec': 1.5.5
 
   magicast@0.3.5:
     dependencies:
-      '@babel/parser': 7.28.4
-      '@babel/types': 7.28.4
+      '@babel/parser': 7.28.5
+      '@babel/types': 7.28.5
       source-map-js: 1.2.1
 
   make-dir@4.0.0:
@@ -5155,7 +5142,7 @@
 
   math-intrinsics@1.1.0: {}
 
-  memoize@10.1.0:
+  memoize@10.2.0:
     dependencies:
       mimic-function: 5.0.1
 
@@ -5868,7 +5855,7 @@
       debug: 4.4.3
       es-module-lexer: 1.7.0
       expect-type: 1.2.2
-      magic-string: 0.30.19
+      magic-string: 0.30.21
       pathe: 2.0.3
       picomatch: 4.0.3
       std-env: 3.10.0
