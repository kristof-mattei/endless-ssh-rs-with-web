--- conflicted
+++ resolved
@@ -124,13 +124,8 @@
         specifier: 7.0.6
         version: 7.0.6(@types/node@22.17.0)(jiti@2.5.1)(lightningcss@1.30.1)
       vite-plugin-checker:
-<<<<<<< HEAD
         specifier: 0.10.2
-        version: 0.10.2(eslint@9.32.0(jiti@2.5.1))(optionator@0.9.4)(typescript@5.9.2)(vite@7.0.6(@types/node@22.16.5)(jiti@2.5.1)(lightningcss@1.30.1))
-=======
-        specifier: 0.10.1
-        version: 0.10.1(eslint@9.32.0(jiti@2.5.1))(optionator@0.9.4)(typescript@5.9.2)(vite@7.0.6(@types/node@22.17.0)(jiti@2.5.1)(lightningcss@1.30.1))
->>>>>>> 6ee7b4bc
+        version: 0.10.2(eslint@9.32.0(jiti@2.5.1))(optionator@0.9.4)(typescript@5.9.2)(vite@7.0.6(@types/node@22.17.0)(jiti@2.5.1)(lightningcss@1.30.1))
       vite-plugin-svgr:
         specifier: 4.3.0
         version: 4.3.0(rollup@4.46.0)(typescript@5.9.2)(vite@7.0.6(@types/node@22.17.0)(jiti@2.5.1)(lightningcss@1.30.1))
@@ -6010,11 +6005,7 @@
       - tsx
       - yaml
 
-<<<<<<< HEAD
-  vite-plugin-checker@0.10.2(eslint@9.32.0(jiti@2.5.1))(optionator@0.9.4)(typescript@5.9.2)(vite@7.0.6(@types/node@22.16.5)(jiti@2.5.1)(lightningcss@1.30.1)):
-=======
-  vite-plugin-checker@0.10.1(eslint@9.32.0(jiti@2.5.1))(optionator@0.9.4)(typescript@5.9.2)(vite@7.0.6(@types/node@22.17.0)(jiti@2.5.1)(lightningcss@1.30.1)):
->>>>>>> 6ee7b4bc
+  vite-plugin-checker@0.10.2(eslint@9.32.0(jiti@2.5.1))(optionator@0.9.4)(typescript@5.9.2)(vite@7.0.6(@types/node@22.17.0)(jiti@2.5.1)(lightningcss@1.30.1)):
     dependencies:
       '@babel/code-frame': 7.27.1
       chokidar: 4.0.3
