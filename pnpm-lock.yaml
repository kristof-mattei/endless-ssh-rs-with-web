lockfileVersion: '9.0'

settings:
  autoInstallPeers: true
  excludeLinksFromLockfile: false

importers:

  .:
    dependencies:
      react:
        specifier: 19.1.0
        version: 19.1.0
      react-dom:
        specifier: 19.1.0
        version: 19.1.0(react@19.1.0)
      socket.io-client:
        specifier: 4.8.1
        version: 4.8.1
    devDependencies:
      '@codecov/vite-plugin':
        specifier: 1.9.1
<<<<<<< HEAD
        version: 1.9.1(vite@6.3.5(@types/node@22.16.2)(jiti@2.4.2)(lightningcss@1.30.1)(sass@1.89.2))
=======
        version: 1.9.1(vite@7.0.3(@types/node@22.16.2)(jiti@2.4.2)(lightningcss@1.30.1))
      '@eslint-community/eslint-plugin-eslint-comments':
        specifier: 4.5.0
        version: 4.5.0(eslint@9.30.1(jiti@2.4.2))
>>>>>>> 42cbfbf8
      '@eslint/js':
        specifier: 9.30.1
        version: 9.30.1
      '@stylistic/eslint-plugin':
        specifier: 5.1.0
        version: 5.1.0(eslint@9.30.1(jiti@2.4.2))
      '@tailwindcss/vite':
        specifier: 4.1.11
<<<<<<< HEAD
        version: 4.1.11(vite@6.3.5(@types/node@22.16.2)(jiti@2.4.2)(lightningcss@1.30.1)(sass@1.89.2))
=======
        version: 4.1.11(vite@7.0.3(@types/node@22.16.2)(jiti@2.4.2)(lightningcss@1.30.1))
>>>>>>> 42cbfbf8
      '@types/eslint':
        specifier: 9.6.1
        version: 9.6.1
      '@types/node':
        specifier: 22.16.2
        version: 22.16.2
      '@types/react':
        specifier: 19.1.8
        version: 19.1.8
      '@types/react-dom':
        specifier: 19.1.6
        version: 19.1.6(@types/react@19.1.8)
      '@typescript-eslint/parser':
        specifier: 8.36.0
        version: 8.36.0(eslint@9.30.1(jiti@2.4.2))(typescript@5.8.3)
      '@vitejs/plugin-react':
        specifier: 4.6.0
<<<<<<< HEAD
        version: 4.6.0(vite@6.3.5(@types/node@22.16.2)(jiti@2.4.2)(lightningcss@1.30.1)(sass@1.89.2))
=======
        version: 4.6.0(vite@7.0.3(@types/node@22.16.2)(jiti@2.4.2)(lightningcss@1.30.1))
>>>>>>> 42cbfbf8
      '@vitest/coverage-v8':
        specifier: 3.2.4
        version: 3.2.4(vitest@3.2.4)
      '@vitest/ui':
        specifier: 3.2.4
        version: 3.2.4(vitest@3.2.4)
      dependency-cruiser:
        specifier: 16.10.4
        version: 16.10.4
      eslint:
        specifier: 9.30.1
        version: 9.30.1(jiti@2.4.2)
      eslint-config-love:
        specifier: 121.0.0
        version: 121.0.0(@typescript-eslint/parser@8.35.1(eslint@9.30.1(jiti@2.4.2))(typescript@5.8.3))(eslint-import-resolver-typescript@4.4.4)(eslint@9.30.1(jiti@2.4.2))(typescript@5.8.3)
      eslint-config-prettier:
        specifier: 10.1.5
        version: 10.1.5(eslint@9.30.1(jiti@2.4.2))
      eslint-import-resolver-node:
        specifier: 0.3.9
        version: 0.3.9
      eslint-import-resolver-typescript:
        specifier: 4.4.4
        version: 4.4.4(eslint-plugin-import@2.32.0)(eslint@9.30.1(jiti@2.4.2))
      eslint-plugin-import:
        specifier: 2.32.0
        version: 2.32.0(@typescript-eslint/parser@8.35.1(eslint@9.30.1(jiti@2.4.2))(typescript@5.8.3))(eslint-import-resolver-typescript@4.4.4)(eslint@9.30.1(jiti@2.4.2))
      eslint-plugin-n:
        specifier: 17.21.0
        version: 17.21.0(eslint@9.30.1(jiti@2.4.2))(typescript@5.8.3)
      eslint-plugin-perfectionist:
        specifier: 4.15.0
        version: 4.15.0(eslint@9.30.1(jiti@2.4.2))(typescript@5.8.3)
      eslint-plugin-prettier:
        specifier: 5.5.1
        version: 5.5.1(@types/eslint@9.6.1)(eslint-config-prettier@10.1.5(eslint@9.30.1(jiti@2.4.2)))(eslint@9.30.1(jiti@2.4.2))(prettier@3.6.2)
      eslint-plugin-promise:
        specifier: 7.2.1
        version: 7.2.1(eslint@9.30.1(jiti@2.4.2))
      eslint-plugin-react:
        specifier: 7.37.5
        version: 7.37.5(eslint@9.30.1(jiti@2.4.2))
      eslint-plugin-react-hook-form:
        specifier: 0.3.1
        version: 0.3.1
      eslint-plugin-react-hooks:
        specifier: 5.2.0
        version: 5.2.0(eslint@9.30.1(jiti@2.4.2))
      eslint-plugin-react-refresh:
        specifier: 0.4.20
        version: 0.4.20(eslint@9.30.1(jiti@2.4.2))
      eslint-plugin-unicorn:
        specifier: 59.0.1
        version: 59.0.1(eslint@9.30.1(jiti@2.4.2))
      prettier:
        specifier: 3.6.2
        version: 3.6.2
      prettier-plugin-sh:
        specifier: 0.18.0
        version: 0.18.0(prettier@3.6.2)
      tailwindcss:
        specifier: 4.1.11
        version: 4.1.11
      typescript:
        specifier: 5.8.3
        version: 5.8.3
      typescript-eslint:
        specifier: 8.36.0
        version: 8.36.0(eslint@9.30.1(jiti@2.4.2))(typescript@5.8.3)
      vite:
<<<<<<< HEAD
        specifier: 6.3.5
        version: 6.3.5(@types/node@22.16.2)(jiti@2.4.2)(lightningcss@1.30.1)(sass@1.89.2)
      vite-plugin-checker:
        specifier: 0.10.0
        version: 0.10.0(eslint@9.30.1(jiti@2.4.2))(optionator@0.9.4)(typescript@5.8.3)(vite@6.3.5(@types/node@22.16.2)(jiti@2.4.2)(lightningcss@1.30.1)(sass@1.89.2))
      vite-plugin-svgr:
        specifier: 4.3.0
        version: 4.3.0(rollup@4.44.2)(typescript@5.8.3)(vite@6.3.5(@types/node@22.16.2)(jiti@2.4.2)(lightningcss@1.30.1)(sass@1.89.2))
      vite-tsconfig-paths:
        specifier: 5.1.4
        version: 5.1.4(typescript@5.8.3)(vite@6.3.5(@types/node@22.16.2)(jiti@2.4.2)(lightningcss@1.30.1)(sass@1.89.2))
=======
        specifier: 7.0.3
        version: 7.0.3(@types/node@22.16.2)(jiti@2.4.2)(lightningcss@1.30.1)
      vite-plugin-checker:
        specifier: 0.10.0
        version: 0.10.0(eslint@9.30.1(jiti@2.4.2))(optionator@0.9.4)(typescript@5.8.3)(vite@7.0.3(@types/node@22.16.2)(jiti@2.4.2)(lightningcss@1.30.1))
      vite-plugin-svgr:
        specifier: 4.3.0
        version: 4.3.0(rollup@4.44.2)(typescript@5.8.3)(vite@7.0.3(@types/node@22.16.2)(jiti@2.4.2)(lightningcss@1.30.1))
      vite-tsconfig-paths:
        specifier: 5.1.4
        version: 5.1.4(typescript@5.8.3)(vite@7.0.3(@types/node@22.16.2)(jiti@2.4.2)(lightningcss@1.30.1))
>>>>>>> 42cbfbf8
      vitest:
        specifier: 3.2.4
        version: 3.2.4(@types/node@22.16.2)(@vitest/ui@3.2.4)(jiti@2.4.2)(lightningcss@1.30.1)(sass@1.89.2)

packages:

  '@actions/core@1.11.1':
    resolution: {integrity: sha512-hXJCSrkwfA46Vd9Z3q4cpEpHB1rL5NG04+/rbqW9d3+CSvtB1tYe8UTpAlixa1vj0m/ULglfEK2UKxMGxCxv5A==}

  '@actions/exec@1.1.1':
    resolution: {integrity: sha512-+sCcHHbVdk93a0XT19ECtO/gIXoxvdsgQLzb2fE2/5sIZmWQuluYyjPQtrtTHdU1YzTZ7bAPN4sITq2xi1679w==}

  '@actions/github@6.0.1':
    resolution: {integrity: sha512-xbZVcaqD4XnQAe35qSQqskb3SqIAfRyLBrHMd/8TuL7hJSz2QtbDwnNM8zWx4zO5l2fnGtseNE3MbEvD7BxVMw==}

  '@actions/http-client@2.2.3':
    resolution: {integrity: sha512-mx8hyJi/hjFvbPokCg4uRd4ZX78t+YyRPtnKWwIl+RzNaVuFpQHfmlGVfsKEJN8LwTCvL+DfVgAM04XaHkm6bA==}

  '@actions/io@1.1.3':
    resolution: {integrity: sha512-wi9JjgKLYS7U/z8PPbco+PvTb/nRWjeoFlJ1Qer83k/3C5PHQi28hiVdeE2kHXmIL99mQFawx8qt/JPjZilJ8Q==}

  '@ampproject/remapping@2.3.0':
    resolution: {integrity: sha512-30iZtAPgz+LTIYoeivqYo853f02jBYSd5uGnGpkFV0M3xOt9aN73erkgYAmZU43x4VfqcnLxW9Kpg3R5LC4YYw==}
    engines: {node: '>=6.0.0'}

  '@babel/code-frame@7.27.1':
    resolution: {integrity: sha512-cjQ7ZlQ0Mv3b47hABuTevyTuYN4i+loJKGeV9flcCgIK37cCXRh+L1bd3iBHlynerhQ7BhCkn2BPbQUL+rGqFg==}
    engines: {node: '>=6.9.0'}

  '@babel/compat-data@7.28.0':
    resolution: {integrity: sha512-60X7qkglvrap8mn1lh2ebxXdZYtUcpd7gsmy9kLaBJ4i/WdY8PqTSdxyA8qraikqKQK5C1KRBKXqznrVapyNaw==}
    engines: {node: '>=6.9.0'}

  '@babel/core@7.28.0':
    resolution: {integrity: sha512-UlLAnTPrFdNGoFtbSXwcGFQBtQZJCNjaN6hQNP3UPvuNXT1i82N26KL3dZeIpNalWywr9IuQuncaAfUaS1g6sQ==}
    engines: {node: '>=6.9.0'}

  '@babel/generator@7.28.0':
    resolution: {integrity: sha512-lJjzvrbEeWrhB4P3QBsH7tey117PjLZnDbLiQEKjQ/fNJTjuq4HSqgFA+UNSwZT8D7dxxbnuSBMsa1lrWzKlQg==}
    engines: {node: '>=6.9.0'}

  '@babel/helper-compilation-targets@7.27.2':
    resolution: {integrity: sha512-2+1thGUUWWjLTYTHZWK1n8Yga0ijBz1XAhUXcKy81rd5g6yh7hGqMp45v7cadSbEHc9G3OTv45SyneRN3ps4DQ==}
    engines: {node: '>=6.9.0'}

  '@babel/helper-globals@7.28.0':
    resolution: {integrity: sha512-+W6cISkXFa1jXsDEdYA8HeevQT/FULhxzR99pxphltZcVaugps53THCeiWA8SguxxpSp3gKPiuYfSWopkLQ4hw==}
    engines: {node: '>=6.9.0'}

  '@babel/helper-module-imports@7.27.1':
    resolution: {integrity: sha512-0gSFWUPNXNopqtIPQvlD5WgXYI5GY2kP2cCvoT8kczjbfcfuIljTbcWrulD1CIPIX2gt1wghbDy08yE1p+/r3w==}
    engines: {node: '>=6.9.0'}

  '@babel/helper-module-transforms@7.27.3':
    resolution: {integrity: sha512-dSOvYwvyLsWBeIRyOeHXp5vPj5l1I011r52FM1+r1jCERv+aFXYk4whgQccYEGYxK2H3ZAIA8nuPkQ0HaUo3qg==}
    engines: {node: '>=6.9.0'}
    peerDependencies:
      '@babel/core': ^7.0.0

  '@babel/helper-plugin-utils@7.27.1':
    resolution: {integrity: sha512-1gn1Up5YXka3YYAHGKpbideQ5Yjf1tDa9qYcgysz+cNCXukyLl6DjPXhD3VRwSb8c0J9tA4b2+rHEZtc6R0tlw==}
    engines: {node: '>=6.9.0'}

  '@babel/helper-string-parser@7.27.1':
    resolution: {integrity: sha512-qMlSxKbpRlAridDExk92nSobyDdpPijUq2DW6oDnUqd0iOGxmQjyqhMIihI9+zv4LPyZdRje2cavWPbCbWm3eA==}
    engines: {node: '>=6.9.0'}

  '@babel/helper-validator-identifier@7.27.1':
    resolution: {integrity: sha512-D2hP9eA+Sqx1kBZgzxZh0y1trbuU+JoDkiEwqhQ36nodYqJwyEIhPSdMNd7lOm/4io72luTPWH20Yda0xOuUow==}
    engines: {node: '>=6.9.0'}

  '@babel/helper-validator-option@7.27.1':
    resolution: {integrity: sha512-YvjJow9FxbhFFKDSuFnVCe2WxXk1zWc22fFePVNEaWJEu8IrZVlda6N0uHwzZrUM1il7NC9Mlp4MaJYbYd9JSg==}
    engines: {node: '>=6.9.0'}

  '@babel/helpers@7.27.6':
    resolution: {integrity: sha512-muE8Tt8M22638HU31A3CgfSUciwz1fhATfoVai05aPXGor//CdWDCbnlY1yvBPo07njuVOCNGCSp/GTt12lIug==}
    engines: {node: '>=6.9.0'}

  '@babel/parser@7.28.0':
    resolution: {integrity: sha512-jVZGvOxOuNSsuQuLRTh13nU0AogFlw32w/MT+LV6D3sP5WdbW61E77RnkbaO2dUvmPAYrBDJXGn5gGS6tH4j8g==}
    engines: {node: '>=6.0.0'}
    hasBin: true

  '@babel/plugin-transform-react-jsx-self@7.27.1':
    resolution: {integrity: sha512-6UzkCs+ejGdZ5mFFC/OCUrv028ab2fp1znZmCZjAOBKiBK2jXD1O+BPSfX8X2qjJ75fZBMSnQn3Rq2mrBJK2mw==}
    engines: {node: '>=6.9.0'}
    peerDependencies:
      '@babel/core': ^7.0.0-0

  '@babel/plugin-transform-react-jsx-source@7.27.1':
    resolution: {integrity: sha512-zbwoTsBruTeKB9hSq73ha66iFeJHuaFkUbwvqElnygoNbj/jHRsSeokowZFN3CZ64IvEqcmmkVe89OPXc7ldAw==}
    engines: {node: '>=6.9.0'}
    peerDependencies:
      '@babel/core': ^7.0.0-0

  '@babel/template@7.27.2':
    resolution: {integrity: sha512-LPDZ85aEJyYSd18/DkjNh4/y1ntkE5KwUHWTiqgRxruuZL2F1yuHligVHLvcHY2vMHXttKFpJn6LwfI7cw7ODw==}
    engines: {node: '>=6.9.0'}

  '@babel/traverse@7.28.0':
    resolution: {integrity: sha512-mGe7UK5wWyh0bKRfupsUchrQGqvDbZDbKJw+kcRGSmdHVYrv+ltd0pnpDTVpiTqnaBru9iEvA8pz8W46v0Amwg==}
    engines: {node: '>=6.9.0'}

  '@babel/types@7.28.0':
    resolution: {integrity: sha512-jYnje+JyZG5YThjHiF28oT4SIZLnYOcSBb6+SDaFIyzDVSkXQmQQYclJ2R+YxcdmK0AX6x1E5OQNtuh3jHDrUg==}
    engines: {node: '>=6.9.0'}

  '@bcoe/v8-coverage@1.0.2':
    resolution: {integrity: sha512-6zABk/ECA/QYSCQ1NGiVwwbQerUCZ+TQbp64Q3AgmfNvurHH0j8TtXa1qbShXA6qqkpAj4V5W8pP6mLe1mcMqA==}
    engines: {node: '>=18'}

  '@codecov/bundler-plugin-core@1.9.1':
    resolution: {integrity: sha512-dt3ic7gMswz4p/qdkYPVJwXlLiLsz55rBBn2I7mr0HTG8pCoLRqnANJIwo5WrqGBZgPyVSMPBqBra6VxLWfDyA==}
    engines: {node: '>=18.0.0'}

  '@codecov/vite-plugin@1.9.1':
    resolution: {integrity: sha512-S6Yne7comVulJ1jD3T7rCfYFHPR0zUjAYoLjUDPXNJCUrdzWJdf/ak/UepE7TicqQG+yBa6eb5WusqcPgg+1AQ==}
    engines: {node: '>=18.0.0'}
    peerDependencies:
      vite: 4.x || 5.x || 6.x

  '@emnapi/core@1.4.4':
    resolution: {integrity: sha512-A9CnAbC6ARNMKcIcrQwq6HeHCjpcBZ5wSx4U01WXCqEKlrzB9F9315WDNHkrs2xbx7YjjSxbUYxuN6EQzpcY2g==}

  '@emnapi/runtime@1.4.4':
    resolution: {integrity: sha512-hHyapA4A3gPaDCNfiqyZUStTMqIkKRshqPIuDOXv1hcBnD4U3l8cP0T1HMCfGRxQ6V64TGCcoswChANyOAwbQg==}

  '@emnapi/wasi-threads@1.0.3':
    resolution: {integrity: sha512-8K5IFFsQqF9wQNJptGbS6FNKgUTsSRYnTqNCG1vPP8jFdjSv18n2mQfJpkt2Oibo9iBEzcDnDxNwKTzC7svlJw==}

  '@esbuild/aix-ppc64@0.25.5':
    resolution: {integrity: sha512-9o3TMmpmftaCMepOdA5k/yDw8SfInyzWWTjYTFCX3kPSDJMROQTb8jg+h9Cnwnmm1vOzvxN7gIfB5V2ewpjtGA==}
    engines: {node: '>=18'}
    cpu: [ppc64]
    os: [aix]

  '@esbuild/android-arm64@0.25.5':
    resolution: {integrity: sha512-VGzGhj4lJO+TVGV1v8ntCZWJktV7SGCs3Pn1GRWI1SBFtRALoomm8k5E9Pmwg3HOAal2VDc2F9+PM/rEY6oIDg==}
    engines: {node: '>=18'}
    cpu: [arm64]
    os: [android]

  '@esbuild/android-arm@0.25.5':
    resolution: {integrity: sha512-AdJKSPeEHgi7/ZhuIPtcQKr5RQdo6OO2IL87JkianiMYMPbCtot9fxPbrMiBADOWWm3T2si9stAiVsGbTQFkbA==}
    engines: {node: '>=18'}
    cpu: [arm]
    os: [android]

  '@esbuild/android-x64@0.25.5':
    resolution: {integrity: sha512-D2GyJT1kjvO//drbRT3Hib9XPwQeWd9vZoBJn+bu/lVsOZ13cqNdDeqIF/xQ5/VmWvMduP6AmXvylO/PIc2isw==}
    engines: {node: '>=18'}
    cpu: [x64]
    os: [android]

  '@esbuild/darwin-arm64@0.25.5':
    resolution: {integrity: sha512-GtaBgammVvdF7aPIgH2jxMDdivezgFu6iKpmT+48+F8Hhg5J/sfnDieg0aeG/jfSvkYQU2/pceFPDKlqZzwnfQ==}
    engines: {node: '>=18'}
    cpu: [arm64]
    os: [darwin]

  '@esbuild/darwin-x64@0.25.5':
    resolution: {integrity: sha512-1iT4FVL0dJ76/q1wd7XDsXrSW+oLoquptvh4CLR4kITDtqi2e/xwXwdCVH8hVHU43wgJdsq7Gxuzcs6Iq/7bxQ==}
    engines: {node: '>=18'}
    cpu: [x64]
    os: [darwin]

  '@esbuild/freebsd-arm64@0.25.5':
    resolution: {integrity: sha512-nk4tGP3JThz4La38Uy/gzyXtpkPW8zSAmoUhK9xKKXdBCzKODMc2adkB2+8om9BDYugz+uGV7sLmpTYzvmz6Sw==}
    engines: {node: '>=18'}
    cpu: [arm64]
    os: [freebsd]

  '@esbuild/freebsd-x64@0.25.5':
    resolution: {integrity: sha512-PrikaNjiXdR2laW6OIjlbeuCPrPaAl0IwPIaRv+SMV8CiM8i2LqVUHFC1+8eORgWyY7yhQY+2U2fA55mBzReaw==}
    engines: {node: '>=18'}
    cpu: [x64]
    os: [freebsd]

  '@esbuild/linux-arm64@0.25.5':
    resolution: {integrity: sha512-Z9kfb1v6ZlGbWj8EJk9T6czVEjjq2ntSYLY2cw6pAZl4oKtfgQuS4HOq41M/BcoLPzrUbNd+R4BXFyH//nHxVg==}
    engines: {node: '>=18'}
    cpu: [arm64]
    os: [linux]

  '@esbuild/linux-arm@0.25.5':
    resolution: {integrity: sha512-cPzojwW2okgh7ZlRpcBEtsX7WBuqbLrNXqLU89GxWbNt6uIg78ET82qifUy3W6OVww6ZWobWub5oqZOVtwolfw==}
    engines: {node: '>=18'}
    cpu: [arm]
    os: [linux]

  '@esbuild/linux-ia32@0.25.5':
    resolution: {integrity: sha512-sQ7l00M8bSv36GLV95BVAdhJ2QsIbCuCjh/uYrWiMQSUuV+LpXwIqhgJDcvMTj+VsQmqAHL2yYaasENvJ7CDKA==}
    engines: {node: '>=18'}
    cpu: [ia32]
    os: [linux]

  '@esbuild/linux-loong64@0.25.5':
    resolution: {integrity: sha512-0ur7ae16hDUC4OL5iEnDb0tZHDxYmuQyhKhsPBV8f99f6Z9KQM02g33f93rNH5A30agMS46u2HP6qTdEt6Q1kg==}
    engines: {node: '>=18'}
    cpu: [loong64]
    os: [linux]

  '@esbuild/linux-mips64el@0.25.5':
    resolution: {integrity: sha512-kB/66P1OsHO5zLz0i6X0RxlQ+3cu0mkxS3TKFvkb5lin6uwZ/ttOkP3Z8lfR9mJOBk14ZwZ9182SIIWFGNmqmg==}
    engines: {node: '>=18'}
    cpu: [mips64el]
    os: [linux]

  '@esbuild/linux-ppc64@0.25.5':
    resolution: {integrity: sha512-UZCmJ7r9X2fe2D6jBmkLBMQetXPXIsZjQJCjgwpVDz+YMcS6oFR27alkgGv3Oqkv07bxdvw7fyB71/olceJhkQ==}
    engines: {node: '>=18'}
    cpu: [ppc64]
    os: [linux]

  '@esbuild/linux-riscv64@0.25.5':
    resolution: {integrity: sha512-kTxwu4mLyeOlsVIFPfQo+fQJAV9mh24xL+y+Bm6ej067sYANjyEw1dNHmvoqxJUCMnkBdKpvOn0Ahql6+4VyeA==}
    engines: {node: '>=18'}
    cpu: [riscv64]
    os: [linux]

  '@esbuild/linux-s390x@0.25.5':
    resolution: {integrity: sha512-K2dSKTKfmdh78uJ3NcWFiqyRrimfdinS5ErLSn3vluHNeHVnBAFWC8a4X5N+7FgVE1EjXS1QDZbpqZBjfrqMTQ==}
    engines: {node: '>=18'}
    cpu: [s390x]
    os: [linux]

  '@esbuild/linux-x64@0.25.5':
    resolution: {integrity: sha512-uhj8N2obKTE6pSZ+aMUbqq+1nXxNjZIIjCjGLfsWvVpy7gKCOL6rsY1MhRh9zLtUtAI7vpgLMK6DxjO8Qm9lJw==}
    engines: {node: '>=18'}
    cpu: [x64]
    os: [linux]

  '@esbuild/netbsd-arm64@0.25.5':
    resolution: {integrity: sha512-pwHtMP9viAy1oHPvgxtOv+OkduK5ugofNTVDilIzBLpoWAM16r7b/mxBvfpuQDpRQFMfuVr5aLcn4yveGvBZvw==}
    engines: {node: '>=18'}
    cpu: [arm64]
    os: [netbsd]

  '@esbuild/netbsd-x64@0.25.5':
    resolution: {integrity: sha512-WOb5fKrvVTRMfWFNCroYWWklbnXH0Q5rZppjq0vQIdlsQKuw6mdSihwSo4RV/YdQ5UCKKvBy7/0ZZYLBZKIbwQ==}
    engines: {node: '>=18'}
    cpu: [x64]
    os: [netbsd]

  '@esbuild/openbsd-arm64@0.25.5':
    resolution: {integrity: sha512-7A208+uQKgTxHd0G0uqZO8UjK2R0DDb4fDmERtARjSHWxqMTye4Erz4zZafx7Di9Cv+lNHYuncAkiGFySoD+Mw==}
    engines: {node: '>=18'}
    cpu: [arm64]
    os: [openbsd]

  '@esbuild/openbsd-x64@0.25.5':
    resolution: {integrity: sha512-G4hE405ErTWraiZ8UiSoesH8DaCsMm0Cay4fsFWOOUcz8b8rC6uCvnagr+gnioEjWn0wC+o1/TAHt+It+MpIMg==}
    engines: {node: '>=18'}
    cpu: [x64]
    os: [openbsd]

  '@esbuild/sunos-x64@0.25.5':
    resolution: {integrity: sha512-l+azKShMy7FxzY0Rj4RCt5VD/q8mG/e+mDivgspo+yL8zW7qEwctQ6YqKX34DTEleFAvCIUviCFX1SDZRSyMQA==}
    engines: {node: '>=18'}
    cpu: [x64]
    os: [sunos]

  '@esbuild/win32-arm64@0.25.5':
    resolution: {integrity: sha512-O2S7SNZzdcFG7eFKgvwUEZ2VG9D/sn/eIiz8XRZ1Q/DO5a3s76Xv0mdBzVM5j5R639lXQmPmSo0iRpHqUUrsxw==}
    engines: {node: '>=18'}
    cpu: [arm64]
    os: [win32]

  '@esbuild/win32-ia32@0.25.5':
    resolution: {integrity: sha512-onOJ02pqs9h1iMJ1PQphR+VZv8qBMQ77Klcsqv9CNW2w6yLqoURLcgERAIurY6QE63bbLuqgP9ATqajFLK5AMQ==}
    engines: {node: '>=18'}
    cpu: [ia32]
    os: [win32]

  '@esbuild/win32-x64@0.25.5':
    resolution: {integrity: sha512-TXv6YnJ8ZMVdX+SXWVBo/0p8LTcrUYngpWjvm91TMjjBQii7Oz11Lw5lbDV5Y0TzuhSJHwiH4hEtC1I42mMS0g==}
    engines: {node: '>=18'}
    cpu: [x64]
    os: [win32]

  '@eslint-community/eslint-plugin-eslint-comments@4.5.0':
    resolution: {integrity: sha512-MAhuTKlr4y/CE3WYX26raZjy+I/kS2PLKSzvfmDCGrBLTFHOYwqROZdr4XwPgXwX3K9rjzMr4pSmUWGnzsUyMg==}
    engines: {node: ^12.22.0 || ^14.17.0 || >=16.0.0}
    peerDependencies:
      eslint: ^6.0.0 || ^7.0.0 || ^8.0.0 || ^9.0.0

  '@eslint-community/eslint-utils@4.7.0':
    resolution: {integrity: sha512-dyybb3AcajC7uha6CvhdVRJqaKyn7w2YKqKyAN37NKYgZT36w+iRb0Dymmc5qEJ549c/S31cMMSFd75bteCpCw==}
    engines: {node: ^12.22.0 || ^14.17.0 || >=16.0.0}
    peerDependencies:
      eslint: ^6.0.0 || ^7.0.0 || >=8.0.0

  '@eslint-community/regexpp@4.12.1':
    resolution: {integrity: sha512-CCZCDJuduB9OUkFkY2IgppNZMi2lBQgD2qzwXkEia16cge2pijY/aXi96CJMquDMn3nJdlPV1A5KrJEXwfLNzQ==}
    engines: {node: ^12.0.0 || ^14.0.0 || >=16.0.0}

  '@eslint/config-array@0.21.0':
    resolution: {integrity: sha512-ENIdc4iLu0d93HeYirvKmrzshzofPw6VkZRKQGe9Nv46ZnWUzcF1xV01dcvEg/1wXUR61OmmlSfyeyO7EvjLxQ==}
    engines: {node: ^18.18.0 || ^20.9.0 || >=21.1.0}

  '@eslint/config-helpers@0.3.0':
    resolution: {integrity: sha512-ViuymvFmcJi04qdZeDc2whTHryouGcDlaxPqarTD0ZE10ISpxGUVZGZDx4w01upyIynL3iu6IXH2bS1NhclQMw==}
    engines: {node: ^18.18.0 || ^20.9.0 || >=21.1.0}

  '@eslint/core@0.13.0':
    resolution: {integrity: sha512-yfkgDw1KR66rkT5A8ci4irzDysN7FRpq3ttJolR88OqQikAWqwA8j5VZyas+vjyBNFIJ7MfybJ9plMILI2UrCw==}
    engines: {node: ^18.18.0 || ^20.9.0 || >=21.1.0}

  '@eslint/core@0.14.0':
    resolution: {integrity: sha512-qIbV0/JZr7iSDjqAc60IqbLdsj9GDt16xQtWD+B78d/HAlvysGdZZ6rpJHGAc2T0FQx1X6thsSPdnoiGKdNtdg==}
    engines: {node: ^18.18.0 || ^20.9.0 || >=21.1.0}

  '@eslint/core@0.15.1':
    resolution: {integrity: sha512-bkOp+iumZCCbt1K1CmWf0R9pM5yKpDv+ZXtvSyQpudrI9kuFLp+bM2WOPXImuD/ceQuaa8f5pj93Y7zyECIGNA==}
    engines: {node: ^18.18.0 || ^20.9.0 || >=21.1.0}

  '@eslint/eslintrc@3.3.1':
    resolution: {integrity: sha512-gtF186CXhIl1p4pJNGZw8Yc6RlshoePRvE0X91oPGb3vZ8pM3qOS9W9NGPat9LziaBV7XrJWGylNQXkGcnM3IQ==}
    engines: {node: ^18.18.0 || ^20.9.0 || >=21.1.0}

  '@eslint/js@9.30.1':
    resolution: {integrity: sha512-zXhuECFlyep42KZUhWjfvsmXGX39W8K8LFb8AWXM9gSV9dQB+MrJGLKvW6Zw0Ggnbpw0VHTtrhFXYe3Gym18jg==}
    engines: {node: ^18.18.0 || ^20.9.0 || >=21.1.0}

  '@eslint/object-schema@2.1.6':
    resolution: {integrity: sha512-RBMg5FRL0I0gs51M/guSAj5/e14VQ4tpZnQNWwuDT66P14I43ItmPfIZRhO9fUVIPOAQXU47atlywZ/czoqFPA==}
    engines: {node: ^18.18.0 || ^20.9.0 || >=21.1.0}

  '@eslint/plugin-kit@0.2.8':
    resolution: {integrity: sha512-ZAoA40rNMPwSm+AeHpCq8STiNAwzWLJuP8Xv4CHIc9wv/PSuExjMrmjfYNj682vW0OOiZ1HKxzvjQr9XZIisQA==}
    engines: {node: ^18.18.0 || ^20.9.0 || >=21.1.0}

  '@eslint/plugin-kit@0.3.3':
    resolution: {integrity: sha512-1+WqvgNMhmlAambTvT3KPtCl/Ibr68VldY2XY40SL1CE0ZXiakFR/cbTspaF5HsnpDMvcYYoJHfl4980NBjGag==}
    engines: {node: ^18.18.0 || ^20.9.0 || >=21.1.0}

  '@fastify/busboy@2.1.1':
    resolution: {integrity: sha512-vBZP4NlzfOlerQTnba4aqZoMhE/a9HY7HRqoOPaETQcSQuWEIyZMHGfVu6w9wGtGK5fED5qRs2DteVCjOH60sA==}
    engines: {node: '>=14'}

  '@humanfs/core@0.19.1':
    resolution: {integrity: sha512-5DyQ4+1JEUzejeK1JGICcideyfUbGixgS9jNgex5nqkW+cY7WZhxBigmieN5Qnw9ZosSNVC9KQKyb+GUaGyKUA==}
    engines: {node: '>=18.18.0'}

  '@humanfs/node@0.16.6':
    resolution: {integrity: sha512-YuI2ZHQL78Q5HbhDiBA1X4LmYdXCKCMQIfw0pw7piHJwyREFebJUvrQN4cMssyES6x+vfUbx1CIpaQUKYdQZOw==}
    engines: {node: '>=18.18.0'}

  '@humanwhocodes/module-importer@1.0.1':
    resolution: {integrity: sha512-bxveV4V8v5Yb4ncFTT3rPSgZBOpCkjfK0y4oVVVJwIuDVBRMDXrPyXRL988i5ap9m9bnyEEjWfm5WkBmtffLfA==}
    engines: {node: '>=12.22'}

  '@humanwhocodes/retry@0.3.1':
    resolution: {integrity: sha512-JBxkERygn7Bv/GbN5Rv8Ul6LVknS+5Bp6RgDC/O8gEBU/yeH5Ui5C/OlWrTb6qct7LjjfT6Re2NxB0ln0yYybA==}
    engines: {node: '>=18.18'}

  '@humanwhocodes/retry@0.4.3':
    resolution: {integrity: sha512-bV0Tgo9K4hfPCek+aMAn81RppFKv2ySDQeMoSZuvTASywNTnVJCArCZE2FWqpvIatKu7VMRLWlR1EazvVhDyhQ==}
    engines: {node: '>=18.18'}

  '@isaacs/cliui@8.0.2':
    resolution: {integrity: sha512-O8jcjabXaleOG9DQ0+ARXWZBTfnP4WNAqzuiJK7ll44AmxGKv/J2M4TPjxjY3znBCfvBXFzucm1twdyFybFqEA==}
    engines: {node: '>=12'}

  '@isaacs/fs-minipass@4.0.1':
    resolution: {integrity: sha512-wgm9Ehl2jpeqP3zw/7mo3kRHFp5MEDhqAdwy1fTGkHAwnkGOVsgpvQhL8B5n1qlb01jV3n/bI0ZfZp5lWA1k4w==}
    engines: {node: '>=18.0.0'}

  '@istanbuljs/schema@0.1.3':
    resolution: {integrity: sha512-ZXRY4jNvVgSVQ8DL3LTcakaAtXwTVUxE81hslsyD2AtoXW/wVob10HkOJ1X/pAlcI7D+2YoZKg5do8G/w6RYgA==}
    engines: {node: '>=8'}

  '@jridgewell/gen-mapping@0.3.12':
    resolution: {integrity: sha512-OuLGC46TjB5BbN1dH8JULVVZY4WTdkF7tV9Ys6wLL1rubZnCMstOhNHueU5bLCrnRuDhKPDM4g6sw4Bel5Gzqg==}

  '@jridgewell/resolve-uri@3.1.2':
    resolution: {integrity: sha512-bRISgCIjP20/tbWSPWMEi54QVPRZExkuD9lJL+UIxUKtwVJA8wW1Trb1jMs1RFXo1CBTNZ/5hpC9QvmKWdopKw==}
    engines: {node: '>=6.0.0'}

  '@jridgewell/sourcemap-codec@1.5.4':
    resolution: {integrity: sha512-VT2+G1VQs/9oz078bLrYbecdZKs912zQlkelYpuf+SXF+QvZDYJlbx/LSx+meSAwdDFnF8FVXW92AVjjkVmgFw==}

  '@jridgewell/trace-mapping@0.3.29':
    resolution: {integrity: sha512-uw6guiW/gcAGPDhLmd77/6lW8QLeiV5RUTsAX46Db6oLhGaVj4lhnPwb184s1bkc8kdVg/+h988dro8GRDpmYQ==}

  '@napi-rs/wasm-runtime@0.2.11':
    resolution: {integrity: sha512-9DPkXtvHydrcOsopiYpUgPHpmj0HWZKMUnL2dZqpvC42lsratuBG06V5ipyno0fUek5VlFsNQ+AcFATSrJXgMA==}

  '@nodelib/fs.scandir@2.1.5':
    resolution: {integrity: sha512-vq24Bq3ym5HEQm2NKCr3yXDwjc7vTsEThRDnkp2DK9p1uqLR+DHurm/NOTo0KG7HYHU7eppKZj3MyqYuMBf62g==}
    engines: {node: '>= 8'}

  '@nodelib/fs.stat@2.0.5':
    resolution: {integrity: sha512-RkhPPp2zrqDAQA/2jNhnztcPAlv64XdhIp7a7454A5ovI7Bukxgt7MX7udwAu3zg1DcpPU0rz3VV1SeaqvY4+A==}
    engines: {node: '>= 8'}

  '@nodelib/fs.walk@1.2.8':
    resolution: {integrity: sha512-oGB+UxlgWcgQkgwo8GcEGwemoTFt3FIO9ababBmaGwXIoBKZ+GTy0pP185beGg7Llih/NSHSV2XAs1lnznocSg==}
    engines: {node: '>= 8'}

  '@octokit/auth-token@4.0.0':
    resolution: {integrity: sha512-tY/msAuJo6ARbK6SPIxZrPBms3xPbfwBrulZe0Wtr/DIY9lje2HeV1uoebShn6mx7SjCHif6EjMvoREj+gZ+SA==}
    engines: {node: '>= 18'}

  '@octokit/core@5.2.1':
    resolution: {integrity: sha512-dKYCMuPO1bmrpuogcjQ8z7ICCH3FP6WmxpwC03yjzGfZhj9fTJg6+bS1+UAplekbN2C+M61UNllGOOoAfGCrdQ==}
    engines: {node: '>= 18'}

  '@octokit/endpoint@9.0.6':
    resolution: {integrity: sha512-H1fNTMA57HbkFESSt3Y9+FBICv+0jFceJFPWDePYlR/iMGrwM5ph+Dd4XRQs+8X+PUFURLQgX9ChPfhJ/1uNQw==}
    engines: {node: '>= 18'}

  '@octokit/graphql@7.1.1':
    resolution: {integrity: sha512-3mkDltSfcDUoa176nlGoA32RGjeWjl3K7F/BwHwRMJUW/IteSa4bnSV8p2ThNkcIcZU2umkZWxwETSSCJf2Q7g==}
    engines: {node: '>= 18'}

  '@octokit/openapi-types@20.0.0':
    resolution: {integrity: sha512-EtqRBEjp1dL/15V7WiX5LJMIxxkdiGJnabzYx5Apx4FkQIFgAfKumXeYAqqJCj1s+BMX4cPFIFC4OLCR6stlnA==}

  '@octokit/openapi-types@24.2.0':
    resolution: {integrity: sha512-9sIH3nSUttelJSXUrmGzl7QUBFul0/mB8HRYl3fOlgHbIWG+WnYDXU3v/2zMtAvuzZ/ed00Ei6on975FhBfzrg==}

  '@octokit/plugin-paginate-rest@9.2.2':
    resolution: {integrity: sha512-u3KYkGF7GcZnSD/3UP0S7K5XUFT2FkOQdcfXZGZQPGv3lm4F2Xbf71lvjldr8c1H3nNbF+33cLEkWYbokGWqiQ==}
    engines: {node: '>= 18'}
    peerDependencies:
      '@octokit/core': '5'

  '@octokit/plugin-rest-endpoint-methods@10.4.1':
    resolution: {integrity: sha512-xV1b+ceKV9KytQe3zCVqjg+8GTGfDYwaT1ATU5isiUyVtlVAO3HNdzpS4sr4GBx4hxQ46s7ITtZrAsxG22+rVg==}
    engines: {node: '>= 18'}
    peerDependencies:
      '@octokit/core': '5'

  '@octokit/request-error@5.1.1':
    resolution: {integrity: sha512-v9iyEQJH6ZntoENr9/yXxjuezh4My67CBSu9r6Ve/05Iu5gNgnisNWOsoJHTP6k0Rr0+HQIpnH+kyammu90q/g==}
    engines: {node: '>= 18'}

  '@octokit/request@8.4.1':
    resolution: {integrity: sha512-qnB2+SY3hkCmBxZsR/MPCybNmbJe4KAlfWErXq+rBKkQJlbjdJeS85VI9r8UqeLYLvnAenU8Q1okM/0MBsAGXw==}
    engines: {node: '>= 18'}

  '@octokit/types@12.6.0':
    resolution: {integrity: sha512-1rhSOfRa6H9w4YwK0yrf5faDaDTb+yLyBUKOCV4xtCDB5VmIPqd/v9yr9o6SAzOAlRxMiRiCic6JVM1/kunVkw==}

  '@octokit/types@13.10.0':
    resolution: {integrity: sha512-ifLaO34EbbPj0Xgro4G5lP5asESjwHracYJvVaPIyXMuiuXLlhic3S47cBdTb+jfODkTE5YtGCLt3Ay3+J97sA==}

  '@parcel/watcher-android-arm64@2.5.1':
    resolution: {integrity: sha512-KF8+j9nNbUN8vzOFDpRMsaKBHZ/mcjEjMToVMJOhTozkDonQFFrRcfdLWn6yWKCmJKmdVxSgHiYvTCef4/qcBA==}
    engines: {node: '>= 10.0.0'}
    cpu: [arm64]
    os: [android]

  '@parcel/watcher-darwin-arm64@2.5.1':
    resolution: {integrity: sha512-eAzPv5osDmZyBhou8PoF4i6RQXAfeKL9tjb3QzYuccXFMQU0ruIc/POh30ePnaOyD1UXdlKguHBmsTs53tVoPw==}
    engines: {node: '>= 10.0.0'}
    cpu: [arm64]
    os: [darwin]

  '@parcel/watcher-darwin-x64@2.5.1':
    resolution: {integrity: sha512-1ZXDthrnNmwv10A0/3AJNZ9JGlzrF82i3gNQcWOzd7nJ8aj+ILyW1MTxVk35Db0u91oD5Nlk9MBiujMlwmeXZg==}
    engines: {node: '>= 10.0.0'}
    cpu: [x64]
    os: [darwin]

  '@parcel/watcher-freebsd-x64@2.5.1':
    resolution: {integrity: sha512-SI4eljM7Flp9yPuKi8W0ird8TI/JK6CSxju3NojVI6BjHsTyK7zxA9urjVjEKJ5MBYC+bLmMcbAWlZ+rFkLpJQ==}
    engines: {node: '>= 10.0.0'}
    cpu: [x64]
    os: [freebsd]

  '@parcel/watcher-linux-arm-glibc@2.5.1':
    resolution: {integrity: sha512-RCdZlEyTs8geyBkkcnPWvtXLY44BCeZKmGYRtSgtwwnHR4dxfHRG3gR99XdMEdQ7KeiDdasJwwvNSF5jKtDwdA==}
    engines: {node: '>= 10.0.0'}
    cpu: [arm]
    os: [linux]

  '@parcel/watcher-linux-arm-musl@2.5.1':
    resolution: {integrity: sha512-6E+m/Mm1t1yhB8X412stiKFG3XykmgdIOqhjWj+VL8oHkKABfu/gjFj8DvLrYVHSBNC+/u5PeNrujiSQ1zwd1Q==}
    engines: {node: '>= 10.0.0'}
    cpu: [arm]
    os: [linux]

  '@parcel/watcher-linux-arm64-glibc@2.5.1':
    resolution: {integrity: sha512-LrGp+f02yU3BN9A+DGuY3v3bmnFUggAITBGriZHUREfNEzZh/GO06FF5u2kx8x+GBEUYfyTGamol4j3m9ANe8w==}
    engines: {node: '>= 10.0.0'}
    cpu: [arm64]
    os: [linux]

  '@parcel/watcher-linux-arm64-musl@2.5.1':
    resolution: {integrity: sha512-cFOjABi92pMYRXS7AcQv9/M1YuKRw8SZniCDw0ssQb/noPkRzA+HBDkwmyOJYp5wXcsTrhxO0zq1U11cK9jsFg==}
    engines: {node: '>= 10.0.0'}
    cpu: [arm64]
    os: [linux]

  '@parcel/watcher-linux-x64-glibc@2.5.1':
    resolution: {integrity: sha512-GcESn8NZySmfwlTsIur+49yDqSny2IhPeZfXunQi48DMugKeZ7uy1FX83pO0X22sHntJ4Ub+9k34XQCX+oHt2A==}
    engines: {node: '>= 10.0.0'}
    cpu: [x64]
    os: [linux]

  '@parcel/watcher-linux-x64-musl@2.5.1':
    resolution: {integrity: sha512-n0E2EQbatQ3bXhcH2D1XIAANAcTZkQICBPVaxMeaCVBtOpBZpWJuf7LwyWPSBDITb7In8mqQgJ7gH8CILCURXg==}
    engines: {node: '>= 10.0.0'}
    cpu: [x64]
    os: [linux]

  '@parcel/watcher-win32-arm64@2.5.1':
    resolution: {integrity: sha512-RFzklRvmc3PkjKjry3hLF9wD7ppR4AKcWNzH7kXR7GUe0Igb3Nz8fyPwtZCSquGrhU5HhUNDr/mKBqj7tqA2Vw==}
    engines: {node: '>= 10.0.0'}
    cpu: [arm64]
    os: [win32]

  '@parcel/watcher-win32-ia32@2.5.1':
    resolution: {integrity: sha512-c2KkcVN+NJmuA7CGlaGD1qJh1cLfDnQsHjE89E60vUEMlqduHGCdCLJCID5geFVM0dOtA3ZiIO8BoEQmzQVfpQ==}
    engines: {node: '>= 10.0.0'}
    cpu: [ia32]
    os: [win32]

  '@parcel/watcher-win32-x64@2.5.1':
    resolution: {integrity: sha512-9lHBdJITeNR++EvSQVUcaZoWupyHfXe1jZvGZ06O/5MflPcuPLtEphScIBL+AiCWBO46tDSHzWyD0uDmmZqsgA==}
    engines: {node: '>= 10.0.0'}
    cpu: [x64]
    os: [win32]

  '@parcel/watcher@2.5.1':
    resolution: {integrity: sha512-dfUnCxiN9H4ap84DvD2ubjw+3vUNpstxa0TneY/Paat8a3R4uQZDLSvWjmznAY/DoahqTHl9V46HF/Zs3F29pg==}
    engines: {node: '>= 10.0.0'}

  '@pkgjs/parseargs@0.11.0':
    resolution: {integrity: sha512-+1VkjdD0QBLPodGrJUeqarH8VAIvQODIbwh9XpP5Syisf7YoQgsJKPNFoqqLQlu+VQ/tVSshMR6loPMn8U+dPg==}
    engines: {node: '>=14'}

  '@pkgr/core@0.2.7':
    resolution: {integrity: sha512-YLT9Zo3oNPJoBjBc4q8G2mjU4tqIbf5CEOORbUUr48dCD9q3umJ3IPlVqOqDakPfd2HuwccBaqlGhN4Gmr5OWg==}
    engines: {node: ^12.20.0 || ^14.18.0 || >=16.0.0}

  '@polka/url@1.0.0-next.29':
    resolution: {integrity: sha512-wwQAWhWSuHaag8c4q/KN/vCoeOJYshAIvMQwD4GpSb3OiZklFfvAgmj0VCBBImRpuF/aFgIRzllXlVX93Jevww==}

  '@reteps/dockerfmt@0.3.6':
    resolution: {integrity: sha512-Tb5wIMvBf/nLejTQ61krK644/CEMB/cpiaIFXqGApfGqO3GwcR3qnI0DbmkFVCl2OyEp8LnLX3EkucoL0+tbFg==}
    engines: {node: ^v12.20.0 || ^14.13.0 || >=16.0.0}

  '@rolldown/pluginutils@1.0.0-beta.19':
    resolution: {integrity: sha512-3FL3mnMbPu0muGOCaKAhhFEYmqv9eTfPSJRJmANrCwtgK8VuxpsZDGK+m0LYAGoyO8+0j5uRe4PeyPDK1yA/hA==}

  '@rollup/pluginutils@5.2.0':
    resolution: {integrity: sha512-qWJ2ZTbmumwiLFomfzTyt5Kng4hwPi9rwCYN4SHb6eaRU1KNO4ccxINHr/VhH4GgPlt1XfSTLX2LBTme8ne4Zw==}
    engines: {node: '>=14.0.0'}
    peerDependencies:
      rollup: ^1.20.0||^2.0.0||^3.0.0||^4.0.0
    peerDependenciesMeta:
      rollup:
        optional: true

  '@rollup/rollup-android-arm-eabi@4.44.2':
    resolution: {integrity: sha512-g0dF8P1e2QYPOj1gu7s/3LVP6kze9A7m6x0BZ9iTdXK8N5c2V7cpBKHV3/9A4Zd8xxavdhK0t4PnqjkqVmUc9Q==}
    cpu: [arm]
    os: [android]

  '@rollup/rollup-android-arm64@4.44.2':
    resolution: {integrity: sha512-Yt5MKrOosSbSaAK5Y4J+vSiID57sOvpBNBR6K7xAaQvk3MkcNVV0f9fE20T+41WYN8hDn6SGFlFrKudtx4EoxA==}
    cpu: [arm64]
    os: [android]

  '@rollup/rollup-darwin-arm64@4.44.2':
    resolution: {integrity: sha512-EsnFot9ZieM35YNA26nhbLTJBHD0jTwWpPwmRVDzjylQT6gkar+zenfb8mHxWpRrbn+WytRRjE0WKsfaxBkVUA==}
    cpu: [arm64]
    os: [darwin]

  '@rollup/rollup-darwin-x64@4.44.2':
    resolution: {integrity: sha512-dv/t1t1RkCvJdWWxQ2lWOO+b7cMsVw5YFaS04oHpZRWehI1h0fV1gF4wgGCTyQHHjJDfbNpwOi6PXEafRBBezw==}
    cpu: [x64]
    os: [darwin]

  '@rollup/rollup-freebsd-arm64@4.44.2':
    resolution: {integrity: sha512-W4tt4BLorKND4qeHElxDoim0+BsprFTwb+vriVQnFFtT/P6v/xO5I99xvYnVzKWrK6j7Hb0yp3x7V5LUbaeOMg==}
    cpu: [arm64]
    os: [freebsd]

  '@rollup/rollup-freebsd-x64@4.44.2':
    resolution: {integrity: sha512-tdT1PHopokkuBVyHjvYehnIe20fxibxFCEhQP/96MDSOcyjM/shlTkZZLOufV3qO6/FQOSiJTBebhVc12JyPTA==}
    cpu: [x64]
    os: [freebsd]

  '@rollup/rollup-linux-arm-gnueabihf@4.44.2':
    resolution: {integrity: sha512-+xmiDGGaSfIIOXMzkhJ++Oa0Gwvl9oXUeIiwarsdRXSe27HUIvjbSIpPxvnNsRebsNdUo7uAiQVgBD1hVriwSQ==}
    cpu: [arm]
    os: [linux]

  '@rollup/rollup-linux-arm-musleabihf@4.44.2':
    resolution: {integrity: sha512-bDHvhzOfORk3wt8yxIra8N4k/N0MnKInCW5OGZaeDYa/hMrdPaJzo7CSkjKZqX4JFUWjUGm88lI6QJLCM7lDrA==}
    cpu: [arm]
    os: [linux]

  '@rollup/rollup-linux-arm64-gnu@4.44.2':
    resolution: {integrity: sha512-NMsDEsDiYghTbeZWEGnNi4F0hSbGnsuOG+VnNvxkKg0IGDvFh7UVpM/14mnMwxRxUf9AdAVJgHPvKXf6FpMB7A==}
    cpu: [arm64]
    os: [linux]

  '@rollup/rollup-linux-arm64-musl@4.44.2':
    resolution: {integrity: sha512-lb5bxXnxXglVq+7imxykIp5xMq+idehfl+wOgiiix0191av84OqbjUED+PRC5OA8eFJYj5xAGcpAZ0pF2MnW+A==}
    cpu: [arm64]
    os: [linux]

  '@rollup/rollup-linux-loongarch64-gnu@4.44.2':
    resolution: {integrity: sha512-Yl5Rdpf9pIc4GW1PmkUGHdMtbx0fBLE1//SxDmuf3X0dUC57+zMepow2LK0V21661cjXdTn8hO2tXDdAWAqE5g==}
    cpu: [loong64]
    os: [linux]

  '@rollup/rollup-linux-powerpc64le-gnu@4.44.2':
    resolution: {integrity: sha512-03vUDH+w55s680YYryyr78jsO1RWU9ocRMaeV2vMniJJW/6HhoTBwyyiiTPVHNWLnhsnwcQ0oH3S9JSBEKuyqw==}
    cpu: [ppc64]
    os: [linux]

  '@rollup/rollup-linux-riscv64-gnu@4.44.2':
    resolution: {integrity: sha512-iYtAqBg5eEMG4dEfVlkqo05xMOk6y/JXIToRca2bAWuqjrJYJlx/I7+Z+4hSrsWU8GdJDFPL4ktV3dy4yBSrzg==}
    cpu: [riscv64]
    os: [linux]

  '@rollup/rollup-linux-riscv64-musl@4.44.2':
    resolution: {integrity: sha512-e6vEbgaaqz2yEHqtkPXa28fFuBGmUJ0N2dOJK8YUfijejInt9gfCSA7YDdJ4nYlv67JfP3+PSWFX4IVw/xRIPg==}
    cpu: [riscv64]
    os: [linux]

  '@rollup/rollup-linux-s390x-gnu@4.44.2':
    resolution: {integrity: sha512-evFOtkmVdY3udE+0QKrV5wBx7bKI0iHz5yEVx5WqDJkxp9YQefy4Mpx3RajIVcM6o7jxTvVd/qpC1IXUhGc1Mw==}
    cpu: [s390x]
    os: [linux]

  '@rollup/rollup-linux-x64-gnu@4.44.2':
    resolution: {integrity: sha512-/bXb0bEsWMyEkIsUL2Yt5nFB5naLAwyOWMEviQfQY1x3l5WsLKgvZf66TM7UTfED6erckUVUJQ/jJ1FSpm3pRQ==}
    cpu: [x64]
    os: [linux]

  '@rollup/rollup-linux-x64-musl@4.44.2':
    resolution: {integrity: sha512-3D3OB1vSSBXmkGEZR27uiMRNiwN08/RVAcBKwhUYPaiZ8bcvdeEwWPvbnXvvXHY+A/7xluzcN+kaiOFNiOZwWg==}
    cpu: [x64]
    os: [linux]

  '@rollup/rollup-win32-arm64-msvc@4.44.2':
    resolution: {integrity: sha512-VfU0fsMK+rwdK8mwODqYeM2hDrF2WiHaSmCBrS7gColkQft95/8tphyzv2EupVxn3iE0FI78wzffoULH1G+dkw==}
    cpu: [arm64]
    os: [win32]

  '@rollup/rollup-win32-ia32-msvc@4.44.2':
    resolution: {integrity: sha512-+qMUrkbUurpE6DVRjiJCNGZBGo9xM4Y0FXU5cjgudWqIBWbcLkjE3XprJUsOFgC6xjBClwVa9k6O3A7K3vxb5Q==}
    cpu: [ia32]
    os: [win32]

  '@rollup/rollup-win32-x64-msvc@4.44.2':
    resolution: {integrity: sha512-3+QZROYfJ25PDcxFF66UEk8jGWigHJeecZILvkPkyQN7oc5BvFo4YEXFkOs154j3FTMp9mn9Ky8RCOwastduEA==}
    cpu: [x64]
    os: [win32]

  '@rtsao/scc@1.1.0':
    resolution: {integrity: sha512-zt6OdqaDoOnJ1ZYsCYGt9YmWzDXl4vQdKTyJev62gFhRGKdx7mcT54V9KIjg+d2wi9EXsPvAPKe7i7WjfVWB8g==}

  '@socket.io/component-emitter@3.1.2':
    resolution: {integrity: sha512-9BCxFwvbGg/RsZK9tjXd8s4UcwR0MWeFQ1XEKIQVVvAGJyINdrqKMcTRyLoK8Rse1GjzLV9cwjWV1olXRWEXVA==}

  '@stylistic/eslint-plugin@5.1.0':
    resolution: {integrity: sha512-TJRJul4u/lmry5N/kyCU+7RWWOk0wyXN+BncRlDYBqpLFnzXkd7QGVfN7KewarFIXv0IX0jSF/Ksu7aHWEDeuw==}
    engines: {node: ^18.18.0 || ^20.9.0 || >=21.1.0}
    peerDependencies:
      eslint: '>=9.0.0'

  '@svgr/babel-plugin-add-jsx-attribute@8.0.0':
    resolution: {integrity: sha512-b9MIk7yhdS1pMCZM8VeNfUlSKVRhsHZNMl5O9SfaX0l0t5wjdgu4IDzGB8bpnGBBOjGST3rRFVsaaEtI4W6f7g==}
    engines: {node: '>=14'}
    peerDependencies:
      '@babel/core': ^7.0.0-0

  '@svgr/babel-plugin-remove-jsx-attribute@8.0.0':
    resolution: {integrity: sha512-BcCkm/STipKvbCl6b7QFrMh/vx00vIP63k2eM66MfHJzPr6O2U0jYEViXkHJWqXqQYjdeA9cuCl5KWmlwjDvbA==}
    engines: {node: '>=14'}
    peerDependencies:
      '@babel/core': ^7.0.0-0

  '@svgr/babel-plugin-remove-jsx-empty-expression@8.0.0':
    resolution: {integrity: sha512-5BcGCBfBxB5+XSDSWnhTThfI9jcO5f0Ai2V24gZpG+wXF14BzwxxdDb4g6trdOux0rhibGs385BeFMSmxtS3uA==}
    engines: {node: '>=14'}
    peerDependencies:
      '@babel/core': ^7.0.0-0

  '@svgr/babel-plugin-replace-jsx-attribute-value@8.0.0':
    resolution: {integrity: sha512-KVQ+PtIjb1BuYT3ht8M5KbzWBhdAjjUPdlMtpuw/VjT8coTrItWX6Qafl9+ji831JaJcu6PJNKCV0bp01lBNzQ==}
    engines: {node: '>=14'}
    peerDependencies:
      '@babel/core': ^7.0.0-0

  '@svgr/babel-plugin-svg-dynamic-title@8.0.0':
    resolution: {integrity: sha512-omNiKqwjNmOQJ2v6ge4SErBbkooV2aAWwaPFs2vUY7p7GhVkzRkJ00kILXQvRhA6miHnNpXv7MRnnSjdRjK8og==}
    engines: {node: '>=14'}
    peerDependencies:
      '@babel/core': ^7.0.0-0

  '@svgr/babel-plugin-svg-em-dimensions@8.0.0':
    resolution: {integrity: sha512-mURHYnu6Iw3UBTbhGwE/vsngtCIbHE43xCRK7kCw4t01xyGqb2Pd+WXekRRoFOBIY29ZoOhUCTEweDMdrjfi9g==}
    engines: {node: '>=14'}
    peerDependencies:
      '@babel/core': ^7.0.0-0

  '@svgr/babel-plugin-transform-react-native-svg@8.1.0':
    resolution: {integrity: sha512-Tx8T58CHo+7nwJ+EhUwx3LfdNSG9R2OKfaIXXs5soiy5HtgoAEkDay9LIimLOcG8dJQH1wPZp/cnAv6S9CrR1Q==}
    engines: {node: '>=14'}
    peerDependencies:
      '@babel/core': ^7.0.0-0

  '@svgr/babel-plugin-transform-svg-component@8.0.0':
    resolution: {integrity: sha512-DFx8xa3cZXTdb/k3kfPeaixecQLgKh5NVBMwD0AQxOzcZawK4oo1Jh9LbrcACUivsCA7TLG8eeWgrDXjTMhRmw==}
    engines: {node: '>=12'}
    peerDependencies:
      '@babel/core': ^7.0.0-0

  '@svgr/babel-preset@8.1.0':
    resolution: {integrity: sha512-7EYDbHE7MxHpv4sxvnVPngw5fuR6pw79SkcrILHJ/iMpuKySNCl5W1qcwPEpU+LgyRXOaAFgH0KhwD18wwg6ug==}
    engines: {node: '>=14'}
    peerDependencies:
      '@babel/core': ^7.0.0-0

  '@svgr/core@8.1.0':
    resolution: {integrity: sha512-8QqtOQT5ACVlmsvKOJNEaWmRPmcojMOzCz4Hs2BGG/toAp/K38LcsMRyLp349glq5AzJbCEeimEoxaX6v/fLrA==}
    engines: {node: '>=14'}

  '@svgr/hast-util-to-babel-ast@8.0.0':
    resolution: {integrity: sha512-EbDKwO9GpfWP4jN9sGdYwPBU0kdomaPIL2Eu4YwmgP+sJeXT+L7bMwJUBnhzfH8Q2qMBqZ4fJwpCyYsAN3mt2Q==}
    engines: {node: '>=14'}

  '@svgr/plugin-jsx@8.1.0':
    resolution: {integrity: sha512-0xiIyBsLlr8quN+WyuxooNW9RJ0Dpr8uOnH/xrCVO8GLUcwHISwj1AG0k+LFzteTkAA0GbX0kj9q6Dk70PTiPA==}
    engines: {node: '>=14'}
    peerDependencies:
      '@svgr/core': '*'

  '@tailwindcss/node@4.1.11':
    resolution: {integrity: sha512-yzhzuGRmv5QyU9qLNg4GTlYI6STedBWRE7NjxP45CsFYYq9taI0zJXZBMqIC/c8fViNLhmrbpSFS57EoxUmD6Q==}

  '@tailwindcss/oxide-android-arm64@4.1.11':
    resolution: {integrity: sha512-3IfFuATVRUMZZprEIx9OGDjG3Ou3jG4xQzNTvjDoKmU9JdmoCohQJ83MYd0GPnQIu89YoJqvMM0G3uqLRFtetg==}
    engines: {node: '>= 10'}
    cpu: [arm64]
    os: [android]

  '@tailwindcss/oxide-darwin-arm64@4.1.11':
    resolution: {integrity: sha512-ESgStEOEsyg8J5YcMb1xl8WFOXfeBmrhAwGsFxxB2CxY9evy63+AtpbDLAyRkJnxLy2WsD1qF13E97uQyP1lfQ==}
    engines: {node: '>= 10'}
    cpu: [arm64]
    os: [darwin]

  '@tailwindcss/oxide-darwin-x64@4.1.11':
    resolution: {integrity: sha512-EgnK8kRchgmgzG6jE10UQNaH9Mwi2n+yw1jWmof9Vyg2lpKNX2ioe7CJdf9M5f8V9uaQxInenZkOxnTVL3fhAw==}
    engines: {node: '>= 10'}
    cpu: [x64]
    os: [darwin]

  '@tailwindcss/oxide-freebsd-x64@4.1.11':
    resolution: {integrity: sha512-xdqKtbpHs7pQhIKmqVpxStnY1skuNh4CtbcyOHeX1YBE0hArj2romsFGb6yUmzkq/6M24nkxDqU8GYrKrz+UcA==}
    engines: {node: '>= 10'}
    cpu: [x64]
    os: [freebsd]

  '@tailwindcss/oxide-linux-arm-gnueabihf@4.1.11':
    resolution: {integrity: sha512-ryHQK2eyDYYMwB5wZL46uoxz2zzDZsFBwfjssgB7pzytAeCCa6glsiJGjhTEddq/4OsIjsLNMAiMlHNYnkEEeg==}
    engines: {node: '>= 10'}
    cpu: [arm]
    os: [linux]

  '@tailwindcss/oxide-linux-arm64-gnu@4.1.11':
    resolution: {integrity: sha512-mYwqheq4BXF83j/w75ewkPJmPZIqqP1nhoghS9D57CLjsh3Nfq0m4ftTotRYtGnZd3eCztgbSPJ9QhfC91gDZQ==}
    engines: {node: '>= 10'}
    cpu: [arm64]
    os: [linux]

  '@tailwindcss/oxide-linux-arm64-musl@4.1.11':
    resolution: {integrity: sha512-m/NVRFNGlEHJrNVk3O6I9ggVuNjXHIPoD6bqay/pubtYC9QIdAMpS+cswZQPBLvVvEF6GtSNONbDkZrjWZXYNQ==}
    engines: {node: '>= 10'}
    cpu: [arm64]
    os: [linux]

  '@tailwindcss/oxide-linux-x64-gnu@4.1.11':
    resolution: {integrity: sha512-YW6sblI7xukSD2TdbbaeQVDysIm/UPJtObHJHKxDEcW2exAtY47j52f8jZXkqE1krdnkhCMGqP3dbniu1Te2Fg==}
    engines: {node: '>= 10'}
    cpu: [x64]
    os: [linux]

  '@tailwindcss/oxide-linux-x64-musl@4.1.11':
    resolution: {integrity: sha512-e3C/RRhGunWYNC3aSF7exsQkdXzQ/M+aYuZHKnw4U7KQwTJotnWsGOIVih0s2qQzmEzOFIJ3+xt7iq67K/p56Q==}
    engines: {node: '>= 10'}
    cpu: [x64]
    os: [linux]

  '@tailwindcss/oxide-wasm32-wasi@4.1.11':
    resolution: {integrity: sha512-Xo1+/GU0JEN/C/dvcammKHzeM6NqKovG+6921MR6oadee5XPBaKOumrJCXvopJ/Qb5TH7LX/UAywbqrP4lax0g==}
    engines: {node: '>=14.0.0'}
    cpu: [wasm32]
    bundledDependencies:
      - '@napi-rs/wasm-runtime'
      - '@emnapi/core'
      - '@emnapi/runtime'
      - '@tybys/wasm-util'
      - '@emnapi/wasi-threads'
      - tslib

  '@tailwindcss/oxide-win32-arm64-msvc@4.1.11':
    resolution: {integrity: sha512-UgKYx5PwEKrac3GPNPf6HVMNhUIGuUh4wlDFR2jYYdkX6pL/rn73zTq/4pzUm8fOjAn5L8zDeHp9iXmUGOXZ+w==}
    engines: {node: '>= 10'}
    cpu: [arm64]
    os: [win32]

  '@tailwindcss/oxide-win32-x64-msvc@4.1.11':
    resolution: {integrity: sha512-YfHoggn1j0LK7wR82TOucWc5LDCguHnoS879idHekmmiR7g9HUtMw9MI0NHatS28u/Xlkfi9w5RJWgz2Dl+5Qg==}
    engines: {node: '>= 10'}
    cpu: [x64]
    os: [win32]

  '@tailwindcss/oxide@4.1.11':
    resolution: {integrity: sha512-Q69XzrtAhuyfHo+5/HMgr1lAiPP/G40OMFAnws7xcFEYqcypZmdW8eGXaOUIeOl1dzPJBPENXgbjsOyhg2nkrg==}
    engines: {node: '>= 10'}

  '@tailwindcss/vite@4.1.11':
    resolution: {integrity: sha512-RHYhrR3hku0MJFRV+fN2gNbDNEh3dwKvY8XJvTxCSXeMOsCRSr+uKvDWQcbizrHgjML6ZmTE5OwMrl5wKcujCw==}
    peerDependencies:
      vite: ^5.2.0 || ^6 || ^7

  '@tybys/wasm-util@0.9.0':
    resolution: {integrity: sha512-6+7nlbMVX/PVDCwaIQ8nTOPveOcFLSt8GcXdx8hD0bt39uWxYT88uXzqTd4fTvqta7oeUJqudepapKNt2DYJFw==}

  '@types/babel__core@7.20.5':
    resolution: {integrity: sha512-qoQprZvz5wQFJwMDqeseRXWv3rqMvhgpbXFfVyWhbx9X47POIA6i/+dXefEmZKoAgOaTdaIgNSMqMIU61yRyzA==}

  '@types/babel__generator@7.27.0':
    resolution: {integrity: sha512-ufFd2Xi92OAVPYsy+P4n7/U7e68fex0+Ee8gSG9KX7eo084CWiQ4sdxktvdl0bOPupXtVJPY19zk6EwWqUQ8lg==}

  '@types/babel__template@7.4.4':
    resolution: {integrity: sha512-h/NUaSyG5EyxBIp8YRxo4RMe2/qQgvyowRwVMzhYhBCONbW8PUsg4lkFMrhgZhUe5z3L3MiLDuvyJ/CaPa2A8A==}

  '@types/babel__traverse@7.20.7':
    resolution: {integrity: sha512-dkO5fhS7+/oos4ciWxyEyjWe48zmG6wbCheo/G2ZnHx4fs3EU6YC6UM8rk56gAjNJ9P3MTH2jo5jb92/K6wbng==}

  '@types/chai@5.2.2':
    resolution: {integrity: sha512-8kB30R7Hwqf40JPiKhVzodJs2Qc1ZJ5zuT3uzw5Hq/dhNCl3G3l83jfpdI1e20BP348+fV7VIL/+FxaXkqBmWg==}

  '@types/deep-eql@4.0.2':
    resolution: {integrity: sha512-c9h9dVVMigMPc4bwTvC5dxqtqJZwQPePsWjPlpSOnojbor6pGqdk541lfA7AqFQr5pB1BRdq0juY9db81BwyFw==}

  '@types/eslint@9.6.1':
    resolution: {integrity: sha512-FXx2pKgId/WyYo2jXw63kk7/+TY7u7AziEJxJAnSFzHlqTAS3Ync6SvgYAN/k4/PQpnnVuzoMuVnByKK2qp0ag==}

  '@types/estree@1.0.8':
    resolution: {integrity: sha512-dWHzHa2WqEXI/O1E9OjrocMTKJl2mSrEolh1Iomrv6U+JuNwaHXsXx9bLu5gG7BUWFIN0skIQJQ/L1rIex4X6w==}

  '@types/json-schema@7.0.15':
    resolution: {integrity: sha512-5+fP8P8MFNC+AyZCDxrB2pkZFPGzqQWUzpSeuuVLvm8VMcorNYavBqoFcxK8bQz4Qsbn4oUEEem4wDLfcysGHA==}

  '@types/json5@0.0.29':
    resolution: {integrity: sha512-dRLjCWHYg4oaA77cxO64oO+7JwCwnIzkZPdrrC71jQmQtlhM556pwKo5bUzqvZndkVbeFLIIi+9TC40JNF5hNQ==}

  '@types/node@22.16.2':
    resolution: {integrity: sha512-Cdqa/eJTvt4fC4wmq1Mcc0CPUjp/Qy2FGqLza3z3pKymsI969TcZ54diNJv8UYUgeWxyb8FSbCkhdR6WqmUFhA==}

  '@types/react-dom@19.1.6':
    resolution: {integrity: sha512-4hOiT/dwO8Ko0gV1m/TJZYk3y0KBnY9vzDh7W+DH17b2HFSOGgdj33dhihPeuy3l0q23+4e+hoXHV6hCC4dCXw==}
    peerDependencies:
      '@types/react': ^19.0.0

  '@types/react@19.1.8':
    resolution: {integrity: sha512-AwAfQ2Wa5bCx9WP8nZL2uMZWod7J7/JSplxbTmBQ5ms6QpqNYm672H0Vu9ZVKVngQ+ii4R/byguVEUZQyeg44g==}

  '@typescript-eslint/eslint-plugin@8.35.1':
    resolution: {integrity: sha512-9XNTlo7P7RJxbVeICaIIIEipqxLKguyh+3UbXuT2XQuFp6d8VOeDEGuz5IiX0dgZo8CiI6aOFLg4e8cF71SFVg==}
    engines: {node: ^18.18.0 || ^20.9.0 || >=21.1.0}
    peerDependencies:
      '@typescript-eslint/parser': ^8.35.1
      eslint: ^8.57.0 || ^9.0.0
      typescript: '>=4.8.4 <5.9.0'

  '@typescript-eslint/parser@8.35.1':
    resolution: {integrity: sha512-3MyiDfrfLeK06bi/g9DqJxP5pV74LNv4rFTyvGDmT3x2p1yp1lOd+qYZfiRPIOf/oON+WRZR5wxxuF85qOar+w==}
    engines: {node: ^18.18.0 || ^20.9.0 || >=21.1.0}
    peerDependencies:
      eslint: ^8.57.0 || ^9.0.0
      typescript: '>=4.8.4 <5.9.0'

  '@typescript-eslint/project-service@8.35.1':
    resolution: {integrity: sha512-VYxn/5LOpVxADAuP3NrnxxHYfzVtQzLKeldIhDhzC8UHaiQvYlXvKuVho1qLduFbJjjy5U5bkGwa3rUGUb1Q6Q==}
    engines: {node: ^18.18.0 || ^20.9.0 || >=21.1.0}
    peerDependencies:
      typescript: '>=4.8.4 <5.9.0'

  '@typescript-eslint/scope-manager@8.35.1':
    resolution: {integrity: sha512-s/Bpd4i7ht2934nG+UoSPlYXd08KYz3bmjLEb7Ye1UVob0d1ENiT3lY8bsCmik4RqfSbPw9xJJHbugpPpP5JUg==}
    engines: {node: ^18.18.0 || ^20.9.0 || >=21.1.0}

  '@typescript-eslint/tsconfig-utils@8.35.1':
    resolution: {integrity: sha512-K5/U9VmT9dTHoNowWZpz+/TObS3xqC5h0xAIjXPw+MNcKV9qg6eSatEnmeAwkjHijhACH0/N7bkhKvbt1+DXWQ==}
    engines: {node: ^18.18.0 || ^20.9.0 || >=21.1.0}
    peerDependencies:
      typescript: '>=4.8.4 <5.9.0'

  '@typescript-eslint/type-utils@8.35.1':
    resolution: {integrity: sha512-HOrUBlfVRz5W2LIKpXzZoy6VTZzMu2n8q9C2V/cFngIC5U1nStJgv0tMV4sZPzdf4wQm9/ToWUFPMN9Vq9VJQQ==}
    engines: {node: ^18.18.0 || ^20.9.0 || >=21.1.0}
    peerDependencies:
      eslint: ^8.57.0 || ^9.0.0
      typescript: '>=4.8.4 <5.9.0'

  '@typescript-eslint/types@8.35.1':
    resolution: {integrity: sha512-q/O04vVnKHfrrhNAscndAn1tuQhIkwqnaW+eu5waD5IPts2eX1dgJxgqcPx5BX109/qAz7IG6VrEPTOYKCNfRQ==}
    engines: {node: ^18.18.0 || ^20.9.0 || >=21.1.0}

  '@typescript-eslint/typescript-estree@8.35.1':
    resolution: {integrity: sha512-Vvpuvj4tBxIka7cPs6Y1uvM7gJgdF5Uu9F+mBJBPY4MhvjrjWGK4H0lVgLJd/8PWZ23FTqsaJaLEkBCFUk8Y9g==}
    engines: {node: ^18.18.0 || ^20.9.0 || >=21.1.0}
    peerDependencies:
      typescript: '>=4.8.4 <5.9.0'

  '@typescript-eslint/utils@8.35.1':
    resolution: {integrity: sha512-lhnwatFmOFcazAsUm3ZnZFpXSxiwoa1Lj50HphnDe1Et01NF4+hrdXONSUHIcbVu2eFb1bAf+5yjXkGVkXBKAQ==}
    engines: {node: ^18.18.0 || ^20.9.0 || >=21.1.0}
    peerDependencies:
      eslint: ^8.57.0 || ^9.0.0
      typescript: '>=4.8.4 <5.9.0'

  '@typescript-eslint/visitor-keys@8.35.1':
    resolution: {integrity: sha512-VRwixir4zBWCSTP/ljEo091lbpypz57PoeAQ9imjG+vbeof9LplljsL1mos4ccG6H9IjfrVGM359RozUnuFhpw==}
    engines: {node: ^18.18.0 || ^20.9.0 || >=21.1.0}

  '@unrs/resolver-binding-android-arm-eabi@1.11.0':
    resolution: {integrity: sha512-LRw5BW29sYj9NsQC6QoqeLVQhEa+BwVINYyMlcve+6stwdBsSt5UB7zw4UZB4+4PNqIVilHoMaPWCb/KhABHQw==}
    cpu: [arm]
    os: [android]

  '@unrs/resolver-binding-android-arm64@1.11.0':
    resolution: {integrity: sha512-zYX8D2zcWCAHqghA8tPjbp7LwjVXbIZP++mpU/Mrf5jUVlk3BWIxkeB8yYzZi5GpFSlqMcRZQxQqbMI0c2lASQ==}
    cpu: [arm64]
    os: [android]

  '@unrs/resolver-binding-darwin-arm64@1.11.0':
    resolution: {integrity: sha512-YsYOT049hevAY/lTYD77GhRs885EXPeAfExG5KenqMJ417nYLS2N/kpRpYbABhFZBVQn+2uRPasTe4ypmYoo3w==}
    cpu: [arm64]
    os: [darwin]

  '@unrs/resolver-binding-darwin-x64@1.11.0':
    resolution: {integrity: sha512-PSjvk3OZf1aZImdGY5xj9ClFG3bC4gnSSYWrt+id0UAv+GwwVldhpMFjAga8SpMo2T1GjV9UKwM+QCsQCQmtdA==}
    cpu: [x64]
    os: [darwin]

  '@unrs/resolver-binding-freebsd-x64@1.11.0':
    resolution: {integrity: sha512-KC/iFaEN/wsTVYnHClyHh5RSYA9PpuGfqkFua45r4sweXpC0KHZ+BYY7ikfcGPt5w1lMpR1gneFzuqWLQxsRKg==}
    cpu: [x64]
    os: [freebsd]

  '@unrs/resolver-binding-linux-arm-gnueabihf@1.11.0':
    resolution: {integrity: sha512-CDh/0v8uot43cB4yKtDL9CVY8pbPnMV0dHyQCE4lFz6PW/+9tS0i9eqP5a91PAqEBVMqH1ycu+k8rP6wQU846w==}
    cpu: [arm]
    os: [linux]

  '@unrs/resolver-binding-linux-arm-musleabihf@1.11.0':
    resolution: {integrity: sha512-+TE7epATDSnvwr3L/hNHX3wQ8KQYB+jSDTdywycg3qDqvavRP8/HX9qdq/rMcnaRDn4EOtallb3vL/5wCWGCkw==}
    cpu: [arm]
    os: [linux]

  '@unrs/resolver-binding-linux-arm64-gnu@1.11.0':
    resolution: {integrity: sha512-VBAYGg3VahofpQ+L4k/ZO8TSICIbUKKTaMYOWHWfuYBFqPbSkArZZLezw3xd27fQkxX4BaLGb/RKnW0dH9Y/UA==}
    cpu: [arm64]
    os: [linux]

  '@unrs/resolver-binding-linux-arm64-musl@1.11.0':
    resolution: {integrity: sha512-9IgGFUUb02J1hqdRAHXpZHIeUHRrbnGo6vrRbz0fREH7g+rzQy53/IBSyadZ/LG5iqMxukriNPu4hEMUn+uWEg==}
    cpu: [arm64]
    os: [linux]

  '@unrs/resolver-binding-linux-ppc64-gnu@1.11.0':
    resolution: {integrity: sha512-LR4iQ/LPjMfivpL2bQ9kmm3UnTas3U+umcCnq/CV7HAkukVdHxrDD1wwx74MIWbbgzQTLPYY7Ur2MnnvkYJCBQ==}
    cpu: [ppc64]
    os: [linux]

  '@unrs/resolver-binding-linux-riscv64-gnu@1.11.0':
    resolution: {integrity: sha512-HCupFQwMrRhrOg7YHrobbB5ADg0Q8RNiuefqMHVsdhEy9lLyXm/CxsCXeLJdrg27NAPsCaMDtdlm8Z2X8x91Tg==}
    cpu: [riscv64]
    os: [linux]

  '@unrs/resolver-binding-linux-riscv64-musl@1.11.0':
    resolution: {integrity: sha512-Ckxy76A5xgjWa4FNrzcKul5qFMWgP5JSQ5YKd0XakmWOddPLSkQT+uAvUpQNnFGNbgKzv90DyQlxPDYPQ4nd6A==}
    cpu: [riscv64]
    os: [linux]

  '@unrs/resolver-binding-linux-s390x-gnu@1.11.0':
    resolution: {integrity: sha512-HfO0PUCCRte2pMJmVyxPI+eqT7KuV3Fnvn2RPvMe5mOzb2BJKf4/Vth8sSt9cerQboMaTVpbxyYjjLBWIuI5BQ==}
    cpu: [s390x]
    os: [linux]

  '@unrs/resolver-binding-linux-x64-gnu@1.11.0':
    resolution: {integrity: sha512-9PZdjP7tLOEjpXHS6+B/RNqtfVUyDEmaViPOuSqcbomLdkJnalt5RKQ1tr2m16+qAufV0aDkfhXtoO7DQos/jg==}
    cpu: [x64]
    os: [linux]

  '@unrs/resolver-binding-linux-x64-musl@1.11.0':
    resolution: {integrity: sha512-qkE99ieiSKMnFJY/EfyGKVtNra52/k+lVF/PbO4EL5nU6AdvG4XhtJ+WHojAJP7ID9BNIra/yd75EHndewNRfA==}
    cpu: [x64]
    os: [linux]

  '@unrs/resolver-binding-wasm32-wasi@1.11.0':
    resolution: {integrity: sha512-MjXek8UL9tIX34gymvQLecz2hMaQzOlaqYJJBomwm1gsvK2F7hF+YqJJ2tRyBDTv9EZJGMt4KlKkSD/gZWCOiw==}
    engines: {node: '>=14.0.0'}
    cpu: [wasm32]

  '@unrs/resolver-binding-win32-arm64-msvc@1.11.0':
    resolution: {integrity: sha512-9LT6zIGO7CHybiQSh7DnQGwFMZvVr0kUjah6qQfkH2ghucxPV6e71sUXJdSM4Ba0MaGE6DC/NwWf7mJmc3DAng==}
    cpu: [arm64]
    os: [win32]

  '@unrs/resolver-binding-win32-ia32-msvc@1.11.0':
    resolution: {integrity: sha512-HYchBYOZ7WN266VjoGm20xFv5EonG/ODURRgwl9EZT7Bq1nLEs6VKJddzfFdXEAho0wfFlt8L/xIiE29Pmy1RA==}
    cpu: [ia32]
    os: [win32]

  '@unrs/resolver-binding-win32-x64-msvc@1.11.0':
    resolution: {integrity: sha512-+oLKLHw3I1UQo4MeHfoLYF+e6YBa8p5vYUw3Rgt7IDzCs+57vIZqQlIo62NDpYM0VG6BjWOwnzBczMvbtH8hag==}
    cpu: [x64]
    os: [win32]

  '@vitejs/plugin-react@4.6.0':
    resolution: {integrity: sha512-5Kgff+m8e2PB+9j51eGHEpn5kUzRKH2Ry0qGoe8ItJg7pqnkPrYPkDQZGgGmTa0EGarHrkjLvOdU3b1fzI8otQ==}
    engines: {node: ^14.18.0 || >=16.0.0}
    peerDependencies:
      vite: ^4.2.0 || ^5.0.0 || ^6.0.0 || ^7.0.0-beta.0

  '@vitest/coverage-v8@3.2.4':
    resolution: {integrity: sha512-EyF9SXU6kS5Ku/U82E259WSnvg6c8KTjppUncuNdm5QHpe17mwREHnjDzozC8x9MZ0xfBUFSaLkRv4TMA75ALQ==}
    peerDependencies:
      '@vitest/browser': 3.2.4
      vitest: 3.2.4
    peerDependenciesMeta:
      '@vitest/browser':
        optional: true

  '@vitest/expect@3.2.4':
    resolution: {integrity: sha512-Io0yyORnB6sikFlt8QW5K7slY4OjqNX9jmJQ02QDda8lyM6B5oNgVWoSoKPac8/kgnCUzuHQKrSLtu/uOqqrig==}

  '@vitest/mocker@3.2.4':
    resolution: {integrity: sha512-46ryTE9RZO/rfDd7pEqFl7etuyzekzEhUbTW3BvmeO/BcCMEgq59BKhek3dXDWgAj4oMK6OZi+vRr1wPW6qjEQ==}
    peerDependencies:
      msw: ^2.4.9
      vite: ^5.0.0 || ^6.0.0 || ^7.0.0-0
    peerDependenciesMeta:
      msw:
        optional: true
      vite:
        optional: true

  '@vitest/pretty-format@3.2.4':
    resolution: {integrity: sha512-IVNZik8IVRJRTr9fxlitMKeJeXFFFN0JaB9PHPGQ8NKQbGpfjlTx9zO4RefN8gp7eqjNy8nyK3NZmBzOPeIxtA==}

  '@vitest/runner@3.2.4':
    resolution: {integrity: sha512-oukfKT9Mk41LreEW09vt45f8wx7DordoWUZMYdY/cyAk7w5TWkTRCNZYF7sX7n2wB7jyGAl74OxgwhPgKaqDMQ==}

  '@vitest/snapshot@3.2.4':
    resolution: {integrity: sha512-dEYtS7qQP2CjU27QBC5oUOxLE/v5eLkGqPE0ZKEIDGMs4vKWe7IjgLOeauHsR0D5YuuycGRO5oSRXnwnmA78fQ==}

  '@vitest/spy@3.2.4':
    resolution: {integrity: sha512-vAfasCOe6AIK70iP5UD11Ac4siNUNJ9i/9PZ3NKx07sG6sUxeag1LWdNrMWeKKYBLlzuK+Gn65Yd5nyL6ds+nw==}

  '@vitest/ui@3.2.4':
    resolution: {integrity: sha512-hGISOaP18plkzbWEcP/QvtRW1xDXF2+96HbEX6byqQhAUbiS5oH6/9JwW+QsQCIYON2bI6QZBF+2PvOmrRZ9wA==}
    peerDependencies:
      vitest: 3.2.4

  '@vitest/utils@3.2.4':
    resolution: {integrity: sha512-fB2V0JFrQSMsCo9HiSq3Ezpdv4iYaXRG1Sx8edX3MwxfyNn83mKiGzOcH+Fkxt4MHxr3y42fQi1oeAInqgX2QA==}

  acorn-jsx-walk@2.0.0:
    resolution: {integrity: sha512-uuo6iJj4D4ygkdzd6jPtcxs8vZgDX9YFIkqczGImoypX2fQ4dVImmu3UzA4ynixCIMTrEOWW+95M2HuBaCEOVA==}

  acorn-jsx@5.3.2:
    resolution: {integrity: sha512-rq9s+JNhf0IChjtDXxllJ7g41oZk5SlXtp0LHwyA5cejwn7vKmKp4pPri6YEePv2PU65sAsegbXtIinmDFDXgQ==}
    peerDependencies:
      acorn: ^6.0.0 || ^7.0.0 || ^8.0.0

  acorn-loose@8.5.2:
    resolution: {integrity: sha512-PPvV6g8UGMGgjrMu+n/f9E/tCSkNQ2Y97eFvuVdJfG11+xdIeDcLyNdC8SHcrHbRqkfwLASdplyR6B6sKM1U4A==}
    engines: {node: '>=0.4.0'}

  acorn-walk@8.3.4:
    resolution: {integrity: sha512-ueEepnujpqee2o5aIYnvHU6C0A42MNdsIDeqy5BydrkuC5R1ZuUFnm27EeFJGoEHJQgn3uleRvmTXaJgfXbt4g==}
    engines: {node: '>=0.4.0'}

  acorn@8.15.0:
    resolution: {integrity: sha512-NZyJarBfL7nWwIq+FDL6Zp/yHEhePMNnnJ0y3qfieCrmNvYct8uvtiV41UvlSe6apAfk0fY1FbWx+NwfmpvtTg==}
    engines: {node: '>=0.4.0'}
    hasBin: true

  ajv@6.12.6:
    resolution: {integrity: sha512-j3fVLgvTo527anyYyJOGTYJbG+vnnQYvE0m5mmkc1TK+nxAppkCLMIL0aZ4dblVCNoGShhm+kzE4ZUykBoMg4g==}

  ajv@8.17.1:
    resolution: {integrity: sha512-B/gBuNg5SiMTrPkC+A2+cW0RszwxYmn6VYxB/inlBStS5nx6xHIt/ehKRhIMhqusl7a8LjQoZnjCs5vhwxOQ1g==}

  ansi-regex@5.0.1:
    resolution: {integrity: sha512-quJQXlTSUGL2LH9SUXo8VwsY4soanhgo6LNSm84E1LBcE8s3O0wpdiRzyR9z/ZZJMlMWv37qOOb9pdJlMUEKFQ==}
    engines: {node: '>=8'}

  ansi-regex@6.1.0:
    resolution: {integrity: sha512-7HSX4QQb4CspciLpVFwyRe79O3xsIZDDLER21kERQ71oaPodF8jL725AgJMFAYbooIqolJoRLuM81SpeUkpkvA==}
    engines: {node: '>=12'}

  ansi-styles@4.3.0:
    resolution: {integrity: sha512-zbB9rCJAT1rbjiVDb2hqKFHNYLxgtk8NURxZ3IZwD3F6NtxbXZQCnnSi1Lkx+IDohdPlFp222wVALIheZJQSEg==}
    engines: {node: '>=8'}

  ansi-styles@6.2.1:
    resolution: {integrity: sha512-bN798gFfQX+viw3R7yrGWRqnrN2oRkEkUjjl4JNn4E8GxxbjtG3FbrEIIY3l8/hrwUwIeCZvi4QuOTP4MErVug==}
    engines: {node: '>=12'}

  argparse@2.0.1:
    resolution: {integrity: sha512-8+9WqebbFzpX9OR+Wa6O29asIogeRMzcGtAINdpMHHyAg10f05aSFVBbcEqGf/PXw1EjAZ+q2/bEBg3DvurK3Q==}

  array-buffer-byte-length@1.0.2:
    resolution: {integrity: sha512-LHE+8BuR7RYGDKvnrmcuSq3tDcKv9OFEXQt/HpbZhY7V6h0zlUXutnAD82GiFx9rdieCMjkvtcsPqBwgUl1Iiw==}
    engines: {node: '>= 0.4'}

  array-includes@3.1.9:
    resolution: {integrity: sha512-FmeCCAenzH0KH381SPT5FZmiA/TmpndpcaShhfgEN9eCVjnFBqq3l1xrI42y8+PPLI6hypzou4GXw00WHmPBLQ==}
    engines: {node: '>= 0.4'}

  array.prototype.findlast@1.2.5:
    resolution: {integrity: sha512-CVvd6FHg1Z3POpBLxO6E6zr+rSKEQ9L6rZHAaY7lLfhKsWYUBBOuMs0e9o24oopj6H+geRCX0YJ+TJLBK2eHyQ==}
    engines: {node: '>= 0.4'}

  array.prototype.findlastindex@1.2.6:
    resolution: {integrity: sha512-F/TKATkzseUExPlfvmwQKGITM3DGTK+vkAsCZoDc5daVygbJBnjEUCbgkAvVFsgfXfX4YIqZ/27G3k3tdXrTxQ==}
    engines: {node: '>= 0.4'}

  array.prototype.flat@1.3.3:
    resolution: {integrity: sha512-rwG/ja1neyLqCuGZ5YYrznA62D4mZXg0i1cIskIUKSiqF3Cje9/wXAls9B9s1Wa2fomMsIv8czB8jZcPmxCXFg==}
    engines: {node: '>= 0.4'}

  array.prototype.flatmap@1.3.3:
    resolution: {integrity: sha512-Y7Wt51eKJSyi80hFrJCePGGNo5ktJCslFuboqJsbf57CCPcm5zztluPlc4/aD8sWsKvlwatezpV4U1efk8kpjg==}
    engines: {node: '>= 0.4'}

  array.prototype.tosorted@1.1.4:
    resolution: {integrity: sha512-p6Fx8B7b7ZhL/gmUsAy0D15WhvDccw3mnGNbZpi3pmeJdxtWsj2jEaI4Y6oo3XiHfzuSgPwKc04MYt6KgvC/wA==}
    engines: {node: '>= 0.4'}

  arraybuffer.prototype.slice@1.0.4:
    resolution: {integrity: sha512-BNoCY6SXXPQ7gF2opIP4GBE+Xw7U+pHMYKuzjgCN3GwiaIR09UUeKfheyIry77QtrCBlC0KK0q5/TER/tYh3PQ==}
    engines: {node: '>= 0.4'}

  assertion-error@2.0.1:
    resolution: {integrity: sha512-Izi8RQcffqCeNVgFigKli1ssklIbpHnCYc6AknXGYoB6grJqyeby7jv12JUQgmTAnIDnbck1uxksT4dzN3PWBA==}
    engines: {node: '>=12'}

  ast-v8-to-istanbul@0.3.3:
    resolution: {integrity: sha512-MuXMrSLVVoA6sYN/6Hke18vMzrT4TZNbZIj/hvh0fnYFpO+/kFXcLIaiPwXXWaQUPg4yJD8fj+lfJ7/1EBconw==}

  async-function@1.0.0:
    resolution: {integrity: sha512-hsU18Ae8CDTR6Kgu9DYf0EbCr/a5iGL0rytQDobUcdpYOKokk8LEjVphnXkDkgpi0wYVsqrXuP0bZxJaTqdgoA==}
    engines: {node: '>= 0.4'}

  available-typed-arrays@1.0.7:
    resolution: {integrity: sha512-wvUjBtSGN7+7SjNpq/9M2Tg350UZD3q62IFZLbRAR1bSMlCo1ZaeW+BJ+D090e4hIIZLBcTDWe4Mh4jvUDajzQ==}
    engines: {node: '>= 0.4'}

  balanced-match@1.0.2:
    resolution: {integrity: sha512-3oSeUO0TMV67hN1AmbXsK4yaqU7tjiHlbxRDZOpH0KW9+CeX4bRAaX0Anxt0tx2MrpRpWwQaPwIlISEJhYU5Pw==}

  before-after-hook@2.2.3:
    resolution: {integrity: sha512-NzUnlZexiaH/46WDhANlyR2bXRopNg4F/zuSA3OpZnllCUgRaOF2znDioDWrmbNVsuZk6l9pMquQB38cfBZwkQ==}

  brace-expansion@1.1.12:
    resolution: {integrity: sha512-9T9UjW3r0UW5c1Q7GTwllptXwhvYmEzFhzMfZ9H7FQWt+uZePjZPjBP/W1ZEyZ1twGWom5/56TF4lPcqjnDHcg==}

  brace-expansion@2.0.2:
    resolution: {integrity: sha512-Jt0vHyM+jmUBqojB7E1NIYadt0vI0Qxjxd2TErW94wDz+E2LAm5vKMXXwg6ZZBTHPuUlDgQHKXvjGBdfcF1ZDQ==}

  braces@3.0.3:
    resolution: {integrity: sha512-yQbXgO/OSZVD2IsiLlro+7Hf6Q18EJrKSEsdoMzKePKXct3gvD8oLcOQdIzGupr5Fj+EDe8gO/lxc1BzfMpxvA==}
    engines: {node: '>=8'}

  browserslist@4.25.1:
    resolution: {integrity: sha512-KGj0KoOMXLpSNkkEI6Z6mShmQy0bc1I+T7K9N81k4WWMrfz+6fQ6es80B/YLAeRoKvjYE1YSHHOW1qe9xIVzHw==}
    engines: {node: ^6 || ^7 || ^8 || ^9 || ^10 || ^11 || ^12 || >=13.7}
    hasBin: true

  builtin-modules@5.0.0:
    resolution: {integrity: sha512-bkXY9WsVpY7CvMhKSR6pZilZu9Ln5WDrKVBUXf2S443etkmEO4V58heTecXcUIsNsi4Rx8JUO4NfX1IcQl4deg==}
    engines: {node: '>=18.20'}

  cac@6.7.14:
    resolution: {integrity: sha512-b6Ilus+c3RrdDk+JhLKUAQfzzgLEPy6wcXqS7f/xe1EETvsDP6GORG7SFuOs6cID5YkqchW/LXZbX5bc8j7ZcQ==}
    engines: {node: '>=8'}

  call-bind-apply-helpers@1.0.2:
    resolution: {integrity: sha512-Sp1ablJ0ivDkSzjcaJdxEunN5/XvksFJ2sMBFfq6x0ryhQV/2b/KwFe21cMpmHtPOSij8K99/wSfoEuTObmuMQ==}
    engines: {node: '>= 0.4'}

  call-bind@1.0.8:
    resolution: {integrity: sha512-oKlSFMcMwpUg2ednkhQ454wfWiU/ul3CkJe/PEHcTKuiX6RpbehUiFMXu13HalGZxfUwCQzZG747YXBn1im9ww==}
    engines: {node: '>= 0.4'}

  call-bound@1.0.4:
    resolution: {integrity: sha512-+ys997U96po4Kx/ABpBCqhA9EuxJaQWDQg7295H4hBphv3IZg0boBKuwYpt4YXp6MZ5AmZQnU/tyMTlRpaSejg==}
    engines: {node: '>= 0.4'}

  callsites@3.1.0:
    resolution: {integrity: sha512-P8BjAsXvZS+VIDUI11hHCQEv74YT67YUi5JJFNWIqL235sBmjX4+qx9Muvls5ivyNENctx46xQLQ3aTuE7ssaQ==}
    engines: {node: '>=6'}

  camelcase@6.3.0:
    resolution: {integrity: sha512-Gmy6FhYlCY7uOElZUSbxo2UCDH8owEk996gkbrpsgGtrJLM3J7jGxl9Ic7Qwwj4ivOE5AWZWRMecDdF7hqGjFA==}
    engines: {node: '>=10'}

  caniuse-lite@1.0.30001727:
    resolution: {integrity: sha512-pB68nIHmbN6L/4C6MH1DokyR3bYqFwjaSs/sWDHGj4CTcFtQUQMuJftVwWkXq7mNWOybD3KhUv3oWHoGxgP14Q==}

  chai@5.2.0:
    resolution: {integrity: sha512-mCuXncKXk5iCLhfhwTc0izo0gtEmpz5CtG2y8GiOINBlMVS6v8TMRc5TaLWKS6692m9+dVVfzgeVxR5UxWHTYw==}
    engines: {node: '>=12'}

  chalk@4.1.2:
    resolution: {integrity: sha512-oKnbhFyRIXpUuez8iBMmyEa4nbj4IOQyuhc/wy9kY7/WVPcwIO9VA668Pu8RkO7+0G76SLROeyw9CpQ061i4mA==}
    engines: {node: '>=10'}

  check-error@2.1.1:
    resolution: {integrity: sha512-OAlb+T7V4Op9OwdkjmguYRqncdlx5JiofwOAUkmTF+jNdHwzTaTs4sRAGpzLF3oOz5xAyDGrPgeIDFQmDOTiJw==}
    engines: {node: '>= 16'}

  chokidar@4.0.3:
    resolution: {integrity: sha512-Qgzu8kfBvo+cA4962jnP1KkS6Dop5NS6g7R5LFYJr4b8Ub94PPQXUksCw9PvXoeXPRRddRNC5C1JQUR2SMGtnA==}
    engines: {node: '>= 14.16.0'}

  chownr@3.0.0:
    resolution: {integrity: sha512-+IxzY9BZOQd/XuYPRmrvEVjF/nqj5kgT4kEq7VofrDoM1MxoRjEWkrCC3EtLi59TVawxTAn+orJwFQcrqEN1+g==}
    engines: {node: '>=18'}

  ci-info@4.3.0:
    resolution: {integrity: sha512-l+2bNRMiQgcfILUi33labAZYIWlH1kWDp+ecNo5iisRKrbm0xcRyCww71/YU0Fkw0mAFpz9bJayXPjey6vkmaQ==}
    engines: {node: '>=8'}

  clean-regexp@1.0.0:
    resolution: {integrity: sha512-GfisEZEJvzKrmGWkvfhgzcz/BllN1USeqD2V6tg14OAOgaCD2Z/PUEuxnAZ/nPvmaHRG7a8y77p1T/IRQ4D1Hw==}
    engines: {node: '>=4'}

  color-convert@2.0.1:
    resolution: {integrity: sha512-RRECPsj7iu/xb5oKYcsFHSppFNnsj/52OVTRKb4zP5onXwVF3zVmmToNcOfGC+CRDpfK/U584fMg38ZHCaElKQ==}
    engines: {node: '>=7.0.0'}

  color-name@1.1.4:
    resolution: {integrity: sha512-dOy+3AuW3a2wNbZHIuMZpTcgjGuLU/uBL/ubcZF9OXbDo8ff4O8yVp5Bf0efS8uEoYo5q4Fx7dY9OgQGXgAsQA==}

  commander@13.1.0:
    resolution: {integrity: sha512-/rFeCpNJQbhSZjGVwO9RFV3xPqbnERS8MmIQzCtD/zl6gpJuV/bMLuN92oG3F7d8oDEHHRrujSXNUr8fpjntKw==}
    engines: {node: '>=18'}

  concat-map@0.0.1:
    resolution: {integrity: sha512-/Srv4dswyQNBfohGpz9o6Yb3Gz3SrUDqBH5rTuhGR7ahtlbYKnVxw2bCFMRljaA7EXHaXZ8wsHdodFvbkhKmqg==}

  convert-source-map@2.0.0:
    resolution: {integrity: sha512-Kvp459HrV2FEJ1CAsi1Ku+MY3kasH19TFykTz2xWmMeq6bk2NU3XXvfJ+Q61m0xktWwt+1HSYf3JZsTms3aRJg==}

  core-js-compat@3.44.0:
    resolution: {integrity: sha512-JepmAj2zfl6ogy34qfWtcE7nHKAJnKsQFRn++scjVS2bZFllwptzw61BZcZFYBPpUznLfAvh0LGhxKppk04ClA==}

  cosmiconfig@8.3.6:
    resolution: {integrity: sha512-kcZ6+W5QzcJ3P1Mt+83OUv/oHFqZHIx8DuxG6eZ5RGMERoLqp4BuGjhHLYGK+Kf5XVkQvqBSmAy/nGWN3qDgEA==}
    engines: {node: '>=14'}
    peerDependencies:
      typescript: '>=4.9.5'
    peerDependenciesMeta:
      typescript:
        optional: true

  cross-spawn@7.0.6:
    resolution: {integrity: sha512-uV2QOWP2nWzsy2aMp8aRibhi9dlzF5Hgh5SHaB9OiTGEyDTiJJyx0uy51QXdyWbtAHNua4XJzUKca3OzKUd3vA==}
    engines: {node: '>= 8'}

  csstype@3.1.3:
    resolution: {integrity: sha512-M1uQkMl8rQK/szD0LNhtqxIPLpimGm8sOBwU7lLnCpSbTyY3yeU1Vc7l4KT5zT4s/yOxHH5O7tIuuLOCnLADRw==}

  data-view-buffer@1.0.2:
    resolution: {integrity: sha512-EmKO5V3OLXh1rtK2wgXRansaK1/mtVdTUEiEI0W8RkvgT05kfxaH29PliLnpLP73yYO6142Q72QNa8Wx/A5CqQ==}
    engines: {node: '>= 0.4'}

  data-view-byte-length@1.0.2:
    resolution: {integrity: sha512-tuhGbE6CfTM9+5ANGf+oQb72Ky/0+s3xKUpHvShfiz2RxMFgFPjsXuRLBVMtvMs15awe45SRb83D6wH4ew6wlQ==}
    engines: {node: '>= 0.4'}

  data-view-byte-offset@1.0.1:
    resolution: {integrity: sha512-BS8PfmtDGnrgYdOonGZQdLZslWIeCGFP9tpan0hi1Co2Zr2NKADsvGYA8XxuG/4UWgJ6Cjtv+YJnB6MM69QGlQ==}
    engines: {node: '>= 0.4'}

  debug@3.2.7:
    resolution: {integrity: sha512-CFjzYYAi4ThfiQvizrFQevTTXHtnCqWfe7x1AhgEscTz6ZbLbfoLRLPugTQyBth6f8ZERVUSyWHFD/7Wu4t1XQ==}
    peerDependencies:
      supports-color: '*'
    peerDependenciesMeta:
      supports-color:
        optional: true

  debug@4.3.7:
    resolution: {integrity: sha512-Er2nc/H7RrMXZBFCEim6TCmMk02Z8vLC2Rbi1KEBggpo0fS6l0S1nnapwmIi3yW/+GOJap1Krg4w0Hg80oCqgQ==}
    engines: {node: '>=6.0'}
    peerDependencies:
      supports-color: '*'
    peerDependenciesMeta:
      supports-color:
        optional: true

  debug@4.4.1:
    resolution: {integrity: sha512-KcKCqiftBJcZr++7ykoDIEwSa3XWowTfNPo92BYxjXiyYEVrUQh2aLyhxBCwww+heortUFxEJYcRzosstTEBYQ==}
    engines: {node: '>=6.0'}
    peerDependencies:
      supports-color: '*'
    peerDependenciesMeta:
      supports-color:
        optional: true

  deep-eql@5.0.2:
    resolution: {integrity: sha512-h5k/5U50IJJFpzfL6nO9jaaumfjO/f2NjK/oYB2Djzm4p9L+3T9qWpZqZ2hAbLPuuYq9wrU08WQyBTL5GbPk5Q==}
    engines: {node: '>=6'}

  deep-is@0.1.4:
    resolution: {integrity: sha512-oIPzksmTg4/MriiaYGO+okXDT7ztn/w3Eptv/+gSIdMdKsJo0u4CfYNFJPy+4SKMuCqGw2wxnA+URMg3t8a/bQ==}

  define-data-property@1.1.4:
    resolution: {integrity: sha512-rBMvIzlpA8v6E+SJZoo++HAYqsLrkg7MSfIinMPFhmkorw7X+dOXVJQs+QT69zGkzMyfDnIMN2Wid1+NbL3T+A==}
    engines: {node: '>= 0.4'}

  define-properties@1.2.1:
    resolution: {integrity: sha512-8QmQKqEASLd5nx0U1B1okLElbUuuttJ/AnYmRXbbbGDWh6uS208EjD4Xqq/I9wK7u0v6O08XhTWnt5XtEbR6Dg==}
    engines: {node: '>= 0.4'}

  dependency-cruiser@16.10.4:
    resolution: {integrity: sha512-hrxVOjIm8idZ9ZVDGSyyG3SHiNcEUPhL6RTEmO/3wfQWLepH5pA3nuDMMrcJ1DkZztFA7xg3tk8OVO+MmwwH9w==}
    engines: {node: ^18.17||>=20}
    hasBin: true

  deprecation@2.3.1:
    resolution: {integrity: sha512-xmHIy4F3scKVwMsQ4WnVaS8bHOx0DmVwRywosKhaILI0ywMDWPtBSku2HNxRvF7jtwDRsoEwYQSfbxj8b7RlJQ==}

  detect-libc@1.0.3:
    resolution: {integrity: sha512-pGjwhsmsp4kL2RTz08wcOlGN83otlqHeD/Z5T8GXZB+/YcpQ/dgo+lbU8ZsGxV0HIvqqxo9l7mqYwyYMD9bKDg==}
    engines: {node: '>=0.10'}
    hasBin: true

  detect-libc@2.0.4:
    resolution: {integrity: sha512-3UDv+G9CsCKO1WKMGw9fwq/SWJYbI0c5Y7LU1AXYoDdbhE2AHQ6N6Nb34sG8Fj7T5APy8qXDCKuuIHd1BR0tVA==}
    engines: {node: '>=8'}

  doctrine@2.1.0:
    resolution: {integrity: sha512-35mSku4ZXK0vfCuHEDAwt55dg2jNajHZ1odvF+8SSr82EsZY4QmXfuWso8oEd8zRhVObSN18aM0CjSdoBX7zIw==}
    engines: {node: '>=0.10.0'}

  dot-case@3.0.4:
    resolution: {integrity: sha512-Kv5nKlh6yRrdrGvxeJ2e5y2eRUpkUosIW4A2AS38zwSz27zu7ufDwQPi5Jhs3XAlGNetl3bmnGhQsMtkKJnj3w==}

  dunder-proto@1.0.1:
    resolution: {integrity: sha512-KIN/nDJBQRcXw0MLVhZE9iQHmG68qAVIBg9CqmUYjmQIhgij9U5MFvrqkUL5FbtyyzZuOeOt0zdeRe4UY7ct+A==}
    engines: {node: '>= 0.4'}

  eastasianwidth@0.2.0:
    resolution: {integrity: sha512-I88TYZWc9XiYHRQ4/3c5rjjfgkjhLyW2luGIheGERbNQ6OY7yTybanSpDXZa8y7VUP9YmDcYa+eyq4ca7iLqWA==}

  electron-to-chromium@1.5.179:
    resolution: {integrity: sha512-UWKi/EbBopgfFsc5k61wFpV7WrnnSlSzW/e2XcBmS6qKYTivZlLtoll5/rdqRTxGglGHkmkW0j0pFNJG10EUIQ==}

  emoji-regex@8.0.0:
    resolution: {integrity: sha512-MSjYzcWNOA0ewAHpz0MxpYFvwg6yjy1NG3xteoqz644VCo/RPgnr1/GGt+ic3iJTzQ8Eu3TdM14SawnVUmGE6A==}

  emoji-regex@9.2.2:
    resolution: {integrity: sha512-L18DaJsXSUk2+42pv8mLs5jJT2hqFkFE4j21wOmgbUqsZ2hL72NsUU785g9RXgo3s0ZNgVl42TiHp3ZtOv/Vyg==}

  engine.io-client@6.6.3:
    resolution: {integrity: sha512-T0iLjnyNWahNyv/lcjS2y4oE358tVS/SYQNxYXGAJ9/GLgH4VCvOQ/mhTjqU88mLZCQgiG8RIegFHYCdVC+j5w==}

  engine.io-parser@5.2.3:
    resolution: {integrity: sha512-HqD3yTBfnBxIrbnM1DoD6Pcq8NECnh8d4As1Qgh0z5Gg3jRRIqijury0CL3ghu/edArpUYiYqQiDUQBIs4np3Q==}
    engines: {node: '>=10.0.0'}

  enhanced-resolve@5.18.2:
    resolution: {integrity: sha512-6Jw4sE1maoRJo3q8MsSIn2onJFbLTOjY9hlx4DZXmOKvLRd1Ok2kXmAGXaafL2+ijsJZ1ClYbl/pmqr9+k4iUQ==}
    engines: {node: '>=10.13.0'}

  entities@4.5.0:
    resolution: {integrity: sha512-V0hjH4dGPh9Ao5p0MoRY6BVqtwCjhz6vI5LT8AJ55H+4g9/4vbHx1I54fS0XuclLhDHArPQCiMjDxjaL8fPxhw==}
    engines: {node: '>=0.12'}

  error-ex@1.3.2:
    resolution: {integrity: sha512-7dFHNmqeFSEt2ZBsCriorKnn3Z2pj+fd9kmI6QoWw4//DL+icEBfc0U7qJCisqrTsKTjw4fNFy2pW9OqStD84g==}

  es-abstract@1.24.0:
    resolution: {integrity: sha512-WSzPgsdLtTcQwm4CROfS5ju2Wa1QQcVeT37jFjYzdFz1r9ahadC8B8/a4qxJxM+09F18iumCdRmlr96ZYkQvEg==}
    engines: {node: '>= 0.4'}

  es-define-property@1.0.1:
    resolution: {integrity: sha512-e3nRfgfUZ4rNGL232gUgX06QNyyez04KdjFrF+LTRoOXmrOgFKDg4BCdsjW8EnT69eqdYGmRpJwiPVYNrCaW3g==}
    engines: {node: '>= 0.4'}

  es-errors@1.3.0:
    resolution: {integrity: sha512-Zf5H2Kxt2xjTvbJvP2ZWLEICxA6j+hAmMzIlypy4xcBg1vKVnx89Wy0GbS+kf5cwCVFFzdCFh2XSCFNULS6csw==}
    engines: {node: '>= 0.4'}

  es-iterator-helpers@1.2.1:
    resolution: {integrity: sha512-uDn+FE1yrDzyC0pCo961B2IHbdM8y/ACZsKD4dG6WqrjV53BADjwa7D+1aom2rsNVfLyDgU/eigvlJGJ08OQ4w==}
    engines: {node: '>= 0.4'}

  es-module-lexer@1.7.0:
    resolution: {integrity: sha512-jEQoCwk8hyb2AZziIOLhDqpm5+2ww5uIE6lkO/6jcOCusfk6LhMHpXXfBLXTZ7Ydyt0j4VoUQv6uGNYbdW+kBA==}

  es-object-atoms@1.1.1:
    resolution: {integrity: sha512-FGgH2h8zKNim9ljj7dankFPcICIK9Cp5bm+c2gQSYePhpaG5+esrLODihIorn+Pe6FGJzWhXQotPv73jTaldXA==}
    engines: {node: '>= 0.4'}

  es-set-tostringtag@2.1.0:
    resolution: {integrity: sha512-j6vWzfrGVfyXxge+O0x5sh6cvxAog0a/4Rdd2K36zCMV5eJ+/+tOAngRO8cODMNWbVRdVlmGZQL2YS3yR8bIUA==}
    engines: {node: '>= 0.4'}

  es-shim-unscopables@1.1.0:
    resolution: {integrity: sha512-d9T8ucsEhh8Bi1woXCf+TIKDIROLG5WCkxg8geBCbvk22kzwC5G2OnXVMO6FUsvQlgUUXQ2itephWDLqDzbeCw==}
    engines: {node: '>= 0.4'}

  es-to-primitive@1.3.0:
    resolution: {integrity: sha512-w+5mJ3GuFL+NjVtJlvydShqE1eN3h3PbI7/5LAsYJP/2qtuMXjfL2LpHSRqo4b4eSF5K/DH1JXKUAHSB2UW50g==}
    engines: {node: '>= 0.4'}

  esbuild@0.25.5:
    resolution: {integrity: sha512-P8OtKZRv/5J5hhz0cUAdu/cLuPIKXpQl1R9pZtvmHWQvrAUVd0UNIPT4IB4W3rNOqVO0rlqHmCIbSwxh/c9yUQ==}
    engines: {node: '>=18'}
    hasBin: true

  escalade@3.2.0:
    resolution: {integrity: sha512-WUj2qlxaQtO4g6Pq5c29GTcWGDyd8itL8zTlipgECz3JesAiiOKotd8JU6otB3PACgG6xkJUyVhboMS+bje/jA==}
    engines: {node: '>=6'}

  escape-string-regexp@1.0.5:
    resolution: {integrity: sha512-vbRorB5FUQWvla16U8R/qgaFIya2qGzwDrNmCZuYKrbdSUMG6I1ZCGQRefkRVhuOkIGVne7BQ35DSfo1qvJqFg==}
    engines: {node: '>=0.8.0'}

  escape-string-regexp@4.0.0:
    resolution: {integrity: sha512-TtpcNJ3XAzx3Gq8sWRzJaVajRs0uVxA2YAkdb1jm2YkPz4G6egUFAyA3n5vtEIZefPk5Wa4UXbKuS5fKkJWdgA==}
    engines: {node: '>=10'}

  eslint-compat-utils@0.5.1:
    resolution: {integrity: sha512-3z3vFexKIEnjHE3zCMRo6fn/e44U7T1khUjg+Hp0ZQMCigh28rALD0nPFBcGZuiLC5rLZa2ubQHDRln09JfU2Q==}
    engines: {node: '>=12'}
    peerDependencies:
      eslint: '>=6.0.0'

  eslint-config-love@121.0.0:
    resolution: {integrity: sha512-1d5Nht3rddN/N6sNQymh4tq2AT+t3rU9KVmblGsMUjqLsyOdFDlyCFyZz//UN4EvcJQQOtUSYjx8l8FENx/XdQ==}
    peerDependencies:
      eslint: ^9.12.0
      typescript: '*'

  eslint-config-prettier@10.1.5:
    resolution: {integrity: sha512-zc1UmCpNltmVY34vuLRV61r1K27sWuX39E+uyUnY8xS2Bex88VV9cugG+UZbRSRGtGyFboj+D8JODyme1plMpw==}
    hasBin: true
    peerDependencies:
      eslint: '>=7.0.0'

  eslint-import-context@0.1.9:
    resolution: {integrity: sha512-K9Hb+yRaGAGUbwjhFNHvSmmkZs9+zbuoe3kFQ4V1wYjrepUFYM2dZAfNtjbbj3qsPfUfsA68Bx/ICWQMi+C8Eg==}
    engines: {node: ^12.20.0 || ^14.18.0 || >=16.0.0}
    peerDependencies:
      unrs-resolver: ^1.0.0
    peerDependenciesMeta:
      unrs-resolver:
        optional: true

  eslint-import-resolver-node@0.3.9:
    resolution: {integrity: sha512-WFj2isz22JahUv+B788TlO3N6zL3nNJGU8CcZbPZvVEkBPaJdCV4vy5wyghty5ROFbCRnm132v8BScu5/1BQ8g==}

  eslint-import-resolver-typescript@4.4.4:
    resolution: {integrity: sha512-1iM2zeBvrYmUNTj2vSC/90JTHDth+dfOfiNKkxApWRsTJYNrc8rOdxxIf5vazX+BiAXTeOT0UvWpGI/7qIWQOw==}
    engines: {node: ^16.17.0 || >=18.6.0}
    peerDependencies:
      eslint: '*'
      eslint-plugin-import: '*'
      eslint-plugin-import-x: '*'
    peerDependenciesMeta:
      eslint-plugin-import:
        optional: true
      eslint-plugin-import-x:
        optional: true

  eslint-module-utils@2.12.1:
    resolution: {integrity: sha512-L8jSWTze7K2mTg0vos/RuLRS5soomksDPoJLXIslC7c8Wmut3bx7CPpJijDcBZtxQ5lrbUdM+s0OlNbz0DCDNw==}
    engines: {node: '>=4'}
    peerDependencies:
      '@typescript-eslint/parser': '*'
      eslint: '*'
      eslint-import-resolver-node: '*'
      eslint-import-resolver-typescript: '*'
      eslint-import-resolver-webpack: '*'
    peerDependenciesMeta:
      '@typescript-eslint/parser':
        optional: true
      eslint:
        optional: true
      eslint-import-resolver-node:
        optional: true
      eslint-import-resolver-typescript:
        optional: true
      eslint-import-resolver-webpack:
        optional: true

  eslint-plugin-es-x@7.8.0:
    resolution: {integrity: sha512-7Ds8+wAAoV3T+LAKeu39Y5BzXCrGKrcISfgKEqTS4BDN8SFEDQd0S43jiQ8vIa3wUKD07qitZdfzlenSi8/0qQ==}
    engines: {node: ^14.18.0 || >=16.0.0}
    peerDependencies:
      eslint: '>=8'

  eslint-plugin-eslint-comments@3.2.0:
    resolution: {integrity: sha512-0jkOl0hfojIHHmEHgmNdqv4fmh7300NdpA9FFpF7zaoLvB/QeXOGNLIo86oAveJFrfB1p05kC8hpEMHM8DwWVQ==}
    engines: {node: '>=6.5.0'}
    peerDependencies:
      eslint: '>=4.19.1'

  eslint-plugin-import@2.32.0:
    resolution: {integrity: sha512-whOE1HFo/qJDyX4SnXzP4N6zOWn79WhnCUY/iDR0mPfQZO8wcYE4JClzI2oZrhBnnMUCBCHZhO6VQyoBU95mZA==}
    engines: {node: '>=4'}
    peerDependencies:
      '@typescript-eslint/parser': '*'
      eslint: ^2 || ^3 || ^4 || ^5 || ^6 || ^7.2.0 || ^8 || ^9
    peerDependenciesMeta:
      '@typescript-eslint/parser':
        optional: true

  eslint-plugin-n@17.21.0:
    resolution: {integrity: sha512-1+iZ8We4ZlwVMtb/DcHG3y5/bZOdazIpa/4TySo22MLKdwrLcfrX0hbadnCvykSQCCmkAnWmIP8jZVb2AAq29A==}
    engines: {node: ^18.18.0 || ^20.9.0 || >=21.1.0}
    peerDependencies:
      eslint: '>=8.23.0'

  eslint-plugin-perfectionist@4.15.0:
    resolution: {integrity: sha512-pC7PgoXyDnEXe14xvRUhBII8A3zRgggKqJFx2a82fjrItDs1BSI7zdZnQtM2yQvcyod6/ujmzb7ejKPx8lZTnw==}
    engines: {node: ^18.0.0 || >=20.0.0}
    peerDependencies:
      eslint: '>=8.45.0'

  eslint-plugin-prettier@5.5.1:
    resolution: {integrity: sha512-dobTkHT6XaEVOo8IO90Q4DOSxnm3Y151QxPJlM/vKC0bVy+d6cVWQZLlFiuZPP0wS6vZwSKeJgKkcS+KfMBlRw==}
    engines: {node: ^14.18.0 || >=16.0.0}
    peerDependencies:
      '@types/eslint': '>=8.0.0'
      eslint: '>=8.0.0'
      eslint-config-prettier: '>= 7.0.0 <10.0.0 || >=10.1.0'
      prettier: '>=3.0.0'
    peerDependenciesMeta:
      '@types/eslint':
        optional: true
      eslint-config-prettier:
        optional: true

  eslint-plugin-promise@7.2.1:
    resolution: {integrity: sha512-SWKjd+EuvWkYaS+uN2csvj0KoP43YTu7+phKQ5v+xw6+A0gutVX2yqCeCkC3uLCJFiPfR2dD8Es5L7yUsmvEaA==}
    engines: {node: ^18.18.0 || ^20.9.0 || >=21.1.0}
    peerDependencies:
      eslint: ^7.0.0 || ^8.0.0 || ^9.0.0

  eslint-plugin-react-hook-form@0.3.1:
    resolution: {integrity: sha512-+KHoQvjGa6gxxDaVTDPXmqOL+tJ2fWTBggBQTafoVTTe41xLnq94+ZXpb7oTDDRMP97UN908iIX3mNwQqnRxHw==}
    engines: {node: '>=0.10.0'}

  eslint-plugin-react-hooks@5.2.0:
    resolution: {integrity: sha512-+f15FfK64YQwZdJNELETdn5ibXEUQmW1DZL6KXhNnc2heoy/sg9VJJeT7n8TlMWouzWqSWavFkIhHyIbIAEapg==}
    engines: {node: '>=10'}
    peerDependencies:
      eslint: ^3.0.0 || ^4.0.0 || ^5.0.0 || ^6.0.0 || ^7.0.0 || ^8.0.0-0 || ^9.0.0

  eslint-plugin-react-refresh@0.4.20:
    resolution: {integrity: sha512-XpbHQ2q5gUF8BGOX4dHe+71qoirYMhApEPZ7sfhF/dNnOF1UXnCMGZf79SFTBO7Bz5YEIT4TMieSlJBWhP9WBA==}
    peerDependencies:
      eslint: '>=8.40'

  eslint-plugin-react@7.37.5:
    resolution: {integrity: sha512-Qteup0SqU15kdocexFNAJMvCJEfa2xUKNV4CC1xsVMrIIqEy3SQ/rqyxCWNzfrd3/ldy6HMlD2e0JDVpDg2qIA==}
    engines: {node: '>=4'}
    peerDependencies:
      eslint: ^3 || ^4 || ^5 || ^6 || ^7 || ^8 || ^9.7

  eslint-plugin-unicorn@59.0.1:
    resolution: {integrity: sha512-EtNXYuWPUmkgSU2E7Ttn57LbRREQesIP1BiLn7OZLKodopKfDXfBUkC/0j6mpw2JExwf43Uf3qLSvrSvppgy8Q==}
    engines: {node: ^18.20.0 || ^20.10.0 || >=21.0.0}
    peerDependencies:
      eslint: '>=9.22.0'

  eslint-scope@8.4.0:
    resolution: {integrity: sha512-sNXOfKCn74rt8RICKMvJS7XKV/Xk9kA7DyJr8mJik3S7Cwgy3qlkkmyS2uQB3jiJg6VNdZd/pDBJu0nvG2NlTg==}
    engines: {node: ^18.18.0 || ^20.9.0 || >=21.1.0}

  eslint-visitor-keys@3.4.3:
    resolution: {integrity: sha512-wpc+LXeiyiisxPlEkUzU6svyS1frIO3Mgxj1fdy7Pm8Ygzguax2N3Fa/D/ag1WqbOprdI+uY6wMUl8/a2G+iag==}
    engines: {node: ^12.22.0 || ^14.17.0 || >=16.0.0}

  eslint-visitor-keys@4.2.1:
    resolution: {integrity: sha512-Uhdk5sfqcee/9H/rCOJikYz67o0a2Tw2hGRPOG2Y1R2dg7brRe1uG0yaNQDHu+TO/uQPF/5eCapvYSmHUjt7JQ==}
    engines: {node: ^18.18.0 || ^20.9.0 || >=21.1.0}

  eslint@9.30.1:
    resolution: {integrity: sha512-zmxXPNMOXmwm9E0yQLi5uqXHs7uq2UIiqEKo3Gq+3fwo1XrJ+hijAZImyF7hclW3E6oHz43Yk3RP8at6OTKflQ==}
    engines: {node: ^18.18.0 || ^20.9.0 || >=21.1.0}
    hasBin: true
    peerDependencies:
      jiti: '*'
    peerDependenciesMeta:
      jiti:
        optional: true

  espree@10.4.0:
    resolution: {integrity: sha512-j6PAQ2uUr79PZhBjP5C5fhl8e39FmRnOjsD5lGnWrFU8i2G776tBK7+nP8KuQUTTyAZUwfQqXAgrVH5MbH9CYQ==}
    engines: {node: ^18.18.0 || ^20.9.0 || >=21.1.0}

  esquery@1.6.0:
    resolution: {integrity: sha512-ca9pw9fomFcKPvFLXhBKUK90ZvGibiGOvRJNbjljY7s7uq/5YO4BOzcYtJqExdx99rF6aAcnRxHmcUHcz6sQsg==}
    engines: {node: '>=0.10'}

  esrecurse@4.3.0:
    resolution: {integrity: sha512-KmfKL3b6G+RXvP8N1vr3Tq1kL/oCFgn2NYXEtqP8/L3pKapUA4G8cFVaoF3SU323CD4XypR/ffioHmkti6/Tag==}
    engines: {node: '>=4.0'}

  estraverse@5.3.0:
    resolution: {integrity: sha512-MMdARuVEQziNTeJD8DgMqmhwR11BRQ/cBP+pLtYdSTnf3MIO8fFeiINEbX36ZdNlfU/7A9f3gUw49B3oQsvwBA==}
    engines: {node: '>=4.0'}

  estree-walker@2.0.2:
    resolution: {integrity: sha512-Rfkk/Mp/DL7JVje3u18FxFujQlTNR2q6QfMSMB7AvCBx91NGj/ba3kCfza0f6dVDbw7YlRf/nDrn7pQrCCyQ/w==}

  estree-walker@3.0.3:
    resolution: {integrity: sha512-7RUKfXgSMMkzt6ZuXmqapOurLGPPfgj6l9uRZ7lRGolvk0y2yocc35LdcxKC5PQZdn2DMqioAQ2NoWcrTKmm6g==}

  esutils@2.0.3:
    resolution: {integrity: sha512-kVscqXk4OCp68SZ0dkgEKVi6/8ij300KBWTJq32P/dYeWTSwK41WyTxalN1eRmA5Z9UU/LX9D7FWSmV9SAYx6g==}
    engines: {node: '>=0.10.0'}

  expect-type@1.2.2:
    resolution: {integrity: sha512-JhFGDVJ7tmDJItKhYgJCGLOWjuK9vPxiXoUFLwLDc99NlmklilbiQJwoctZtt13+xMw91MCk/REan6MWHqDjyA==}
    engines: {node: '>=12.0.0'}

  fast-deep-equal@3.1.3:
    resolution: {integrity: sha512-f3qQ9oQy9j2AhBe/H9VC91wLmKBCCU/gDOnKNAYG5hswO7BLKj09Hc5HYNz9cGI++xlpDCIgDaitVs03ATR84Q==}

  fast-diff@1.3.0:
    resolution: {integrity: sha512-VxPP4NqbUjj6MaAOafWeUn2cXWLcCtljklUtZf0Ind4XQ+QPtmA0b18zZy0jIQx+ExRVCR/ZQpBmik5lXshNsw==}

  fast-glob@3.3.3:
    resolution: {integrity: sha512-7MptL8U0cqcFdzIzwOTHoilX9x5BrNqye7Z/LuC7kCMRio1EMSyqRK3BEAUD7sXRq4iT4AzTVuZdhgQ2TCvYLg==}
    engines: {node: '>=8.6.0'}

  fast-json-stable-stringify@2.1.0:
    resolution: {integrity: sha512-lhd/wF+Lk98HZoTCtlVraHtfh5XYijIjalXck7saUtuanSDyLMxnHhSXEDJqHxD7msR8D0uCmqlkwjCV8xvwHw==}

  fast-levenshtein@2.0.6:
    resolution: {integrity: sha512-DCXu6Ifhqcks7TZKY3Hxp3y6qphY5SJZmrWMDrKcERSOXWQdMhU9Ig/PYrzyw/ul9jOIyh0N4M0tbC5hodg8dw==}

  fast-uri@3.0.6:
    resolution: {integrity: sha512-Atfo14OibSv5wAp4VWNsFYE1AchQRTv9cBGWET4pZWHzYshFSS9NQI6I57rdKn9croWVMbYFbLhJ+yJvmZIIHw==}

  fastq@1.19.1:
    resolution: {integrity: sha512-GwLTyxkCXjXbxqIhTsMI2Nui8huMPtnxg7krajPJAjnEG/iiOS7i+zCtWGZR9G0NBKbXKh6X9m9UIsYX/N6vvQ==}

  fdir@6.4.6:
    resolution: {integrity: sha512-hiFoqpyZcfNm1yc4u8oWCf9A2c4D3QjCrks3zmoVKVxpQRzmPNar1hUJcBG2RQHvEVGDN+Jm81ZheVLAQMK6+w==}
    peerDependencies:
      picomatch: ^3 || ^4
    peerDependenciesMeta:
      picomatch:
        optional: true

  fflate@0.8.2:
    resolution: {integrity: sha512-cPJU47OaAoCbg0pBvzsgpTPhmhqI5eJjh/JIu8tPj5q+T7iLvW/JAYUqmE7KOB4R1ZyEhzBaIQpQpardBF5z8A==}

  file-entry-cache@8.0.0:
    resolution: {integrity: sha512-XXTUwCvisa5oacNGRP9SfNtYBNAMi+RPwBFmblZEF7N7swHYQS6/Zfk7SRwx4D5j3CH211YNRco1DEMNVfZCnQ==}
    engines: {node: '>=16.0.0'}

  fill-range@7.1.1:
    resolution: {integrity: sha512-YsGpe3WHLK8ZYi4tWDg2Jy3ebRz2rXowDxnld4bkQB00cc/1Zw9AWnC0i9ztDJitivtQvaI9KaLyKrc+hBW0yg==}
    engines: {node: '>=8'}

  find-up-simple@1.0.1:
    resolution: {integrity: sha512-afd4O7zpqHeRyg4PfDQsXmlDe2PfdHtJt6Akt8jOWaApLOZk5JXs6VMR29lz03pRe9mpykrRCYIYxaJYcfpncQ==}
    engines: {node: '>=18'}

  find-up@5.0.0:
    resolution: {integrity: sha512-78/PXT1wlLLDgTzDs7sjq9hzz0vXD+zn+7wypEe4fXQxCmdmqfGsEPQxmiCSQI3ajFV91bVSsvNtrJRiW6nGng==}
    engines: {node: '>=10'}

  flat-cache@4.0.1:
    resolution: {integrity: sha512-f7ccFPK3SXFHpx15UIGyRJ/FJQctuKZ0zVuN3frBo4HnK3cay9VEW0R6yPYFHC0AgqhukPzKjq22t5DmAyqGyw==}
    engines: {node: '>=16'}

  flatted@3.3.3:
    resolution: {integrity: sha512-GX+ysw4PBCz0PzosHDepZGANEuFCMLrnRTiEy9McGjmkCQYwRq4A/X786G/fjM/+OjsWSU1ZrY5qyARZmO/uwg==}

  for-each@0.3.5:
    resolution: {integrity: sha512-dKx12eRCVIzqCxFGplyFKJMPvLEWgmNtUrpTiJIR5u97zEhRG8ySrtboPHZXx7daLxQVrl643cTzbab2tkQjxg==}
    engines: {node: '>= 0.4'}

  foreground-child@3.3.1:
    resolution: {integrity: sha512-gIXjKqtFuWEgzFRJA9WCQeSJLZDjgJUOMCMzxtvFq/37KojM1BFGufqsCy0r4qSQmYLsZYMeyRqzIWOMup03sw==}
    engines: {node: '>=14'}

  fsevents@2.3.3:
    resolution: {integrity: sha512-5xoDfX+fL7faATnagmWPpbFtwh/R77WmMMqqHGS65C3vvB0YHrgF+B1YmZ3441tMj5n63k0212XNoJwzlhffQw==}
    engines: {node: ^8.16.0 || ^10.6.0 || >=11.0.0}
    os: [darwin]

  function-bind@1.1.2:
    resolution: {integrity: sha512-7XHNxH7qX9xG5mIwxkhumTox/MIRNcOgDrxWsMt2pAr23WHp6MrRlN7FBSFpCpr+oVO0F744iUgR82nJMfG2SA==}

  function.prototype.name@1.1.8:
    resolution: {integrity: sha512-e5iwyodOHhbMr/yNrc7fDYG4qlbIvI5gajyzPnb5TCwyhjApznQh1BMFou9b30SevY43gCJKXycoCBjMbsuW0Q==}
    engines: {node: '>= 0.4'}

  functions-have-names@1.2.3:
    resolution: {integrity: sha512-xckBUXyTIqT97tq2x2AMb+g163b5JFysYk0x4qxNFwbfQkmNZoiRHb6sPzI9/QV33WeuvVYBUIiD4NzNIyqaRQ==}

  gensync@1.0.0-beta.2:
    resolution: {integrity: sha512-3hN7NaskYvMDLQY55gnW3NQ+mesEAepTqlg+VEbj7zzqEMBVNhzcGYYeqFo/TlYz6eQiFcp1HcsCZO+nGgS8zg==}
    engines: {node: '>=6.9.0'}

  get-intrinsic@1.3.0:
    resolution: {integrity: sha512-9fSjSaos/fRIVIp+xSJlE6lfwhES7LNtKaCBIamHsjr2na1BiABJPo0mOjjz8GJDURarmCPGqaiVg5mfjb98CQ==}
    engines: {node: '>= 0.4'}

  get-proto@1.0.1:
    resolution: {integrity: sha512-sTSfBjoXBp89JvIKIefqw7U2CCebsc74kiY6awiGogKtoSGbgjYE/G/+l9sF3MWFPNc9IcoOC4ODfKHfxFmp0g==}
    engines: {node: '>= 0.4'}

  get-symbol-description@1.1.0:
    resolution: {integrity: sha512-w9UMqWwJxHNOvoNzSJ2oPF5wvYcvP7jUvYzhp67yEhTi17ZDBBC1z9pTdGuzjD+EFIqLSYRweZjqfiPzQ06Ebg==}
    engines: {node: '>= 0.4'}

  get-tsconfig@4.10.1:
    resolution: {integrity: sha512-auHyJ4AgMz7vgS8Hp3N6HXSmlMdUyhSUrfBF16w153rxtLIEOE+HGqaBppczZvnHLqQJfiHotCYpNhl0lUROFQ==}

  glob-parent@5.1.2:
    resolution: {integrity: sha512-AOIgSQCepiJYwP3ARnGx+5VnTu2HBYdzbGP45eLw1vr3zB3vZLeyed1sC9hnbcOc9/SrMyM5RPQrkGz4aS9Zow==}
    engines: {node: '>= 6'}

  glob-parent@6.0.2:
    resolution: {integrity: sha512-XxwI8EOhVQgWp6iDL+3b0r86f4d6AX6zSU55HfB4ydCEuXLXc5FcYeOu+nnGftS4TEju/11rt4KJPTMgbfmv4A==}
    engines: {node: '>=10.13.0'}

  glob@10.4.5:
    resolution: {integrity: sha512-7Bv8RF0k6xjo7d4A/PxYLbUCfb6c+Vpd2/mB2yRDlew7Jb5hEXiCD9ibfO7wpk8i4sevK6DFny9h7EYbM3/sHg==}
    hasBin: true

  global-directory@4.0.1:
    resolution: {integrity: sha512-wHTUcDUoZ1H5/0iVqEudYW4/kAlN5cZ3j/bXn0Dpbizl9iaUVeWSHqiOjsgk6OW2bkLclbBjzewBz6weQ1zA2Q==}
    engines: {node: '>=18'}

  globals@14.0.0:
    resolution: {integrity: sha512-oahGvuMGQlPw/ivIYBjVSrWAfWLBeku5tpPE2fOPLi+WHffIWbuh2tCjhyQhTBPMf5E9jDEH4FOmTYgYwbKwtQ==}
    engines: {node: '>=18'}

  globals@15.15.0:
    resolution: {integrity: sha512-7ACyT3wmyp3I61S4fG682L0VA2RGD9otkqGJIwNUMF1SWUombIIk+af1unuDYgMm082aHYwD+mzJvv9Iu8dsgg==}
    engines: {node: '>=18'}

  globals@16.3.0:
    resolution: {integrity: sha512-bqWEnJ1Nt3neqx2q5SFfGS8r/ahumIakg3HcwtNlrVlwXIeNumWn/c7Pn/wKzGhf6SaW6H6uWXLqC30STCMchQ==}
    engines: {node: '>=18'}

  globalthis@1.0.4:
    resolution: {integrity: sha512-DpLKbNU4WylpxJykQujfCcwYWiV/Jhm50Goo0wrVILAv5jOr9d+H+UR3PhSCD2rCCEIg0uc+G+muBTwD54JhDQ==}
    engines: {node: '>= 0.4'}

  globrex@0.1.2:
    resolution: {integrity: sha512-uHJgbwAMwNFf5mLst7IWLNg14x1CkeqglJb/K3doi4dw6q2IvAAmM/Y81kevy83wP+Sst+nutFTYOGg3d1lsxg==}

  gopd@1.2.0:
    resolution: {integrity: sha512-ZUKRh6/kUFoAiTAtTYPZJ3hw9wNxx+BIBOijnlG9PnrJsCcSjs1wyyD6vJpaYtgnzDrKYRSqf3OO6Rfa93xsRg==}
    engines: {node: '>= 0.4'}

  graceful-fs@4.2.11:
    resolution: {integrity: sha512-RbJ5/jmFcNNCcDV5o9eTnBLJ/HszWV0P73bc+Ff4nS/rJj+YaS6IGyiOL0VoBYX+l1Wrl3k63h/KrH+nhJ0XvQ==}

  graphemer@1.4.0:
    resolution: {integrity: sha512-EtKwoO6kxCL9WO5xipiHTZlSzBm7WLT627TqC/uVRd0HKmq8NXyebnNYxDoBi7wt8eTWrUrKXCOVaFq9x1kgag==}

  has-bigints@1.1.0:
    resolution: {integrity: sha512-R3pbpkcIqv2Pm3dUwgjclDRVmWpTJW2DcMzcIhEXEx1oh/CEMObMm3KLmRJOdvhM7o4uQBnwr8pzRK2sJWIqfg==}
    engines: {node: '>= 0.4'}

  has-flag@4.0.0:
    resolution: {integrity: sha512-EykJT/Q1KjTWctppgIAgfSO0tKVuZUjhgMr17kqTumMl6Afv3EISleU7qZUzoXDFTAHTDC4NOoG/ZxU3EvlMPQ==}
    engines: {node: '>=8'}

  has-property-descriptors@1.0.2:
    resolution: {integrity: sha512-55JNKuIW+vq4Ke1BjOTjM2YctQIvCT7GFzHwmfZPGo5wnrgkid0YQtnAleFSqumZm4az3n2BS+erby5ipJdgrg==}

  has-proto@1.2.0:
    resolution: {integrity: sha512-KIL7eQPfHQRC8+XluaIw7BHUwwqL19bQn4hzNgdr+1wXoU0KKj6rufu47lhY7KbJR2C6T6+PfyN0Ea7wkSS+qQ==}
    engines: {node: '>= 0.4'}

  has-symbols@1.1.0:
    resolution: {integrity: sha512-1cDNdwJ2Jaohmb3sg4OmKaMBwuC48sYni5HUw2DvsC8LjGTLK9h+eb1X6RyuOHe4hT0ULCW68iomhjUoKUqlPQ==}
    engines: {node: '>= 0.4'}

  has-tostringtag@1.0.2:
    resolution: {integrity: sha512-NqADB8VjPFLM2V0VvHUewwwsw0ZWBaIdgo+ieHtK3hasLz4qeCRjYcqfB6AQrBggRKppKF8L52/VqdVsO47Dlw==}
    engines: {node: '>= 0.4'}

  hasown@2.0.2:
    resolution: {integrity: sha512-0hJU9SCPvmMzIBdZFqNPXWa6dqh7WdH0cII9y+CyS8rG3nL48Bclra9HmKhVVUHyPWNH5Y7xDwAB7bfgSjkUMQ==}
    engines: {node: '>= 0.4'}

  html-escaper@2.0.2:
    resolution: {integrity: sha512-H2iMtd0I4Mt5eYiapRdIDjp+XzelXQ0tFE4JS7YFwFevXXMmOp9myNrUvCg0D6ws8iqkRPBfKHgbwig1SmlLfg==}

  ignore@5.3.2:
    resolution: {integrity: sha512-hsBTNUqQTDwkWtcdYI2i06Y/nUBEsNEDJKjWdigLvegy8kDuJAS8uRlpkkcQpyEXL0Z/pjDy5HBmMjRCJ2gq+g==}
    engines: {node: '>= 4'}

  ignore@7.0.5:
    resolution: {integrity: sha512-Hs59xBNfUIunMFgWAbGX5cq6893IbWg4KnrjbYwX3tx0ztorVgTDA6B2sxf8ejHJ4wz8BqGUMYlnzNBer5NvGg==}
    engines: {node: '>= 4'}

  immutable@5.1.3:
    resolution: {integrity: sha512-+chQdDfvscSF1SJqv2gn4SRO2ZyS3xL3r7IW/wWEEzrzLisnOlKiQu5ytC/BVNcS15C39WT2Hg/bjKjDMcu+zg==}

  import-fresh@3.3.1:
    resolution: {integrity: sha512-TR3KfrTZTYLPB6jUjfx6MF9WcWrHL9su5TObK4ZkYgBdWKPOFoSoQIdEuTuR82pmtxH2spWG9h6etwfr1pLBqQ==}
    engines: {node: '>=6'}

  imurmurhash@0.1.4:
    resolution: {integrity: sha512-JmXMZ6wuvDmLiHEml9ykzqO6lwFbof0GG4IkcGaENdCRDDmMVnny7s5HsIgHCbaq0w2MyPhDqkhTUgS2LU2PHA==}
    engines: {node: '>=0.8.19'}

  indent-string@5.0.0:
    resolution: {integrity: sha512-m6FAo/spmsW2Ab2fU35JTYwtOKa2yAwXSwgjSv1TJzh4Mh7mC3lzAOVLBprb72XsTrgkEIsl7YrFNAiDiRhIGg==}
    engines: {node: '>=12'}

  ini@4.1.1:
    resolution: {integrity: sha512-QQnnxNyfvmHFIsj7gkPcYymR8Jdw/o7mp5ZFihxn6h8Ci6fh3Dx4E1gPjpQEpIuPo9XVNY/ZUwh4BPMjGyL01g==}
    engines: {node: ^14.17.0 || ^16.13.0 || >=18.0.0}

  internal-slot@1.1.0:
    resolution: {integrity: sha512-4gd7VpWNQNB4UKKCFFVcp1AVv+FMOgs9NKzjHKusc8jTMhd5eL1NqQqOpE0KzMds804/yHlglp3uxgluOqAPLw==}
    engines: {node: '>= 0.4'}

  interpret@3.1.1:
    resolution: {integrity: sha512-6xwYfHbajpoF0xLW+iwLkhwgvLoZDfjYfoFNu8ftMoXINzwuymNLd9u/KmwtdT2GbR+/Cz66otEGEVVUHX9QLQ==}
    engines: {node: '>=10.13.0'}

  is-array-buffer@3.0.5:
    resolution: {integrity: sha512-DDfANUiiG2wC1qawP66qlTugJeL5HyzMpfr8lLK+jMQirGzNod0B12cFB/9q838Ru27sBwfw78/rdoU7RERz6A==}
    engines: {node: '>= 0.4'}

  is-arrayish@0.2.1:
    resolution: {integrity: sha512-zz06S8t0ozoDXMG+ube26zeCTNXcKIPJZJi8hBrF4idCLms4CG9QtK7qBl1boi5ODzFpjswb5JPmHCbMpjaYzg==}

  is-async-function@2.1.1:
    resolution: {integrity: sha512-9dgM/cZBnNvjzaMYHVoxxfPj2QXt22Ev7SuuPrs+xav0ukGB0S6d4ydZdEiM48kLx5kDV+QBPrpVnFyefL8kkQ==}
    engines: {node: '>= 0.4'}

  is-bigint@1.1.0:
    resolution: {integrity: sha512-n4ZT37wG78iz03xPRKJrHTdZbe3IicyucEtdRsV5yglwc3GyUfbAfpSeD0FJ41NbUNSt5wbhqfp1fS+BgnvDFQ==}
    engines: {node: '>= 0.4'}

  is-boolean-object@1.2.2:
    resolution: {integrity: sha512-wa56o2/ElJMYqjCjGkXri7it5FbebW5usLw/nPmCMs5DeZ7eziSYZhSmPRn0txqeW4LnAmQQU7FgqLpsEFKM4A==}
    engines: {node: '>= 0.4'}

  is-builtin-module@5.0.0:
    resolution: {integrity: sha512-f4RqJKBUe5rQkJ2eJEJBXSticB3hGbN9j0yxxMQFqIW89Jp9WYFtzfTcRlstDKVUTRzSOTLKRfO9vIztenwtxA==}
    engines: {node: '>=18.20'}

  is-bun-module@2.0.0:
    resolution: {integrity: sha512-gNCGbnnnnFAUGKeZ9PdbyeGYJqewpmc2aKHUEMO5nQPWU9lOmv7jcmQIv+qHD8fXW6W7qfuCwX4rY9LNRjXrkQ==}

  is-callable@1.2.7:
    resolution: {integrity: sha512-1BC0BVFhS/p0qtw6enp8e+8OD0UrK0oFLztSjNzhcKA3WDuJxxAPXzPuPtKkjEY9UUoEWlX/8fgKeu2S8i9JTA==}
    engines: {node: '>= 0.4'}

  is-core-module@2.16.1:
    resolution: {integrity: sha512-UfoeMA6fIJ8wTYFEUjelnaGI67v6+N7qXJEvQuIGa99l4xsCruSYOVSQ0uPANn4dAzm8lkYPaKLrrijLq7x23w==}
    engines: {node: '>= 0.4'}

  is-data-view@1.0.2:
    resolution: {integrity: sha512-RKtWF8pGmS87i2D6gqQu/l7EYRlVdfzemCJN/P3UOs//x1QE7mfhvzHIApBTRf7axvT6DMGwSwBXYCT0nfB9xw==}
    engines: {node: '>= 0.4'}

  is-date-object@1.1.0:
    resolution: {integrity: sha512-PwwhEakHVKTdRNVOw+/Gyh0+MzlCl4R6qKvkhuvLtPMggI1WAHt9sOwZxQLSGpUaDnrdyDsomoRgNnCfKNSXXg==}
    engines: {node: '>= 0.4'}

  is-extglob@2.1.1:
    resolution: {integrity: sha512-SbKbANkN603Vi4jEZv49LeVJMn4yGwsbzZworEoyEiutsN3nJYdbO36zfhGJ6QEDpOZIFkDtnq5JRxmvl3jsoQ==}
    engines: {node: '>=0.10.0'}

  is-finalizationregistry@1.1.1:
    resolution: {integrity: sha512-1pC6N8qWJbWoPtEjgcL2xyhQOP491EQjeUo3qTKcmV8YSDDJrOepfG8pcC7h/QgnQHYSv0mJ3Z/ZWxmatVrysg==}
    engines: {node: '>= 0.4'}

  is-fullwidth-code-point@3.0.0:
    resolution: {integrity: sha512-zymm5+u+sCsSWyD9qNaejV3DFvhCKclKdizYaJUuHA83RLjb7nSuGnddCHGv0hk+KY7BMAlsWeK4Ueg6EV6XQg==}
    engines: {node: '>=8'}

  is-generator-function@1.1.0:
    resolution: {integrity: sha512-nPUB5km40q9e8UfN/Zc24eLlzdSf9OfKByBw9CIdw4H1giPMeA0OIJvbchsCu4npfI2QcMVBsGEBHKZ7wLTWmQ==}
    engines: {node: '>= 0.4'}

  is-glob@4.0.3:
    resolution: {integrity: sha512-xelSayHH36ZgE7ZWhli7pW34hNbNl8Ojv5KVmkJD4hBdD3th8Tfk9vYasLM+mXWOZhFkgZfxhLSnrwRr4elSSg==}
    engines: {node: '>=0.10.0'}

  is-installed-globally@1.0.0:
    resolution: {integrity: sha512-K55T22lfpQ63N4KEN57jZUAaAYqYHEe8veb/TycJRk9DdSCLLcovXz/mL6mOnhQaZsQGwPhuFopdQIlqGSEjiQ==}
    engines: {node: '>=18'}

  is-map@2.0.3:
    resolution: {integrity: sha512-1Qed0/Hr2m+YqxnM09CjA2d/i6YZNfF6R2oRAOj36eUdS6qIV/huPJNSEpKbupewFs+ZsJlxsjjPbc0/afW6Lw==}
    engines: {node: '>= 0.4'}

  is-negative-zero@2.0.3:
    resolution: {integrity: sha512-5KoIu2Ngpyek75jXodFvnafB6DJgr3u8uuK0LEZJjrU19DrMD3EVERaR8sjz8CCGgpZvxPl9SuE1GMVPFHx1mw==}
    engines: {node: '>= 0.4'}

  is-number-object@1.1.1:
    resolution: {integrity: sha512-lZhclumE1G6VYD8VHe35wFaIif+CTy5SJIi5+3y4psDgWu4wPDoBhF8NxUOinEc7pHgiTsT6MaBb92rKhhD+Xw==}
    engines: {node: '>= 0.4'}

  is-number@7.0.0:
    resolution: {integrity: sha512-41Cifkg6e8TylSpdtTpeLVMqvSBEVzTttHvERD741+pnZ8ANv0004MRL43QKPDlK9cGvNp6NZWZUBlbGXYxxng==}
    engines: {node: '>=0.12.0'}

  is-path-inside@4.0.0:
    resolution: {integrity: sha512-lJJV/5dYS+RcL8uQdBDW9c9uWFLLBNRyFhnAKXw5tVqLlKZ4RMGZKv+YQ/IA3OhD+RpbJa1LLFM1FQPGyIXvOA==}
    engines: {node: '>=12'}

  is-regex@1.2.1:
    resolution: {integrity: sha512-MjYsKHO5O7mCsmRGxWcLWheFqN9DJ/2TmngvjKXihe6efViPqc274+Fx/4fYj/r03+ESvBdTXK0V6tA3rgez1g==}
    engines: {node: '>= 0.4'}

  is-set@2.0.3:
    resolution: {integrity: sha512-iPAjerrse27/ygGLxw+EBR9agv9Y6uLeYVJMu+QNCoouJ1/1ri0mGrcWpfCqFZuzzx3WjtwxG098X+n4OuRkPg==}
    engines: {node: '>= 0.4'}

  is-shared-array-buffer@1.0.4:
    resolution: {integrity: sha512-ISWac8drv4ZGfwKl5slpHG9OwPNty4jOWPRIhBpxOoD+hqITiwuipOQ2bNthAzwA3B4fIjO4Nln74N0S9byq8A==}
    engines: {node: '>= 0.4'}

  is-string@1.1.1:
    resolution: {integrity: sha512-BtEeSsoaQjlSPBemMQIrY1MY0uM6vnS1g5fmufYOtnxLGUZM2178PKbhsk7Ffv58IX+ZtcvoGwccYsh0PglkAA==}
    engines: {node: '>= 0.4'}

  is-symbol@1.1.1:
    resolution: {integrity: sha512-9gGx6GTtCQM73BgmHQXfDmLtfjjTUDSyoxTCbp5WtoixAhfgsDirWIcVQ/IHpvI5Vgd5i/J5F7B9cN/WlVbC/w==}
    engines: {node: '>= 0.4'}

  is-typed-array@1.1.15:
    resolution: {integrity: sha512-p3EcsicXjit7SaskXHs1hA91QxgTw46Fv6EFKKGS5DRFLD8yKnohjF3hxoju94b/OcMZoQukzpPpBE9uLVKzgQ==}
    engines: {node: '>= 0.4'}

  is-weakmap@2.0.2:
    resolution: {integrity: sha512-K5pXYOm9wqY1RgjpL3YTkF39tni1XajUIkawTLUo9EZEVUFga5gSQJF8nNS7ZwJQ02y+1YCNYcMh+HIf1ZqE+w==}
    engines: {node: '>= 0.4'}

  is-weakref@1.1.1:
    resolution: {integrity: sha512-6i9mGWSlqzNMEqpCp93KwRS1uUOodk2OJ6b+sq7ZPDSy2WuI5NFIxp/254TytR8ftefexkWn5xNiHUNpPOfSew==}
    engines: {node: '>= 0.4'}

  is-weakset@2.0.4:
    resolution: {integrity: sha512-mfcwb6IzQyOKTs84CQMrOwW4gQcaTOAWJ0zzJCl2WSPDrWk/OzDaImWFH3djXhb24g4eudZfLRozAvPGw4d9hQ==}
    engines: {node: '>= 0.4'}

  isarray@2.0.5:
    resolution: {integrity: sha512-xHjhDr3cNBK0BzdUJSPXZntQUx/mwMS5Rw4A7lPJ90XGAO6ISP/ePDNuo0vhqOZU+UD5JoodwCAAoZQd3FeAKw==}

  isexe@2.0.0:
    resolution: {integrity: sha512-RHxMLp9lnKHGHRng9QFhRCMbYAcVpn69smSGcq3f36xjgVVWThj4qqLbTLlq7Ssj8B+fIQ1EuCEGI2lKsyQeIw==}

  istanbul-lib-coverage@3.2.2:
    resolution: {integrity: sha512-O8dpsF+r0WV/8MNRKfnmrtCWhuKjxrq2w+jpzBL5UZKTi2LeVWnWOmWRxFlesJONmc+wLAGvKQZEOanko0LFTg==}
    engines: {node: '>=8'}

  istanbul-lib-report@3.0.1:
    resolution: {integrity: sha512-GCfE1mtsHGOELCU8e/Z7YWzpmybrx/+dSTfLrvY8qRmaY6zXTKWn6WQIjaAFw069icm6GVMNkgu0NzI4iPZUNw==}
    engines: {node: '>=10'}

  istanbul-lib-source-maps@5.0.6:
    resolution: {integrity: sha512-yg2d+Em4KizZC5niWhQaIomgf5WlL4vOOjZ5xGCmF8SnPE/mDWWXgvRExdcpCgh9lLRRa1/fSYp2ymmbJ1pI+A==}
    engines: {node: '>=10'}

  istanbul-reports@3.1.7:
    resolution: {integrity: sha512-BewmUXImeuRk2YY0PVbxgKAysvhRPUQE0h5QRM++nVWyubKGV0l8qQ5op8+B2DOmwSe63Jivj0BjkPQVf8fP5g==}
    engines: {node: '>=8'}

  iterator.prototype@1.1.5:
    resolution: {integrity: sha512-H0dkQoCa3b2VEeKQBOxFph+JAbcrQdE7KC0UkqwpLmv2EC4P41QXP+rqo9wYodACiG5/WM5s9oDApTU8utwj9g==}
    engines: {node: '>= 0.4'}

  jackspeak@3.4.3:
    resolution: {integrity: sha512-OGlZQpz2yfahA/Rd1Y8Cd9SIEsqvXkLVoSw/cgwhnhFMDbsQFeZYoJJ7bIZBS9BcamUW96asq/npPWugM+RQBw==}

  jiti@2.4.2:
    resolution: {integrity: sha512-rg9zJN+G4n2nfJl5MW3BMygZX56zKPNVEYYqq7adpmMh4Jn2QNEwhvQlFy6jPVdcod7txZtKHWnyZiA3a0zP7A==}
    hasBin: true

  js-tokens@4.0.0:
    resolution: {integrity: sha512-RdJUflcE3cUzKiMqQgsCu06FPu9UdIJO0beYbPhHN4k6apgJtifcoCtT9bcxOpYBtpD2kCM6Sbzg4CausW/PKQ==}

  js-tokens@9.0.1:
    resolution: {integrity: sha512-mxa9E9ITFOt0ban3j6L5MpjwegGz6lBQmM1IJkWeBZGcMxto50+eWdjC/52xDbS2vy0k7vIMK0Fe2wfL9OQSpQ==}

  js-yaml@4.1.0:
    resolution: {integrity: sha512-wpxZs9NoxZaJESJGIZTyDEaYpl0FKSA+FB9aJiyemKhMwkxQg63h4T1KJgUGHpTqPDNRcmmYLugrRjJlBtWvRA==}
    hasBin: true

  jsesc@3.0.2:
    resolution: {integrity: sha512-xKqzzWXDttJuOcawBt4KnKHHIf5oQ/Cxax+0PWFG+DFDgHNAdi+TXECADI+RYiFUMmx8792xsMbbgXj4CwnP4g==}
    engines: {node: '>=6'}
    hasBin: true

  jsesc@3.1.0:
    resolution: {integrity: sha512-/sM3dO2FOzXjKQhJuo0Q173wf2KOo8t4I8vHy6lF9poUp7bKT0/NHE8fPX23PwfhnykfqnC2xRxOnVw5XuGIaA==}
    engines: {node: '>=6'}
    hasBin: true

  json-buffer@3.0.1:
    resolution: {integrity: sha512-4bV5BfR2mqfQTJm+V5tPPdf+ZpuhiIvTuAB5g8kcrXOZpTT/QwwVRWBywX1ozr6lEuPdbHxwaJlm9G6mI2sfSQ==}

  json-parse-even-better-errors@2.3.1:
    resolution: {integrity: sha512-xyFwyhro/JEof6Ghe2iz2NcXoj2sloNsWr/XsERDK/oiPCfaNhl5ONfp+jQdAZRQQ0IJWNzH9zIZF7li91kh2w==}

  json-schema-traverse@0.4.1:
    resolution: {integrity: sha512-xbbCH5dCYU5T8LcEhhuh7HJ88HXuW3qsI3Y0zOZFKfZEHcpWiHU/Jxzk629Brsab/mMiHQti9wMP+845RPe3Vg==}

  json-schema-traverse@1.0.0:
    resolution: {integrity: sha512-NM8/P9n3XjXhIZn1lLhkFaACTOURQXjWhV4BA/RnOv8xvgqtqpAX9IO4mRQxSx1Rlo4tqzeqb0sOlruaOy3dug==}

  json-stable-stringify-without-jsonify@1.0.1:
    resolution: {integrity: sha512-Bdboy+l7tA3OGW6FjyFHWkP5LuByj1Tk33Ljyq0axyzdk9//JSi2u3fP1QSmd1KNwq6VOKYGlAu87CisVir6Pw==}

  json5@1.0.2:
    resolution: {integrity: sha512-g1MWMLBiz8FKi1e4w0UyVL3w+iJceWAFBAaBnnGKOpNa5f8TLktkbre1+s6oICydWAm+HRUGTmI+//xv2hvXYA==}
    hasBin: true

  json5@2.2.3:
    resolution: {integrity: sha512-XmOWe7eyHYH14cLdVPoyg+GOH3rYX++KpzrylJwSW98t3Nk+U8XOl8FWKOgwtzdb8lXGf6zYwDUzeHMWfxasyg==}
    engines: {node: '>=6'}
    hasBin: true

  jsx-ast-utils@3.3.5:
    resolution: {integrity: sha512-ZZow9HBI5O6EPgSJLUb8n2NKgmVWTwCvHGwFuJlMjvLFqlGG6pjirPhtdsseaLZjSibD8eegzmYpUZwoIlj2cQ==}
    engines: {node: '>=4.0'}

  keyv@4.5.4:
    resolution: {integrity: sha512-oxVHkHR/EJf2CNXnWxRLW6mg7JyCCUcG0DtEGmL2ctUo1PNTin1PUil+r/+4r5MpVgC/fn1kjsx7mjSujKqIpw==}

  kleur@3.0.3:
    resolution: {integrity: sha512-eTIzlVOSUR+JxdDFepEYcBMtZ9Qqdef+rnzWdRZuMbOywu5tO2w2N7rqjoANZ5k9vywhL6Br1VRjUIgTQx4E8w==}
    engines: {node: '>=6'}

  levn@0.4.1:
    resolution: {integrity: sha512-+bT2uH4E5LGE7h/n3evcS/sQlJXCpIp6ym8OWJ5eV6+67Dsql/LaaT7qJBAt2rzfoa/5QBGBhxDix1dMt2kQKQ==}
    engines: {node: '>= 0.8.0'}

  lightningcss-darwin-arm64@1.30.1:
    resolution: {integrity: sha512-c8JK7hyE65X1MHMN+Viq9n11RRC7hgin3HhYKhrMyaXflk5GVplZ60IxyoVtzILeKr+xAJwg6zK6sjTBJ0FKYQ==}
    engines: {node: '>= 12.0.0'}
    cpu: [arm64]
    os: [darwin]

  lightningcss-darwin-x64@1.30.1:
    resolution: {integrity: sha512-k1EvjakfumAQoTfcXUcHQZhSpLlkAuEkdMBsI/ivWw9hL+7FtilQc0Cy3hrx0AAQrVtQAbMI7YjCgYgvn37PzA==}
    engines: {node: '>= 12.0.0'}
    cpu: [x64]
    os: [darwin]

  lightningcss-freebsd-x64@1.30.1:
    resolution: {integrity: sha512-kmW6UGCGg2PcyUE59K5r0kWfKPAVy4SltVeut+umLCFoJ53RdCUWxcRDzO1eTaxf/7Q2H7LTquFHPL5R+Gjyig==}
    engines: {node: '>= 12.0.0'}
    cpu: [x64]
    os: [freebsd]

  lightningcss-linux-arm-gnueabihf@1.30.1:
    resolution: {integrity: sha512-MjxUShl1v8pit+6D/zSPq9S9dQ2NPFSQwGvxBCYaBYLPlCWuPh9/t1MRS8iUaR8i+a6w7aps+B4N0S1TYP/R+Q==}
    engines: {node: '>= 12.0.0'}
    cpu: [arm]
    os: [linux]

  lightningcss-linux-arm64-gnu@1.30.1:
    resolution: {integrity: sha512-gB72maP8rmrKsnKYy8XUuXi/4OctJiuQjcuqWNlJQ6jZiWqtPvqFziskH3hnajfvKB27ynbVCucKSm2rkQp4Bw==}
    engines: {node: '>= 12.0.0'}
    cpu: [arm64]
    os: [linux]

  lightningcss-linux-arm64-musl@1.30.1:
    resolution: {integrity: sha512-jmUQVx4331m6LIX+0wUhBbmMX7TCfjF5FoOH6SD1CttzuYlGNVpA7QnrmLxrsub43ClTINfGSYyHe2HWeLl5CQ==}
    engines: {node: '>= 12.0.0'}
    cpu: [arm64]
    os: [linux]

  lightningcss-linux-x64-gnu@1.30.1:
    resolution: {integrity: sha512-piWx3z4wN8J8z3+O5kO74+yr6ze/dKmPnI7vLqfSqI8bccaTGY5xiSGVIJBDd5K5BHlvVLpUB3S2YCfelyJ1bw==}
    engines: {node: '>= 12.0.0'}
    cpu: [x64]
    os: [linux]

  lightningcss-linux-x64-musl@1.30.1:
    resolution: {integrity: sha512-rRomAK7eIkL+tHY0YPxbc5Dra2gXlI63HL+v1Pdi1a3sC+tJTcFrHX+E86sulgAXeI7rSzDYhPSeHHjqFhqfeQ==}
    engines: {node: '>= 12.0.0'}
    cpu: [x64]
    os: [linux]

  lightningcss-win32-arm64-msvc@1.30.1:
    resolution: {integrity: sha512-mSL4rqPi4iXq5YVqzSsJgMVFENoa4nGTT/GjO2c0Yl9OuQfPsIfncvLrEW6RbbB24WtZ3xP/2CCmI3tNkNV4oA==}
    engines: {node: '>= 12.0.0'}
    cpu: [arm64]
    os: [win32]

  lightningcss-win32-x64-msvc@1.30.1:
    resolution: {integrity: sha512-PVqXh48wh4T53F/1CCu8PIPCxLzWyCnn/9T5W1Jpmdy5h9Cwd+0YQS6/LwhHXSafuc61/xg9Lv5OrCby6a++jg==}
    engines: {node: '>= 12.0.0'}
    cpu: [x64]
    os: [win32]

  lightningcss@1.30.1:
    resolution: {integrity: sha512-xi6IyHML+c9+Q3W0S4fCQJOym42pyurFiJUHEcEyHS0CeKzia4yZDEsLlqOFykxOdHpNy0NmvVO31vcSqAxJCg==}
    engines: {node: '>= 12.0.0'}

  lines-and-columns@1.2.4:
    resolution: {integrity: sha512-7ylylesZQ/PV29jhEDl3Ufjo6ZX7gCqJr5F7PKrqc93v7fzSymt1BpwEU8nAUXs8qzzvqhbjhK5QZg6Mt/HkBg==}

  locate-path@6.0.0:
    resolution: {integrity: sha512-iPZK6eYjbxRu3uB4/WZ3EsEIMJFMqAoopl3R+zuq0UjcAm/MO6KCweDgPfP3elTztoKP3KtnVHxTn2NHBSDVUw==}
    engines: {node: '>=10'}

  lodash.merge@4.6.2:
    resolution: {integrity: sha512-0KpjqXRVvrYyCsX1swR/XTK0va6VQkQM6MNo7PqW77ByjAhoARA8EfrP1N4+KlKj8YS0ZUCtRT/YUuhyYDujIQ==}

  loose-envify@1.4.0:
    resolution: {integrity: sha512-lyuxPGr/Wfhrlem2CL/UcnUc1zcqKAImBDzukY7Y5F/yQiNdko6+fRLevlw1HgMySw7f611UIY408EtxRSoK3Q==}
    hasBin: true

  loupe@3.1.4:
    resolution: {integrity: sha512-wJzkKwJrheKtknCOKNEtDK4iqg/MxmZheEMtSTYvnzRdEYaZzmgH976nenp8WdJRdx5Vc1X/9MO0Oszl6ezeXg==}

  lower-case@2.0.2:
    resolution: {integrity: sha512-7fm3l3NAF9WfN6W3JOmf5drwpVqX78JtoGJ3A6W0a6ZnldM41w2fV5D490psKFTpMds8TJse/eHLFFsNHHjHgg==}

  lru-cache@10.4.3:
    resolution: {integrity: sha512-JNAzZcXrCt42VGLuYz0zfAzDfAvJWW6AfYlDBQyDV5DClI2m5sAmK+OIO7s59XfsRsWHp02jAJrRadPRGTt6SQ==}

  lru-cache@5.1.1:
    resolution: {integrity: sha512-KpNARQA3Iwv+jTA0utUVVbrh+Jlrr1Fv0e56GGzAFOXN7dk/FviaDW8LHmK52DlcH4WP2n6gI8vN1aesBFgo9w==}

  magic-string@0.30.17:
    resolution: {integrity: sha512-sNPKHvyjVf7gyjwS4xGTaW/mCnF8wnjtifKBEhxfZ7E/S8tQ0rssrwGNn6q8JH/ohItJfSQp9mBtQYuTlH5QnA==}

  magicast@0.3.5:
    resolution: {integrity: sha512-L0WhttDl+2BOsybvEOLK7fW3UA0OQ0IQ2d6Zl2x/a6vVRs3bAY0ECOSHHeL5jD+SbOpOCUEi0y1DgHEn9Qn1AQ==}

  make-dir@4.0.0:
    resolution: {integrity: sha512-hXdUTZYIVOt1Ex//jAQi+wTZZpUpwBj/0QsOzqegb3rGMMeJiSEu5xLHnYfBrRV4RH2+OCSOO95Is/7x1WJ4bw==}
    engines: {node: '>=10'}

  math-intrinsics@1.1.0:
    resolution: {integrity: sha512-/IXtbwEk5HTPyEwyKX6hGkYXxM9nbj64B+ilVJnC/R6B0pH5G4V3b0pVbL7DBj4tkhBAppbQUlf6F6Xl9LHu1g==}
    engines: {node: '>= 0.4'}

  memoize@10.1.0:
    resolution: {integrity: sha512-MMbFhJzh4Jlg/poq1si90XRlTZRDHVqdlz2mPyGJ6kqMpyHUyVpDd5gpFAvVehW64+RA1eKE9Yt8aSLY7w2Kgg==}
    engines: {node: '>=18'}

  merge2@1.4.1:
    resolution: {integrity: sha512-8q7VEgMJW4J8tcfVPy8g09NcQwZdbwFEqhe/WZkoIzjn/3TGDwtOCYtXGxA3O8tPzpczCCDgv+P2P5y00ZJOOg==}
    engines: {node: '>= 8'}

  micromatch@4.0.8:
    resolution: {integrity: sha512-PXwfBhYu0hBCPw8Dn0E+WDYb7af3dSLVWKi3HGv84IdF4TyFoC0ysxFd0Goxw7nSv4T/PzEJQxsYsEiFCKo2BA==}
    engines: {node: '>=8.6'}

  mimic-function@5.0.1:
    resolution: {integrity: sha512-VP79XUPxV2CigYP3jWwAUFSku2aKqBH7uTAapFWCBqutsbmDo96KY5o8uh6U+/YSIn5OxJnXp73beVkpqMIGhA==}
    engines: {node: '>=18'}

  min-indent@1.0.1:
    resolution: {integrity: sha512-I9jwMn07Sy/IwOj3zVkVik2JTvgpaykDZEigL6Rx6N9LbMywwUSMtxET+7lVoDLLd3O3IXwJwvuuns8UB/HeAg==}
    engines: {node: '>=4'}

  minimatch@3.1.2:
    resolution: {integrity: sha512-J7p63hRiAjw1NDEww1W7i37+ByIrOWO5XQQAzZ3VOcL0PNybwpfmV/N05zFAzwQ9USyEcX6t3UO+K5aqBQOIHw==}

  minimatch@9.0.5:
    resolution: {integrity: sha512-G6T0ZX48xgozx7587koeX9Ys2NYy6Gmv//P89sEte9V9whIapMNF4idKxnW2QtCcLiTWlb/wfCabAtAFWhhBow==}
    engines: {node: '>=16 || 14 >=14.17'}

  minimist@1.2.8:
    resolution: {integrity: sha512-2yyAR8qBkN3YuheJanUpWC5U3bb5osDywNB8RzDVlDwDHbocAJveqqj1u8+SVD7jkWT4yvsHCpWqqWqAxb0zCA==}

  minipass@7.1.2:
    resolution: {integrity: sha512-qOOzS1cBTWYF4BH8fVePDBOO9iptMnGUEZwNc/cMWnTV2nVLZ7VoNWEPHkYczZA0pdoA7dl6e7FL659nX9S2aw==}
    engines: {node: '>=16 || 14 >=14.17'}

  minizlib@3.0.2:
    resolution: {integrity: sha512-oG62iEk+CYt5Xj2YqI5Xi9xWUeZhDI8jjQmC5oThVH5JGCTgIjr7ciJDzC7MBzYd//WvR1OTmP5Q38Q8ShQtVA==}
    engines: {node: '>= 18'}

  mkdirp@3.0.1:
    resolution: {integrity: sha512-+NsyUUAZDmo6YVHzL/stxSu3t9YS1iljliy3BSDrXJ/dkn1KYdmtZODGGjLcc9XLgVVpH4KshHB8XmZgMhaBXg==}
    engines: {node: '>=10'}
    hasBin: true

  mrmime@2.0.1:
    resolution: {integrity: sha512-Y3wQdFg2Va6etvQ5I82yUhGdsKrcYox6p7FfL1LbK2J4V01F9TGlepTIhnK24t7koZibmg82KGglhA1XK5IsLQ==}
    engines: {node: '>=10'}

  ms@2.1.3:
    resolution: {integrity: sha512-6FlzubTLZG3J2a/NVCAleEhjzq5oxgHyaCU9yYXvcLsvoVaHJq/s5xXI6/XXP6tz7R9xAOtHnSO/tXtF3WRTlA==}

  nanoid@3.3.11:
    resolution: {integrity: sha512-N8SpfPUnUp1bK+PMYW8qSWdl9U+wwNWI4QKxOYDy9JAro3WMX7p2OeVRF9v+347pnakNevPmiHhNmZ2HbFA76w==}
    engines: {node: ^10 || ^12 || ^13.7 || ^14 || >=15.0.1}
    hasBin: true

  napi-postinstall@0.3.0:
    resolution: {integrity: sha512-M7NqKyhODKV1gRLdkwE7pDsZP2/SC2a2vHkOYh9MCpKMbWVfyVfUw5MaH83Fv6XMjxr5jryUp3IDDL9rlxsTeA==}
    engines: {node: ^12.20.0 || ^14.18.0 || >=16.0.0}
    hasBin: true

  natural-compare@1.4.0:
    resolution: {integrity: sha512-OWND8ei3VtNC9h7V60qff3SVobHr996CTwgxubgyQYEpg290h9J0buyECNNJexkFm5sOajh5G116RYA1c8ZMSw==}

  natural-orderby@5.0.0:
    resolution: {integrity: sha512-kKHJhxwpR/Okycz4HhQKKlhWe4ASEfPgkSWNmKFHd7+ezuQlxkA5cM3+XkBPvm1gmHen3w53qsYAv+8GwRrBlg==}
    engines: {node: '>=18'}

  no-case@3.0.4:
    resolution: {integrity: sha512-fgAN3jGAh+RoxUGZHTSOLJIqUc2wmoBwGR4tbpNAKmmovFoWq0OdRkb0VkldReO2a2iBT/OEulG9XSUc10r3zg==}

  node-addon-api@7.1.1:
    resolution: {integrity: sha512-5m3bsyrjFWE1xf7nz7YXdN4udnVtXK6/Yfgn5qnahL6bCkf2yKt4k3nuTKAtT4r3IG8JNR2ncsIMdZuAzJjHQQ==}

  node-releases@2.0.19:
    resolution: {integrity: sha512-xxOWJsBKtzAq7DY0J+DTzuz58K8e7sJbdgwkbMWQe8UYB6ekmsQ45q0M/tJDsGaZmbC+l7n57UV8Hl5tHxO9uw==}

  npm-run-path@6.0.0:
    resolution: {integrity: sha512-9qny7Z9DsQU8Ou39ERsPU4OZQlSTP47ShQzuKZ6PRXpYLtIFgl/DEBYEXKlvcEa+9tHVcK8CF81Y2V72qaZhWA==}
    engines: {node: '>=18'}

  object-assign@4.1.1:
    resolution: {integrity: sha512-rJgTQnkUnH1sFw8yT6VSU3zD3sWmu6sZhIseY8VX+GRu3P6F7Fu+JNDoXfklElbLJSnc3FUQHVe4cU5hj+BcUg==}
    engines: {node: '>=0.10.0'}

  object-inspect@1.13.4:
    resolution: {integrity: sha512-W67iLl4J2EXEGTbfeHCffrjDfitvLANg0UlX3wFUUSTx92KXRFegMHUVgSqE+wvhAbi4WqjGg9czysTV2Epbew==}
    engines: {node: '>= 0.4'}

  object-keys@1.1.1:
    resolution: {integrity: sha512-NuAESUOUMrlIXOfHKzD6bpPu3tYt3xvjNdRIQ+FeT0lNb4K8WR70CaDxhuNguS2XG+GjkyMwOzsN5ZktImfhLA==}
    engines: {node: '>= 0.4'}

  object.assign@4.1.7:
    resolution: {integrity: sha512-nK28WOo+QIjBkDduTINE4JkF/UJJKyf2EJxvJKfblDpyg0Q+pkOHNTL0Qwy6NP6FhE/EnzV73BxxqcJaXY9anw==}
    engines: {node: '>= 0.4'}

  object.entries@1.1.9:
    resolution: {integrity: sha512-8u/hfXFRBD1O0hPUjioLhoWFHRmt6tKA4/vZPyckBr18l1KE9uHrFaFaUi8MDRTpi4uak2goyPTSNJLXX2k2Hw==}
    engines: {node: '>= 0.4'}

  object.fromentries@2.0.8:
    resolution: {integrity: sha512-k6E21FzySsSK5a21KRADBd/NGneRegFO5pLHfdQLpRDETUNJueLXs3WCzyQ3tFRDYgbq3KHGXfTbi2bs8WQ6rQ==}
    engines: {node: '>= 0.4'}

  object.groupby@1.0.3:
    resolution: {integrity: sha512-+Lhy3TQTuzXI5hevh8sBGqbmurHbbIjAi0Z4S63nthVLmLxfbj4T54a4CfZrXIrt9iP4mVAPYMo/v99taj3wjQ==}
    engines: {node: '>= 0.4'}

  object.values@1.2.1:
    resolution: {integrity: sha512-gXah6aZrcUxjWg2zR2MwouP2eHlCBzdV4pygudehaKXSGW4v2AsRQUK+lwwXhii6KFZcunEnmSUoYp5CXibxtA==}
    engines: {node: '>= 0.4'}

  once@1.4.0:
    resolution: {integrity: sha512-lNaJgI+2Q5URQBkccEKHTQOPaXdUxnZZElQTZY0MFUAuaEqe1E+Nyvgdz/aIyNi6Z9MzO5dv1H8n58/GELp3+w==}

  optionator@0.9.4:
    resolution: {integrity: sha512-6IpQ7mKUxRcZNLIObR0hz7lxsapSSIYNZJwXPGeF0mTVqGKFIXj1DQcMoT22S3ROcLyY/rz0PWaWZ9ayWmad9g==}
    engines: {node: '>= 0.8.0'}

  own-keys@1.0.1:
    resolution: {integrity: sha512-qFOyK5PjiWZd+QQIh+1jhdb9LpxTF0qs7Pm8o5QHYZ0M3vKqSqzsZaEB6oWlxZ+q2sJBMI/Ktgd2N5ZwQoRHfg==}
    engines: {node: '>= 0.4'}

  p-limit@3.1.0:
    resolution: {integrity: sha512-TYOanM3wGwNGsZN2cVTYPArw454xnXj5qmWF1bEoAc4+cU/ol7GVh7odevjp1FNHduHc3KZMcFduxU5Xc6uJRQ==}
    engines: {node: '>=10'}

  p-locate@5.0.0:
    resolution: {integrity: sha512-LaNjtRWUBY++zB5nE/NwcaoMylSPk+S+ZHNB1TzdbMJMny6dynpAGt7X/tl/QYq3TIeE6nxHppbo2LGymrG5Pw==}
    engines: {node: '>=10'}

  package-json-from-dist@1.0.1:
    resolution: {integrity: sha512-UEZIS3/by4OC8vL3P2dTXRETpebLI2NiI5vIrjaD/5UtrkFX/tNbwjTSRAGC/+7CAo2pIcBaRgWmcBBHcsaCIw==}

  parent-module@1.0.1:
    resolution: {integrity: sha512-GQ2EWRpQV8/o+Aw8YqtfZZPfNRWZYkbidE9k5rpl/hC3vtHHBfGm2Ifi6qWV+coDGkrUKZAxE3Lot5kcsRlh+g==}
    engines: {node: '>=6'}

  parse-json@5.2.0:
    resolution: {integrity: sha512-ayCKvm/phCGxOkYRSCM82iDwct8/EonSEgCSxWxD7ve6jHggsFl4fZVQBPRNgQoKiuV/odhFrGzQXZwbifC8Rg==}
    engines: {node: '>=8'}

  path-exists@4.0.0:
    resolution: {integrity: sha512-ak9Qy5Q7jYb2Wwcey5Fpvg2KoAc/ZIhLSLOSBmRmygPsGwkVVt0fZa0qrtMz+m6tJTAHfZQ8FnmB4MG4LWy7/w==}
    engines: {node: '>=8'}

  path-key@3.1.1:
    resolution: {integrity: sha512-ojmeN0qd+y0jszEtoY48r0Peq5dwMEkIlCOu6Q5f41lfkswXuKtYrhgoTpLnyIcHm24Uhqx+5Tqm2InSwLhE6Q==}
    engines: {node: '>=8'}

  path-key@4.0.0:
    resolution: {integrity: sha512-haREypq7xkM7ErfgIyA0z+Bj4AGKlMSdlQE2jvJo6huWD1EdkKYV+G/T4nq0YEF2vgTT8kqMFKo1uHn950r4SQ==}
    engines: {node: '>=12'}

  path-parse@1.0.7:
    resolution: {integrity: sha512-LDJzPVEEEPR+y48z93A0Ed0yXb8pAByGWo/k5YYdYgpY2/2EsOsksJrq7lOHxryrVOn1ejG6oAp8ahvOIQD8sw==}

  path-scurry@1.11.1:
    resolution: {integrity: sha512-Xa4Nw17FS9ApQFJ9umLiJS4orGjm7ZzwUrwamcGQuHSzDyth9boKDaycYdDcZDuqYATXw4HFXgaqWTctW/v1HA==}
    engines: {node: '>=16 || 14 >=14.18'}

  path-type@4.0.0:
    resolution: {integrity: sha512-gDKb8aZMDeD/tZWs9P6+q0J9Mwkdl6xMV8TjnGP3qJVJ06bdMgkbBlLU8IdfOsIsFz2BW1rNVT3XuNEl8zPAvw==}
    engines: {node: '>=8'}

  pathe@2.0.3:
    resolution: {integrity: sha512-WUjGcAqP1gQacoQe+OBJsFA7Ld4DyXuUIjZ5cc75cLHvJ7dtNsTugphxIADwspS+AraAUePCKrSVtPLFj/F88w==}

  pathval@2.0.1:
    resolution: {integrity: sha512-//nshmD55c46FuFw26xV/xFAaB5HF9Xdap7HJBBnrKdAd6/GxDBaNA1870O79+9ueg61cZLSVc+OaFlfmObYVQ==}
    engines: {node: '>= 14.16'}

  picocolors@1.1.1:
    resolution: {integrity: sha512-xceH2snhtb5M9liqDsmEw56le376mTZkEX/jEb/RxNFyegNul7eNslCXP9FDj/Lcu0X8KEyMceP2ntpaHrDEVA==}

  picomatch@2.3.1:
    resolution: {integrity: sha512-JU3teHTNjmE2VCGFzuY8EXzCDVwEqB2a8fsIvwaStHhAWJEeVd1o1QD80CU6+ZdEXXSLbSsuLwJjkCBWqRQUVA==}
    engines: {node: '>=8.6'}

  picomatch@4.0.2:
    resolution: {integrity: sha512-M7BAV6Rlcy5u+m6oPhAPFgJTzAioX/6B0DxyvDlo9l8+T3nLKbrczg2WLUyzd45L8RqfUMyGPzekbMvX2Ldkwg==}
    engines: {node: '>=12'}

  pluralize@8.0.0:
    resolution: {integrity: sha512-Nc3IT5yHzflTfbjgqWcCPpo7DaKy4FnpB0l/zCAW0Tc7jxAiuqSxHasntB3D7887LSrA93kDJ9IXovxJYxyLCA==}
    engines: {node: '>=4'}

  possible-typed-array-names@1.1.0:
    resolution: {integrity: sha512-/+5VFTchJDoVj3bhoqi6UeymcD00DAwb1nJwamzPvHEszJ4FpF6SNNbUbOS8yI56qHzdV8eK0qEfOSiodkTdxg==}
    engines: {node: '>= 0.4'}

  postcss@8.5.6:
    resolution: {integrity: sha512-3Ybi1tAuwAP9s0r1UQ2J4n5Y0G05bJkpUIO0/bI9MhwmD70S5aTWbXGBwxHrelT+XM1k6dM0pk+SwNkpTRN7Pg==}
    engines: {node: ^10 || ^12 || >=14}

  prelude-ls@1.2.1:
    resolution: {integrity: sha512-vkcDPrRZo1QZLbn5RLGPpg/WmIQ65qoWWhcGKf/b5eplkkarX0m9z8ppCat4mlOqUsWpyNuYgO3VRyrYHSzX5g==}
    engines: {node: '>= 0.8.0'}

  prettier-linter-helpers@1.0.0:
    resolution: {integrity: sha512-GbK2cP9nraSSUF9N2XwUwqfzlAFlMNYYl+ShE/V+H8a9uNl/oUqB1w2EL54Jh0OlyRSd8RfWYJ3coVS4TROP2w==}
    engines: {node: '>=6.0.0'}

  prettier-plugin-sh@0.18.0:
    resolution: {integrity: sha512-cW1XL27FOJQ/qGHOW6IHwdCiNWQsAgK+feA8V6+xUTaH0cD3Mh+tFAtBvEEWvuY6hTDzRV943Fzeii+qMOh7nQ==}
    engines: {node: '>=16.0.0'}
    peerDependencies:
      prettier: ^3.6.0

  prettier@3.6.2:
    resolution: {integrity: sha512-I7AIg5boAr5R0FFtJ6rCfD+LFsWHp81dolrFD8S79U9tb8Az2nGrJncnMSnys+bpQJfRUzqs9hnA81OAA3hCuQ==}
    engines: {node: '>=14'}
    hasBin: true

  prompts@2.4.2:
    resolution: {integrity: sha512-NxNv/kLguCA7p3jE8oL2aEBsrJWgAakBpgmgK6lpPWV+WuOmY6r2/zbAVnP+T8bQlA0nzHXSJSJW0Hq7ylaD2Q==}
    engines: {node: '>= 6'}

  prop-types@15.8.1:
    resolution: {integrity: sha512-oj87CgZICdulUohogVAR7AjlC0327U4el4L6eAvOqCeudMDVU0NThNaV+b9Df4dXgSP1gXMTnPdhfe/2qDH5cg==}

  punycode@2.3.1:
    resolution: {integrity: sha512-vYt7UD1U9Wg6138shLtLOvdAu+8DsC/ilFtEVHcH+wydcSpNE20AfSOduf6MkRFahL5FY7X1oU7nKVZFtfq8Fg==}
    engines: {node: '>=6'}

  queue-microtask@1.2.3:
    resolution: {integrity: sha512-NuaNSa6flKT5JaSYQzJok04JzTL1CA6aGhv5rfLW3PgqA+M2ChpZQnAC8h8i4ZFkBS8X5RqkDBHA7r4hej3K9A==}

  react-dom@19.1.0:
    resolution: {integrity: sha512-Xs1hdnE+DyKgeHJeJznQmYMIBG3TKIHJJT95Q58nHLSrElKlGQqDTR2HQ9fx5CN/Gk6Vh/kupBTDLU11/nDk/g==}
    peerDependencies:
      react: ^19.1.0

  react-is@16.13.1:
    resolution: {integrity: sha512-24e6ynE2H+OKt4kqsOvNd8kBpV65zoxbA4BVsEOB3ARVWQki/DHzaUoC5KuON/BiccDaCCTZBuOcfZs70kR8bQ==}

  react-refresh@0.17.0:
    resolution: {integrity: sha512-z6F7K9bV85EfseRCp2bzrpyQ0Gkw1uLoCel9XBVWPg/TjRj94SkJzUTGfOa4bs7iJvBWtQG0Wq7wnI0syw3EBQ==}
    engines: {node: '>=0.10.0'}

  react@19.1.0:
    resolution: {integrity: sha512-FS+XFBNvn3GTAWq26joslQgWNoFu08F4kl0J4CgdNKADkdSGXQyTCnKteIAJy96Br6YbpEU1LSzV5dYtjMkMDg==}
    engines: {node: '>=0.10.0'}

  readdirp@4.1.2:
    resolution: {integrity: sha512-GDhwkLfywWL2s6vEjyhri+eXmfH6j1L7JE27WhqLeYzoh/A3DBaYGEj2H/HFZCn/kMfim73FXxEJTw06WtxQwg==}
    engines: {node: '>= 14.18.0'}

  rechoir@0.8.0:
    resolution: {integrity: sha512-/vxpCXddiX8NGfGO/mTafwjq4aFa/71pvamip0++IQk3zG8cbCj0fifNPrjjF1XMXUne91jL9OoxmdykoEtifQ==}
    engines: {node: '>= 10.13.0'}

  reflect.getprototypeof@1.0.10:
    resolution: {integrity: sha512-00o4I+DVrefhv+nX0ulyi3biSHCPDe+yLv5o/p6d/UVlirijB8E16FtfwSAi4g3tcqrQ4lRAqQSoFEZJehYEcw==}
    engines: {node: '>= 0.4'}

  regexp-tree@0.1.27:
    resolution: {integrity: sha512-iETxpjK6YoRWJG5o6hXLwvjYAoW+FEZn9os0PD/b6AP6xQwsa/Y7lCVgIixBbUPMfhu+i2LtdeAqVTgGlQarfA==}
    hasBin: true

  regexp.prototype.flags@1.5.4:
    resolution: {integrity: sha512-dYqgNSZbDwkaJ2ceRd9ojCGjBq+mOm9LmtXnAnEGyHhN/5R7iDW2TRw3h+o/jCFxus3P2LfWIIiwowAjANm7IA==}
    engines: {node: '>= 0.4'}

  regjsparser@0.12.0:
    resolution: {integrity: sha512-cnE+y8bz4NhMjISKbgeVJtqNbtf5QpjZP+Bslo+UqkIt9QPnX9q095eiRRASJG1/tz6dlNr6Z5NsBiWYokp6EQ==}
    hasBin: true

  require-from-string@2.0.2:
    resolution: {integrity: sha512-Xf0nWe6RseziFMu+Ap9biiUbmplq6S9/p+7w7YXP/JBHhrUDDUhwa+vANyubuqfZWTveU//DYVGsDG7RKL/vEw==}
    engines: {node: '>=0.10.0'}

  requireindex@1.1.0:
    resolution: {integrity: sha512-LBnkqsDE7BZKvqylbmn7lTIVdpx4K/QCduRATpO5R+wtPmky/a8pN1bO2D6wXppn1497AJF9mNjqAXr6bdl9jg==}
    engines: {node: '>=0.10.5'}

  resolve-from@4.0.0:
    resolution: {integrity: sha512-pb/MYmXstAkysRFx8piNI1tGFNQIFA3vkE3Gq4EuA1dF6gHp/+vgZqsCGJapvy8N3Q+4o7FwvquPJcnZ7RYy4g==}
    engines: {node: '>=4'}

  resolve-pkg-maps@1.0.0:
    resolution: {integrity: sha512-seS2Tj26TBVOC2NIc2rOe2y2ZO7efxITtLZcGSOnHHNOQ7CkiUBfw0Iw2ck6xkIhPwLhKNLS8BO+hEpngQlqzw==}

  resolve@1.22.10:
    resolution: {integrity: sha512-NPRy+/ncIMeDlTAsuqwKIiferiawhefFJtkNSW0qZJEqMEb+qBt/77B/jGeeek+F0uOeN05CDa6HXbbIgtVX4w==}
    engines: {node: '>= 0.4'}
    hasBin: true

  resolve@2.0.0-next.5:
    resolution: {integrity: sha512-U7WjGVG9sH8tvjW5SmGbQuui75FiyjAX72HX15DwBBwF9dNiQZRQAg9nnPhYy+TUnE0+VcrttuvNI8oSxZcocA==}
    hasBin: true

  reusify@1.1.0:
    resolution: {integrity: sha512-g6QUff04oZpHs0eG5p83rFLhHeV00ug/Yf9nZM6fLeUrPguBTkTQOdpAWWspMh55TZfVQDPaN3NQJfbVRAxdIw==}
    engines: {iojs: '>=1.0.0', node: '>=0.10.0'}

  rollup@4.44.2:
    resolution: {integrity: sha512-PVoapzTwSEcelaWGth3uR66u7ZRo6qhPHc0f2uRO9fX6XDVNrIiGYS0Pj9+R8yIIYSD/mCx2b16Ws9itljKSPg==}
    engines: {node: '>=18.0.0', npm: '>=8.0.0'}
    hasBin: true

  run-parallel@1.2.0:
    resolution: {integrity: sha512-5l4VyZR86LZ/lDxZTR6jqL8AFE2S0IFLMP26AbjsLVADxHdhB/c0GUsH+y39UfCi3dzz8OlQuPmnaJOMoDHQBA==}

  safe-array-concat@1.1.3:
    resolution: {integrity: sha512-AURm5f0jYEOydBj7VQlVvDrjeFgthDdEF5H1dP+6mNpoXOMo1quQqJ4wvJDyRZ9+pO3kGWoOdmV08cSv2aJV6Q==}
    engines: {node: '>=0.4'}

  safe-push-apply@1.0.0:
    resolution: {integrity: sha512-iKE9w/Z7xCzUMIZqdBsp6pEQvwuEebH4vdpjcDWnyzaI6yl6O9FHvVpmGelvEHNsoY6wGblkxR6Zty/h00WiSA==}
    engines: {node: '>= 0.4'}

  safe-regex-test@1.1.0:
    resolution: {integrity: sha512-x/+Cz4YrimQxQccJf5mKEbIa1NzeCRNI5Ecl/ekmlYaampdNLPalVyIcCZNNH3MvmqBugV5TMYZXv0ljslUlaw==}
    engines: {node: '>= 0.4'}

  safe-regex@2.1.1:
    resolution: {integrity: sha512-rx+x8AMzKb5Q5lQ95Zoi6ZbJqwCLkqi3XuJXp5P3rT8OEc6sZCJG5AE5dU3lsgRr/F4Bs31jSlVN+j5KrsGu9A==}

  sass@1.89.2:
    resolution: {integrity: sha512-xCmtksBKd/jdJ9Bt9p7nPKiuqrlBMBuuGkQlkhZjjQk3Ty48lv93k5Dq6OPkKt4XwxDJ7tvlfrTa1MPA9bf+QA==}
    engines: {node: '>=14.0.0'}
    hasBin: true

  scheduler@0.26.0:
    resolution: {integrity: sha512-NlHwttCI/l5gCPR3D1nNXtWABUmBwvZpEQiD4IXSbIDq8BzLIK/7Ir5gTFSGZDUu37K5cMNp0hFtzO38sC7gWA==}

  semver@6.3.1:
    resolution: {integrity: sha512-BR7VvDCVHO+q2xBEWskxS6DJE1qRnb7DxzUrogb71CWoSficBxYsiAGd+Kl0mmq/MprG9yArRkyrQxTO6XjMzA==}
    hasBin: true

  semver@7.7.2:
    resolution: {integrity: sha512-RF0Fw+rO5AMf9MAyaRXI4AV0Ulj5lMHqVxxdSgiVbixSCXoEmmX/jk0CuJw4+3SqroYO9VoUh+HcuJivvtJemA==}
    engines: {node: '>=10'}
    hasBin: true

  set-function-length@1.2.2:
    resolution: {integrity: sha512-pgRc4hJ4/sNjWCSS9AmnS40x3bNMDTknHgL5UaMBTMyJnU90EgWh1Rz+MC9eFu4BuN/UwZjKQuY/1v3rM7HMfg==}
    engines: {node: '>= 0.4'}

  set-function-name@2.0.2:
    resolution: {integrity: sha512-7PGFlmtwsEADb0WYyvCMa1t+yke6daIG4Wirafur5kcf+MhUnPms1UeR0CKQdTZD81yESwMHbtn+TR+dMviakQ==}
    engines: {node: '>= 0.4'}

  set-proto@1.0.0:
    resolution: {integrity: sha512-RJRdvCo6IAnPdsvP/7m6bsQqNnn1FCBX5ZNtFL98MmFF/4xAIJTIg1YbHW5DC2W5SKZanrC6i4HsJqlajw/dZw==}
    engines: {node: '>= 0.4'}

  sh-syntax@0.5.8:
    resolution: {integrity: sha512-JfVoxf4FxQI5qpsPbkHhZo+n6N9YMJobyl4oGEUBb/31oQYlgTjkXQD8PBiafS2UbWoxrTO0Z5PJUBXEPAG1Zw==}
    engines: {node: '>=16.0.0'}

  shebang-command@2.0.0:
    resolution: {integrity: sha512-kHxr2zZpYtdmrN1qDjrrX/Z1rR1kG8Dx+gkpK1G4eXmvXswmcE1hTWBWYUzlraYw1/yZp6YuDY77YtvbN0dmDA==}
    engines: {node: '>=8'}

  shebang-regex@3.0.0:
    resolution: {integrity: sha512-7++dFhtcx3353uBaq8DDR4NuxBetBzC7ZQOhmTQInHEd6bSrXdiEyzCvG07Z44UYdLShWUyXt5M/yhz8ekcb1A==}
    engines: {node: '>=8'}

  side-channel-list@1.0.0:
    resolution: {integrity: sha512-FCLHtRD/gnpCiCHEiJLOwdmFP+wzCmDEkc9y7NsYxeF4u7Btsn1ZuwgwJGxImImHicJArLP4R0yX4c2KCrMrTA==}
    engines: {node: '>= 0.4'}

  side-channel-map@1.0.1:
    resolution: {integrity: sha512-VCjCNfgMsby3tTdo02nbjtM/ewra6jPHmpThenkTYh8pG9ucZ/1P8So4u4FGBek/BjpOVsDCMoLA/iuBKIFXRA==}
    engines: {node: '>= 0.4'}

  side-channel-weakmap@1.0.2:
    resolution: {integrity: sha512-WPS/HvHQTYnHisLo9McqBHOJk2FkHO/tlpvldyrnem4aeQp4hai3gythswg6p01oSoTl58rcpiFAjF2br2Ak2A==}
    engines: {node: '>= 0.4'}

  side-channel@1.1.0:
    resolution: {integrity: sha512-ZX99e6tRweoUXqR+VBrslhda51Nh5MTQwou5tnUDgbtyM0dBgmhEDtWGP/xbKn6hqfPRHujUNwz5fy/wbbhnpw==}
    engines: {node: '>= 0.4'}

  siginfo@2.0.0:
    resolution: {integrity: sha512-ybx0WO1/8bSBLEWXZvEd7gMW3Sn3JFlW3TvX1nREbDLRNQNaeNN8WK0meBwPdAaOI7TtRRRJn/Es1zhrrCHu7g==}

  signal-exit@4.1.0:
    resolution: {integrity: sha512-bzyZ1e88w9O1iNJbKnOlvYTrWPDl46O1bG0D3XInv+9tkPrxrN8jUUTiFlDkkmKWgn1M6CfIA13SuGqOa9Korw==}
    engines: {node: '>=14'}

  sirv@3.0.1:
    resolution: {integrity: sha512-FoqMu0NCGBLCcAkS1qA+XJIQTR6/JHfQXl+uGteNCQ76T91DMUjPa9xfmeqMY3z80nLSg9yQmNjK0Px6RWsH/A==}
    engines: {node: '>=18'}

  sisteransi@1.0.5:
    resolution: {integrity: sha512-bLGGlR1QxBcynn2d5YmDX4MGjlZvy2MRBDRNHLJ8VI6l6+9FUiyTFNJ0IveOSP0bcXgVDPRcfGqA0pjaqUpfVg==}

  snake-case@3.0.4:
    resolution: {integrity: sha512-LAOh4z89bGQvl9pFfNF8V146i7o7/CqFPbqzYgP+yYzDIDeS9HaNFtXABamRW+AQzEVODcvE79ljJ+8a9YSdMg==}

  socket.io-client@4.8.1:
    resolution: {integrity: sha512-hJVXfu3E28NmzGk8o1sHhN3om52tRvwYeidbj7xKy2eIIse5IoKX3USlS6Tqt3BHAtflLIkCQBkzVrEEfWUyYQ==}
    engines: {node: '>=10.0.0'}

  socket.io-parser@4.2.4:
    resolution: {integrity: sha512-/GbIKmo8ioc+NIWIhwdecY0ge+qVBSMdgxGygevmdHj24bsfgtCmcUUcQ5ZzcylGFHsN3k4HB4Cgkl96KVnuew==}
    engines: {node: '>=10.0.0'}

  source-map-js@1.2.1:
    resolution: {integrity: sha512-UXWMKhLOwVKb728IUtQPXxfYU+usdybtUrK/8uGE8CQMvrhOpwvzDBwj0QhSL7MQc7vIsISBG8VQ8+IDQxpfQA==}
    engines: {node: '>=0.10.0'}

  stable-hash-x@0.2.0:
    resolution: {integrity: sha512-o3yWv49B/o4QZk5ZcsALc6t0+eCelPc44zZsLtCQnZPDwFpDYSWcDnrv2TtMmMbQ7uKo3J0HTURCqckw23czNQ==}
    engines: {node: '>=12.0.0'}

  stackback@0.0.2:
    resolution: {integrity: sha512-1XMJE5fQo1jGH6Y/7ebnwPOBEkIEnT4QF32d5R1+VXdXveM0IBMJt8zfaxX1P3QhVwrYe+576+jkANtSS2mBbw==}

  std-env@3.9.0:
    resolution: {integrity: sha512-UGvjygr6F6tpH7o2qyqR6QYpwraIjKSdtzyBdyytFOHmPZY917kwdwLG0RbOjWOnKmnm3PeHjaoLLMie7kPLQw==}

  stop-iteration-iterator@1.1.0:
    resolution: {integrity: sha512-eLoXW/DHyl62zxY4SCaIgnRhuMr6ri4juEYARS8E6sCEqzKpOiE521Ucofdx+KnDZl5xmvGYaaKCk5FEOxJCoQ==}
    engines: {node: '>= 0.4'}

  string-width@4.2.3:
    resolution: {integrity: sha512-wKyQRQpjJ0sIp62ErSZdGsjMJWsap5oRNihHhu6G7JVO/9jIB6UyevL+tXuOqrng8j/cxKTWyWUwvSTriiZz/g==}
    engines: {node: '>=8'}

  string-width@5.1.2:
    resolution: {integrity: sha512-HnLOCR3vjcY8beoNLtcjZ5/nxn2afmME6lhrDrebokqMap+XbeW8n9TXpPDOqdGK5qcI3oT0GKTW6wC7EMiVqA==}
    engines: {node: '>=12'}

  string.prototype.matchall@4.0.12:
    resolution: {integrity: sha512-6CC9uyBL+/48dYizRf7H7VAYCMCNTBeM78x/VTUe9bFEaxBepPJDa1Ow99LqI/1yF7kuy7Q3cQsYMrcjGUcskA==}
    engines: {node: '>= 0.4'}

  string.prototype.repeat@1.0.0:
    resolution: {integrity: sha512-0u/TldDbKD8bFCQ/4f5+mNRrXwZ8hg2w7ZR8wa16e8z9XpePWl3eGEcUD0OXpEH/VJH/2G3gjUtR3ZOiBe2S/w==}

  string.prototype.trim@1.2.10:
    resolution: {integrity: sha512-Rs66F0P/1kedk5lyYyH9uBzuiI/kNRmwJAR9quK6VOtIpZ2G+hMZd+HQbbv25MgCA6gEffoMZYxlTod4WcdrKA==}
    engines: {node: '>= 0.4'}

  string.prototype.trimend@1.0.9:
    resolution: {integrity: sha512-G7Ok5C6E/j4SGfyLCloXTrngQIQU3PWtXGst3yM7Bea9FRURf1S42ZHlZZtsNque2FN2PoUhfZXYLNWwEr4dLQ==}
    engines: {node: '>= 0.4'}

  string.prototype.trimstart@1.0.8:
    resolution: {integrity: sha512-UXSH262CSZY1tfu3G3Secr6uGLCFVPMhIqHjlgCUtCCcgihYc/xKs9djMTMUOb2j1mVSeU8EU6NWc/iQKU6Gfg==}
    engines: {node: '>= 0.4'}

  strip-ansi@6.0.1:
    resolution: {integrity: sha512-Y38VPSHcqkFrCpFnQ9vuSXmquuv5oXOKpGeT6aGrr3o3Gc9AlVa6JBfUSOCnbxGGZF+/0ooI7KrPuUSztUdU5A==}
    engines: {node: '>=8'}

  strip-ansi@7.1.0:
    resolution: {integrity: sha512-iq6eVVI64nQQTRYq2KtEg2d2uU7LElhTJwsH4YzIHZshxlgZms/wIc4VoDQTlG/IvVIrBKG06CrZnp0qv7hkcQ==}
    engines: {node: '>=12'}

  strip-bom@3.0.0:
    resolution: {integrity: sha512-vavAMRXOgBVNF6nyEEmL3DBK19iRpDcoIwW+swQ+CbGiu7lju6t+JklA1MHweoWtadgt4ISVUsXLyDq34ddcwA==}
    engines: {node: '>=4'}

  strip-indent@4.0.0:
    resolution: {integrity: sha512-mnVSV2l+Zv6BLpSD/8V87CW/y9EmmbYzGCIavsnsI6/nwn26DwffM/yztm30Z/I2DY9wdS3vXVCMnHDgZaVNoA==}
    engines: {node: '>=12'}

  strip-json-comments@3.1.1:
    resolution: {integrity: sha512-6fPc+R4ihwqP6N/aIv2f1gMH8lOVtWQHoqC4yK6oSDVVocumAsfCqjkXnqiYMhmMwS/mEHLp7Vehlt3ql6lEig==}
    engines: {node: '>=8'}

  strip-literal@3.0.0:
    resolution: {integrity: sha512-TcccoMhJOM3OebGhSBEmp3UZ2SfDMZUEBdRA/9ynfLi8yYajyWX3JiXArcJt4Umh4vISpspkQIY8ZZoCqjbviA==}

  supports-color@7.2.0:
    resolution: {integrity: sha512-qpCAvRl9stuOHveKsn7HncJRvv501qIacKzQlO/+Lwxc9+0q2wLyv4Dfvt80/DPn2pqOBsJdDiogXGR9+OvwRw==}
    engines: {node: '>=8'}

  supports-preserve-symlinks-flag@1.0.0:
    resolution: {integrity: sha512-ot0WnXS9fgdkgIcePe6RHNk1WA8+muPa6cSjeR3V8K27q9BB1rTE3R1p7Hv0z1ZyAc8s6Vvv8DIyWf681MAt0w==}
    engines: {node: '>= 0.4'}

  svg-parser@2.0.4:
    resolution: {integrity: sha512-e4hG1hRwoOdRb37cIMSgzNsxyzKfayW6VOflrwvR+/bzrkyxY/31WkbgnQpgtrNp1SdpJvpUAGTa/ZoiPNDuRQ==}

  synckit@0.11.8:
    resolution: {integrity: sha512-+XZ+r1XGIJGeQk3VvXhT6xx/VpbHsRzsTkGgF6E5RX9TTXD0118l87puaEBZ566FhqblC6U0d4XnubznJDm30A==}
    engines: {node: ^14.18.0 || >=16.0.0}

  tailwindcss@4.1.11:
    resolution: {integrity: sha512-2E9TBm6MDD/xKYe+dvJZAmg3yxIEDNRc0jwlNyDg/4Fil2QcSLjFKGVff0lAf1jjeaArlG/M75Ey/EYr/OJtBA==}

  tapable@2.2.2:
    resolution: {integrity: sha512-Re10+NauLTMCudc7T5WLFLAwDhQ0JWdrMK+9B2M8zR5hRExKmsRDCBA7/aV/pNJFltmBFO5BAMlQFi/vq3nKOg==}
    engines: {node: '>=6'}

  tar@7.4.3:
    resolution: {integrity: sha512-5S7Va8hKfV7W5U6g3aYxXmlPoZVAwUMy9AOKyF2fVuZa2UD3qZjg578OrLRt8PcNN1PleVaL/5/yYATNL0ICUw==}
    engines: {node: '>=18'}

  teamcity-service-messages@0.1.14:
    resolution: {integrity: sha512-29aQwaHqm8RMX74u2o/h1KbMLP89FjNiMxD9wbF2BbWOnbM+q+d1sCEC+MqCc4QW3NJykn77OMpTFw/xTHIc0w==}

  test-exclude@7.0.1:
    resolution: {integrity: sha512-pFYqmTw68LXVjeWJMST4+borgQP2AyMNbg1BpZh9LbyhUeNkeaPF9gzfPGUAnSMV3qPYdWUwDIjjCLiSDOl7vg==}
    engines: {node: '>=18'}

  tiny-invariant@1.3.3:
    resolution: {integrity: sha512-+FbBPE1o9QAYvviau/qC5SE3caw21q3xkvWKBtja5vgqOWIHHJ3ioaq1VPfn/Szqctz2bU/oYeKd9/z5BL+PVg==}

  tinybench@2.9.0:
    resolution: {integrity: sha512-0+DUvqWMValLmha6lr4kD8iAMK1HzV0/aKnCtWb9v9641TnP/MFb7Pc2bxoxQjTXAErryXVgUOfv2YqNllqGeg==}

  tinyexec@0.3.2:
    resolution: {integrity: sha512-KQQR9yN7R5+OSwaK0XQoj22pwHoTlgYqmUscPYoknOoWCWfj/5/ABTMRi69FrKU5ffPVh5QcFikpWJI/P1ocHA==}

  tinyglobby@0.2.14:
    resolution: {integrity: sha512-tX5e7OM1HnYr2+a2C/4V0htOcSQcoSTH9KgJnVvNm5zm/cyEWKJ7j7YutsH9CxMdtOkkLFy2AHrMci9IM8IPZQ==}
    engines: {node: '>=12.0.0'}

  tinypool@1.1.1:
    resolution: {integrity: sha512-Zba82s87IFq9A9XmjiX5uZA/ARWDrB03OHlq+Vw1fSdt0I+4/Kutwy8BP4Y/y/aORMo61FQ0vIb5j44vSo5Pkg==}
    engines: {node: ^18.0.0 || >=20.0.0}

  tinyrainbow@2.0.0:
    resolution: {integrity: sha512-op4nsTR47R6p0vMUUoYl/a+ljLFVtlfaXkLQmqfLR1qHma1h/ysYk4hEXZ880bf2CYgTskvTa/e196Vd5dDQXw==}
    engines: {node: '>=14.0.0'}

  tinyspy@4.0.3:
    resolution: {integrity: sha512-t2T/WLB2WRgZ9EpE4jgPJ9w+i66UZfDc8wHh0xrwiRNN+UwH98GIJkTeZqX9rg0i0ptwzqW+uYeIF0T4F8LR7A==}
    engines: {node: '>=14.0.0'}

  to-regex-range@5.0.1:
    resolution: {integrity: sha512-65P7iz6X5yEr1cwcgvQxbbIw7Uk3gOy5dIdtZ4rDveLqhrdJP+Li/Hx6tyK0NEb+2GCyneCMJiGqrADCSNk8sQ==}
    engines: {node: '>=8.0'}

  totalist@3.0.1:
    resolution: {integrity: sha512-sf4i37nQ2LBx4m3wB74y+ubopq6W/dIzXg0FDGjsYnZHVa1Da8FH853wlL2gtUhg+xJXjfk3kUZS3BRoQeoQBQ==}
    engines: {node: '>=6'}

  ts-api-utils@2.1.0:
    resolution: {integrity: sha512-CUgTZL1irw8u29bzrOD/nH85jqyc74D6SshFgujOIA7osm2Rz7dYH77agkx7H4FBNxDq7Cjf+IjaX/8zwFW+ZQ==}
    engines: {node: '>=18.12'}
    peerDependencies:
      typescript: '>=4.8.4'

  ts-declaration-location@1.0.7:
    resolution: {integrity: sha512-EDyGAwH1gO0Ausm9gV6T2nUvBgXT5kGoCMJPllOaooZ+4VvJiKBdZE7wK18N1deEowhcUptS+5GXZK8U/fvpwA==}
    peerDependencies:
      typescript: '>=4.0.0'

  tsconfck@3.1.6:
    resolution: {integrity: sha512-ks6Vjr/jEw0P1gmOVwutM3B7fWxoWBL2KRDb1JfqGVawBmO5UsvmWOQFGHBPl5yxYz4eERr19E6L7NMv+Fej4w==}
    engines: {node: ^18 || >=20}
    hasBin: true
    peerDependencies:
      typescript: ^5.0.0
    peerDependenciesMeta:
      typescript:
        optional: true

  tsconfig-paths-webpack-plugin@4.2.0:
    resolution: {integrity: sha512-zbem3rfRS8BgeNK50Zz5SIQgXzLafiHjOwUAvk/38/o1jHn/V5QAgVUcz884or7WYcPaH3N2CIfUc2u0ul7UcA==}
    engines: {node: '>=10.13.0'}

  tsconfig-paths@3.15.0:
    resolution: {integrity: sha512-2Ac2RgzDe/cn48GvOe3M+o82pEFewD3UPbyoUHHdKasHwJKjds4fLXWf/Ux5kATBKN20oaFGu+jbElp1pos0mg==}

  tsconfig-paths@4.2.0:
    resolution: {integrity: sha512-NoZ4roiN7LnbKn9QqE1amc9DJfzvZXxF4xDavcOWt1BPkdx+m+0gJuPM+S0vCe7zTJMYUP0R8pO2XMr+Y8oLIg==}
    engines: {node: '>=6'}

  tslib@2.8.1:
    resolution: {integrity: sha512-oJFu94HQb+KVduSUQL7wnpmqnfmLsOA/nAh6b6EH0wCEoK0/mPeXU6c3wKDV83MkOuHPRHtSXKKU99IBazS/2w==}

  tunnel@0.0.6:
    resolution: {integrity: sha512-1h/Lnq9yajKY2PEbBadPXj3VxsDDu844OnaAo52UVmIzIvwwtBPIuNvkjuzBlTWpfJyUbG3ez0KSBibQkj4ojg==}
    engines: {node: '>=0.6.11 <=0.7.0 || >=0.7.3'}

  type-check@0.4.0:
    resolution: {integrity: sha512-XleUoc9uwGXqjWwXaUTZAmzMcFZ5858QA2vvx1Ur5xIcixXIP+8LnFDgRplU30us6teqdlskFfu+ae4K79Ooew==}
    engines: {node: '>= 0.8.0'}

  typed-array-buffer@1.0.3:
    resolution: {integrity: sha512-nAYYwfY3qnzX30IkA6AQZjVbtK6duGontcQm1WSG1MD94YLqK0515GNApXkoxKOWMusVssAHWLh9SeaoefYFGw==}
    engines: {node: '>= 0.4'}

  typed-array-byte-length@1.0.3:
    resolution: {integrity: sha512-BaXgOuIxz8n8pIq3e7Atg/7s+DpiYrxn4vdot3w9KbnBhcRQq6o3xemQdIfynqSeXeDrF32x+WvfzmOjPiY9lg==}
    engines: {node: '>= 0.4'}

  typed-array-byte-offset@1.0.4:
    resolution: {integrity: sha512-bTlAFB/FBYMcuX81gbL4OcpH5PmlFHqlCCpAl8AlEzMz5k53oNDvN8p1PNOWLEmI2x4orp3raOFB51tv9X+MFQ==}
    engines: {node: '>= 0.4'}

  typed-array-length@1.0.7:
    resolution: {integrity: sha512-3KS2b+kL7fsuk/eJZ7EQdnEmQoaho/r6KUef7hxvltNA5DR8NAUM+8wJMbJyZ4G9/7i3v5zPBIMN5aybAh2/Jg==}
    engines: {node: '>= 0.4'}

  typescript-eslint@8.35.1:
    resolution: {integrity: sha512-xslJjFzhOmHYQzSB/QTeASAHbjmxOGEP6Coh93TXmUBFQoJ1VU35UHIDmG06Jd6taf3wqqC1ntBnCMeymy5Ovw==}
    engines: {node: ^18.18.0 || ^20.9.0 || >=21.1.0}
    peerDependencies:
      eslint: ^8.57.0 || ^9.0.0
      typescript: '>=4.8.4 <5.9.0'

  typescript@5.8.3:
    resolution: {integrity: sha512-p1diW6TqL9L07nNxvRMM7hMMw4c5XOo/1ibL4aAIGmSAt9slTE1Xgw5KWuof2uTOvCg9BY7ZRi+GaF+7sfgPeQ==}
    engines: {node: '>=14.17'}
    hasBin: true

  unbox-primitive@1.1.0:
    resolution: {integrity: sha512-nWJ91DjeOkej/TA8pXQ3myruKpKEYgqvpw9lz4OPHj/NWFNluYrjbz9j01CJ8yKQd2g4jFoOkINCTW2I5LEEyw==}
    engines: {node: '>= 0.4'}

  undici-types@6.21.0:
    resolution: {integrity: sha512-iwDZqg0QAGrg9Rav5H4n0M64c3mkR59cJ6wQp+7C4nI0gsmExaedaYLNO44eT4AtBBwjbTiGPMlt2Md0T9H9JQ==}

  undici@5.29.0:
    resolution: {integrity: sha512-raqeBD6NQK4SkWhQzeYKd1KmIG6dllBOTt55Rmkt4HtI9mwdWtJljnrXjAFUBLTSN67HWrOIZ3EPF4kjUw80Bg==}
    engines: {node: '>=14.0'}

  unicorn-magic@0.3.0:
    resolution: {integrity: sha512-+QBBXBCvifc56fsbuxZQ6Sic3wqqc3WWaqxs58gvJrcOuN83HGTCwz3oS5phzU9LthRNE9VrJCFCLUgHeeFnfA==}
    engines: {node: '>=18'}

  universal-user-agent@6.0.1:
    resolution: {integrity: sha512-yCzhz6FN2wU1NiiQRogkTQszlQSlpWaw8SvVegAc+bDxbzHgh1vX8uIe8OYyMH6DwH+sdTJsgMl36+mSMdRJIQ==}

  unplugin@1.16.1:
    resolution: {integrity: sha512-4/u/j4FrCKdi17jaxuJA0jClGxB1AvU2hw/IuayPc4ay1XGaJs/rbb4v5WKwAjNifjmXK9PIFyuPiaK8azyR9w==}
    engines: {node: '>=14.0.0'}

  unrs-resolver@1.11.0:
    resolution: {integrity: sha512-uw3hCGO/RdAEAb4zgJ3C/v6KIAFFOtBoxR86b2Ejc5TnH7HrhTWJR2o0A9ullC3eWMegKQCw/arQ/JivywQzkg==}

  update-browserslist-db@1.1.3:
    resolution: {integrity: sha512-UxhIZQ+QInVdunkDAaiazvvT/+fXL5Osr0JZlJulepYu6Jd7qJtDZjlur0emRlT71EN3ScPoE7gvsuIKKNavKw==}
    hasBin: true
    peerDependencies:
      browserslist: '>= 4.21.0'

  uri-js@4.4.1:
    resolution: {integrity: sha512-7rKUyy33Q1yc98pQ1DAmLtwX109F7TIfWlW1Ydo8Wl1ii1SeHieeh0HHfPeL2fMXK6z0s8ecKs9frCuLJvndBg==}

  vite-node@3.2.4:
    resolution: {integrity: sha512-EbKSKh+bh1E1IFxeO0pg1n4dvoOTt0UDiXMd/qn++r98+jPO1xtJilvXldeuQ8giIB5IkpjCgMleHMNEsGH6pg==}
    engines: {node: ^18.0.0 || ^20.0.0 || >=22.0.0}
    hasBin: true

  vite-plugin-checker@0.10.0:
    resolution: {integrity: sha512-EcAi4M5mzayH386Hc1xWi+vnfl4a+1vrDP9PVEQImUR6tIjItNK6R/98YNnJkaAq1ond2qkA6f+H49aprUgzGA==}
    engines: {node: '>=14.16'}
    peerDependencies:
      '@biomejs/biome': '>=1.7'
      eslint: '>=7'
      meow: ^13.2.0
      optionator: ^0.9.4
      stylelint: '>=16'
      typescript: '*'
      vite: '>=2.0.0'
      vls: '*'
      vti: '*'
      vue-tsc: ~2.2.10 || ^3.0.0
    peerDependenciesMeta:
      '@biomejs/biome':
        optional: true
      eslint:
        optional: true
      meow:
        optional: true
      optionator:
        optional: true
      stylelint:
        optional: true
      typescript:
        optional: true
      vls:
        optional: true
      vti:
        optional: true
      vue-tsc:
        optional: true

  vite-plugin-svgr@4.3.0:
    resolution: {integrity: sha512-Jy9qLB2/PyWklpYy0xk0UU3TlU0t2UMpJXZvf+hWII1lAmRHrOUKi11Uw8N3rxoNk7atZNYO3pR3vI1f7oi+6w==}
    peerDependencies:
      vite: '>=2.6.0'

  vite-tsconfig-paths@5.1.4:
    resolution: {integrity: sha512-cYj0LRuLV2c2sMqhqhGpaO3LretdtMn/BVX4cPLanIZuwwrkVl+lK84E/miEXkCHWXuq65rhNN4rXsBcOB3S4w==}
    peerDependencies:
      vite: '*'
    peerDependenciesMeta:
      vite:
        optional: true

  vite@7.0.3:
    resolution: {integrity: sha512-y2L5oJZF7bj4c0jgGYgBNSdIu+5HF+m68rn2cQXFbGoShdhV1phX9rbnxy9YXj82aS8MMsCLAAFkRxZeWdldrQ==}
    engines: {node: ^20.19.0 || >=22.12.0}
    hasBin: true
    peerDependencies:
      '@types/node': ^20.19.0 || >=22.12.0
      jiti: '>=1.21.0'
      less: ^4.0.0
      lightningcss: ^1.21.0
      sass: ^1.70.0
      sass-embedded: ^1.70.0
      stylus: '>=0.54.8'
      sugarss: ^5.0.0
      terser: ^5.16.0
      tsx: ^4.8.1
      yaml: ^2.4.2
    peerDependenciesMeta:
      '@types/node':
        optional: true
      jiti:
        optional: true
      less:
        optional: true
      lightningcss:
        optional: true
      sass:
        optional: true
      sass-embedded:
        optional: true
      stylus:
        optional: true
      sugarss:
        optional: true
      terser:
        optional: true
      tsx:
        optional: true
      yaml:
        optional: true

  vitest@3.2.4:
    resolution: {integrity: sha512-LUCP5ev3GURDysTWiP47wRRUpLKMOfPh+yKTx3kVIEiu5KOMeqzpnYNsKyOoVrULivR8tLcks4+lga33Whn90A==}
    engines: {node: ^18.0.0 || ^20.0.0 || >=22.0.0}
    hasBin: true
    peerDependencies:
      '@edge-runtime/vm': '*'
      '@types/debug': ^4.1.12
      '@types/node': ^18.0.0 || ^20.0.0 || >=22.0.0
      '@vitest/browser': 3.2.4
      '@vitest/ui': 3.2.4
      happy-dom: '*'
      jsdom: '*'
    peerDependenciesMeta:
      '@edge-runtime/vm':
        optional: true
      '@types/debug':
        optional: true
      '@types/node':
        optional: true
      '@vitest/browser':
        optional: true
      '@vitest/ui':
        optional: true
      happy-dom:
        optional: true
      jsdom:
        optional: true

  vscode-uri@3.1.0:
    resolution: {integrity: sha512-/BpdSx+yCQGnCvecbyXdxHDkuk55/G3xwnC0GqY4gmQ3j+A+g8kzzgB4Nk/SINjqn6+waqw3EgbVF2QKExkRxQ==}

  watskeburt@4.2.3:
    resolution: {integrity: sha512-uG9qtQYoHqAsnT711nG5iZc/8M5inSmkGCOp7pFaytKG2aTfIca7p//CjiVzAE4P7hzaYuCozMjNNaLgmhbK5g==}
    engines: {node: ^18||>=20}
    hasBin: true

  webpack-virtual-modules@0.6.2:
    resolution: {integrity: sha512-66/V2i5hQanC51vBQKPH4aI8NMAcBW59FVBs+rC7eGHupMyfn34q7rZIE+ETlJ+XTevqfUhVVBgSUNSW2flEUQ==}

  which-boxed-primitive@1.1.1:
    resolution: {integrity: sha512-TbX3mj8n0odCBFVlY8AxkqcHASw3L60jIuF8jFP78az3C2YhmGvqbHBpAjTRH2/xqYunrJ9g1jSyjCjpoWzIAA==}
    engines: {node: '>= 0.4'}

  which-builtin-type@1.2.1:
    resolution: {integrity: sha512-6iBczoX+kDQ7a3+YJBnh3T+KZRxM/iYNPXicqk66/Qfm1b93iu+yOImkg0zHbj5LNOcNv1TEADiZ0xa34B4q6Q==}
    engines: {node: '>= 0.4'}

  which-collection@1.0.2:
    resolution: {integrity: sha512-K4jVyjnBdgvc86Y6BkaLZEN933SwYOuBFkdmBu9ZfkcAbdVbpITnDmjvZ/aQjRXQrv5EPkTnD1s39GiiqbngCw==}
    engines: {node: '>= 0.4'}

  which-typed-array@1.1.19:
    resolution: {integrity: sha512-rEvr90Bck4WZt9HHFC4DJMsjvu7x+r6bImz0/BrbWb7A2djJ8hnZMrWnHo9F8ssv0OMErasDhftrfROTyqSDrw==}
    engines: {node: '>= 0.4'}

  which@2.0.2:
    resolution: {integrity: sha512-BLI3Tl1TW3Pvl70l3yq3Y64i+awpwXqsGBYWkkqMtnbXgrMD+yj7rhW0kuEDxzJaYXGjEW5ogapKNMEKNMjibA==}
    engines: {node: '>= 8'}
    hasBin: true

  why-is-node-running@2.3.0:
    resolution: {integrity: sha512-hUrmaWBdVDcxvYqnyh09zunKzROWjbZTiNy8dBEjkS7ehEDQibXJ7XvlmtbwuTclUiIyN+CyXQD4Vmko8fNm8w==}
    engines: {node: '>=8'}
    hasBin: true

  word-wrap@1.2.5:
    resolution: {integrity: sha512-BN22B5eaMMI9UMtjrGd5g5eCYPpCPDUy0FJXbYsaT5zYxjFOckS53SQDE3pWkVoWpHXVb3BrYcEN4Twa55B5cA==}
    engines: {node: '>=0.10.0'}

  wrap-ansi@7.0.0:
    resolution: {integrity: sha512-YVGIj2kamLSTxw6NsZjoBxfSwsn0ycdesmc4p+Q21c5zPuZ1pl+NfxVdxPtdHvmNVOQ6XSYG4AUtyt/Fi7D16Q==}
    engines: {node: '>=10'}

  wrap-ansi@8.1.0:
    resolution: {integrity: sha512-si7QWI6zUMq56bESFvagtmzMdGOtoxfR+Sez11Mobfc7tm+VkUckk9bW2UeffTGVUbOksxmSw0AA2gs8g71NCQ==}
    engines: {node: '>=12'}

  wrappy@1.0.2:
    resolution: {integrity: sha512-l4Sp/DRseor9wL6EvV2+TuQn63dMkPjZ/sp9XkghTEbV9KlPS1xUsZ3u7/IQO4wxtcFB4bgpQPRcR3QCvezPcQ==}

  ws@8.17.1:
    resolution: {integrity: sha512-6XQFvXTkbfUOZOKKILFG1PDK2NDQs4azKQl26T0YS5CxqWLgXajbPZ+h4gZekJyRqFU8pvnbAbbs/3TgRPy+GQ==}
    engines: {node: '>=10.0.0'}
    peerDependencies:
      bufferutil: ^4.0.1
      utf-8-validate: '>=5.0.2'
    peerDependenciesMeta:
      bufferutil:
        optional: true
      utf-8-validate:
        optional: true

  xmlhttprequest-ssl@2.1.2:
    resolution: {integrity: sha512-TEU+nJVUUnA4CYJFLvK5X9AOeH4KvDvhIfm0vV1GaQRtchnG0hgK5p8hw/xjv8cunWYCsiPCSDzObPyhEwq3KQ==}
    engines: {node: '>=0.4.0'}

  yallist@3.1.1:
    resolution: {integrity: sha512-a4UGQaWPH59mOXUYnAG2ewncQS4i4F43Tv3JoAM+s2VDAmS9NsK8GpDMLrCHPksFT7h3K6TOoUNn2pb7RoXx4g==}

  yallist@5.0.0:
    resolution: {integrity: sha512-YgvUTfwqyc7UXVMrB+SImsVYSmTS8X/tSrtdNZMImM+n7+QTriRXyXim0mBrTXNeqzVF0KWGgHPeiyViFFrNDw==}
    engines: {node: '>=18'}

  yocto-queue@0.1.0:
    resolution: {integrity: sha512-rVksvsnNCdJ/ohGc6xgPwyN8eheCxsiLM8mxuE/t/mOVqJewPuO1miLpTHQiRgTKCLexL4MeAFVagts7HmNZ2Q==}
    engines: {node: '>=10'}

  zod@3.25.75:
    resolution: {integrity: sha512-OhpzAmVzabPOL6C3A3gpAifqr9MqihV/Msx3gor2b2kviCgcb+HM9SEOpMWwwNp9MRunWnhtAKUoo0AHhjyPPg==}

snapshots:

  '@actions/core@1.11.1':
    dependencies:
      '@actions/exec': 1.1.1
      '@actions/http-client': 2.2.3

  '@actions/exec@1.1.1':
    dependencies:
      '@actions/io': 1.1.3

  '@actions/github@6.0.1':
    dependencies:
      '@actions/http-client': 2.2.3
      '@octokit/core': 5.2.1
      '@octokit/plugin-paginate-rest': 9.2.2(@octokit/core@5.2.1)
      '@octokit/plugin-rest-endpoint-methods': 10.4.1(@octokit/core@5.2.1)
      '@octokit/request': 8.4.1
      '@octokit/request-error': 5.1.1
      undici: 5.29.0

  '@actions/http-client@2.2.3':
    dependencies:
      tunnel: 0.0.6
      undici: 5.29.0

  '@actions/io@1.1.3': {}

  '@ampproject/remapping@2.3.0':
    dependencies:
      '@jridgewell/gen-mapping': 0.3.12
      '@jridgewell/trace-mapping': 0.3.29

  '@babel/code-frame@7.27.1':
    dependencies:
      '@babel/helper-validator-identifier': 7.27.1
      js-tokens: 4.0.0
      picocolors: 1.1.1

  '@babel/compat-data@7.28.0': {}

  '@babel/core@7.28.0':
    dependencies:
      '@ampproject/remapping': 2.3.0
      '@babel/code-frame': 7.27.1
      '@babel/generator': 7.28.0
      '@babel/helper-compilation-targets': 7.27.2
      '@babel/helper-module-transforms': 7.27.3(@babel/core@7.28.0)
      '@babel/helpers': 7.27.6
      '@babel/parser': 7.28.0
      '@babel/template': 7.27.2
      '@babel/traverse': 7.28.0
      '@babel/types': 7.28.0
      convert-source-map: 2.0.0
      debug: 4.4.1
      gensync: 1.0.0-beta.2
      json5: 2.2.3
      semver: 6.3.1
    transitivePeerDependencies:
      - supports-color

  '@babel/generator@7.28.0':
    dependencies:
      '@babel/parser': 7.28.0
      '@babel/types': 7.28.0
      '@jridgewell/gen-mapping': 0.3.12
      '@jridgewell/trace-mapping': 0.3.29
      jsesc: 3.1.0

  '@babel/helper-compilation-targets@7.27.2':
    dependencies:
      '@babel/compat-data': 7.28.0
      '@babel/helper-validator-option': 7.27.1
      browserslist: 4.25.1
      lru-cache: 5.1.1
      semver: 6.3.1

  '@babel/helper-globals@7.28.0': {}

  '@babel/helper-module-imports@7.27.1':
    dependencies:
      '@babel/traverse': 7.28.0
      '@babel/types': 7.28.0
    transitivePeerDependencies:
      - supports-color

  '@babel/helper-module-transforms@7.27.3(@babel/core@7.28.0)':
    dependencies:
      '@babel/core': 7.28.0
      '@babel/helper-module-imports': 7.27.1
      '@babel/helper-validator-identifier': 7.27.1
      '@babel/traverse': 7.28.0
    transitivePeerDependencies:
      - supports-color

  '@babel/helper-plugin-utils@7.27.1': {}

  '@babel/helper-string-parser@7.27.1': {}

  '@babel/helper-validator-identifier@7.27.1': {}

  '@babel/helper-validator-option@7.27.1': {}

  '@babel/helpers@7.27.6':
    dependencies:
      '@babel/template': 7.27.2
      '@babel/types': 7.28.0

  '@babel/parser@7.28.0':
    dependencies:
      '@babel/types': 7.28.0

  '@babel/plugin-transform-react-jsx-self@7.27.1(@babel/core@7.28.0)':
    dependencies:
      '@babel/core': 7.28.0
      '@babel/helper-plugin-utils': 7.27.1

  '@babel/plugin-transform-react-jsx-source@7.27.1(@babel/core@7.28.0)':
    dependencies:
      '@babel/core': 7.28.0
      '@babel/helper-plugin-utils': 7.27.1

  '@babel/template@7.27.2':
    dependencies:
      '@babel/code-frame': 7.27.1
      '@babel/parser': 7.28.0
      '@babel/types': 7.28.0

  '@babel/traverse@7.28.0':
    dependencies:
      '@babel/code-frame': 7.27.1
      '@babel/generator': 7.28.0
      '@babel/helper-globals': 7.28.0
      '@babel/parser': 7.28.0
      '@babel/template': 7.27.2
      '@babel/types': 7.28.0
      debug: 4.4.1
    transitivePeerDependencies:
      - supports-color

  '@babel/types@7.28.0':
    dependencies:
      '@babel/helper-string-parser': 7.27.1
      '@babel/helper-validator-identifier': 7.27.1

  '@bcoe/v8-coverage@1.0.2': {}

  '@codecov/bundler-plugin-core@1.9.1':
    dependencies:
      '@actions/core': 1.11.1
      '@actions/github': 6.0.1
      chalk: 4.1.2
      semver: 7.7.2
      unplugin: 1.16.1
      zod: 3.25.75

<<<<<<< HEAD
  '@codecov/vite-plugin@1.9.1(vite@6.3.5(@types/node@22.16.2)(jiti@2.4.2)(lightningcss@1.30.1)(sass@1.89.2))':
    dependencies:
      '@codecov/bundler-plugin-core': 1.9.1
      unplugin: 1.16.1
      vite: 6.3.5(@types/node@22.16.2)(jiti@2.4.2)(lightningcss@1.30.1)(sass@1.89.2)
=======
  '@codecov/vite-plugin@1.9.1(vite@7.0.3(@types/node@22.16.2)(jiti@2.4.2)(lightningcss@1.30.1))':
    dependencies:
      '@codecov/bundler-plugin-core': 1.9.1
      unplugin: 1.16.1
      vite: 7.0.3(@types/node@22.16.2)(jiti@2.4.2)(lightningcss@1.30.1)
>>>>>>> 42cbfbf8

  '@emnapi/core@1.4.4':
    dependencies:
      '@emnapi/wasi-threads': 1.0.3
      tslib: 2.8.1
    optional: true

  '@emnapi/runtime@1.4.4':
    dependencies:
      tslib: 2.8.1
    optional: true

  '@emnapi/wasi-threads@1.0.3':
    dependencies:
      tslib: 2.8.1
    optional: true

  '@esbuild/aix-ppc64@0.25.5':
    optional: true

  '@esbuild/android-arm64@0.25.5':
    optional: true

  '@esbuild/android-arm@0.25.5':
    optional: true

  '@esbuild/android-x64@0.25.5':
    optional: true

  '@esbuild/darwin-arm64@0.25.5':
    optional: true

  '@esbuild/darwin-x64@0.25.5':
    optional: true

  '@esbuild/freebsd-arm64@0.25.5':
    optional: true

  '@esbuild/freebsd-x64@0.25.5':
    optional: true

  '@esbuild/linux-arm64@0.25.5':
    optional: true

  '@esbuild/linux-arm@0.25.5':
    optional: true

  '@esbuild/linux-ia32@0.25.5':
    optional: true

  '@esbuild/linux-loong64@0.25.5':
    optional: true

  '@esbuild/linux-mips64el@0.25.5':
    optional: true

  '@esbuild/linux-ppc64@0.25.5':
    optional: true

  '@esbuild/linux-riscv64@0.25.5':
    optional: true

  '@esbuild/linux-s390x@0.25.5':
    optional: true

  '@esbuild/linux-x64@0.25.5':
    optional: true

  '@esbuild/netbsd-arm64@0.25.5':
    optional: true

  '@esbuild/netbsd-x64@0.25.5':
    optional: true

  '@esbuild/openbsd-arm64@0.25.5':
    optional: true

  '@esbuild/openbsd-x64@0.25.5':
    optional: true

  '@esbuild/sunos-x64@0.25.5':
    optional: true

  '@esbuild/win32-arm64@0.25.5':
    optional: true

  '@esbuild/win32-ia32@0.25.5':
    optional: true

  '@esbuild/win32-x64@0.25.5':
    optional: true

  '@eslint-community/eslint-plugin-eslint-comments@4.5.0(eslint@9.30.1(jiti@2.4.2))':
    dependencies:
      escape-string-regexp: 4.0.0
      eslint: 9.30.1(jiti@2.4.2)
      ignore: 5.3.2

  '@eslint-community/eslint-utils@4.7.0(eslint@9.30.1(jiti@2.4.2))':
    dependencies:
      eslint: 9.30.1(jiti@2.4.2)
      eslint-visitor-keys: 3.4.3

  '@eslint-community/regexpp@4.12.1': {}

  '@eslint/config-array@0.21.0':
    dependencies:
      '@eslint/object-schema': 2.1.6
      debug: 4.4.1
      minimatch: 3.1.2
    transitivePeerDependencies:
      - supports-color

  '@eslint/config-helpers@0.3.0': {}

  '@eslint/core@0.13.0':
    dependencies:
      '@types/json-schema': 7.0.15

  '@eslint/core@0.14.0':
    dependencies:
      '@types/json-schema': 7.0.15

  '@eslint/core@0.15.1':
    dependencies:
      '@types/json-schema': 7.0.15

  '@eslint/eslintrc@3.3.1':
    dependencies:
      ajv: 6.12.6
      debug: 4.4.1
      espree: 10.4.0
      globals: 14.0.0
      ignore: 5.3.2
      import-fresh: 3.3.1
      js-yaml: 4.1.0
      minimatch: 3.1.2
      strip-json-comments: 3.1.1
    transitivePeerDependencies:
      - supports-color

  '@eslint/js@9.30.1': {}

  '@eslint/object-schema@2.1.6': {}

  '@eslint/plugin-kit@0.2.8':
    dependencies:
      '@eslint/core': 0.13.0
      levn: 0.4.1

  '@eslint/plugin-kit@0.3.3':
    dependencies:
      '@eslint/core': 0.15.1
      levn: 0.4.1

  '@fastify/busboy@2.1.1': {}

  '@humanfs/core@0.19.1': {}

  '@humanfs/node@0.16.6':
    dependencies:
      '@humanfs/core': 0.19.1
      '@humanwhocodes/retry': 0.3.1

  '@humanwhocodes/module-importer@1.0.1': {}

  '@humanwhocodes/retry@0.3.1': {}

  '@humanwhocodes/retry@0.4.3': {}

  '@isaacs/cliui@8.0.2':
    dependencies:
      string-width: 5.1.2
      string-width-cjs: string-width@4.2.3
      strip-ansi: 7.1.0
      strip-ansi-cjs: strip-ansi@6.0.1
      wrap-ansi: 8.1.0
      wrap-ansi-cjs: wrap-ansi@7.0.0

  '@isaacs/fs-minipass@4.0.1':
    dependencies:
      minipass: 7.1.2

  '@istanbuljs/schema@0.1.3': {}

  '@jridgewell/gen-mapping@0.3.12':
    dependencies:
      '@jridgewell/sourcemap-codec': 1.5.4
      '@jridgewell/trace-mapping': 0.3.29

  '@jridgewell/resolve-uri@3.1.2': {}

  '@jridgewell/sourcemap-codec@1.5.4': {}

  '@jridgewell/trace-mapping@0.3.29':
    dependencies:
      '@jridgewell/resolve-uri': 3.1.2
      '@jridgewell/sourcemap-codec': 1.5.4

  '@napi-rs/wasm-runtime@0.2.11':
    dependencies:
      '@emnapi/core': 1.4.4
      '@emnapi/runtime': 1.4.4
      '@tybys/wasm-util': 0.9.0
    optional: true

  '@nodelib/fs.scandir@2.1.5':
    dependencies:
      '@nodelib/fs.stat': 2.0.5
      run-parallel: 1.2.0

  '@nodelib/fs.stat@2.0.5': {}

  '@nodelib/fs.walk@1.2.8':
    dependencies:
      '@nodelib/fs.scandir': 2.1.5
      fastq: 1.19.1

  '@octokit/auth-token@4.0.0': {}

  '@octokit/core@5.2.1':
    dependencies:
      '@octokit/auth-token': 4.0.0
      '@octokit/graphql': 7.1.1
      '@octokit/request': 8.4.1
      '@octokit/request-error': 5.1.1
      '@octokit/types': 13.10.0
      before-after-hook: 2.2.3
      universal-user-agent: 6.0.1

  '@octokit/endpoint@9.0.6':
    dependencies:
      '@octokit/types': 13.10.0
      universal-user-agent: 6.0.1

  '@octokit/graphql@7.1.1':
    dependencies:
      '@octokit/request': 8.4.1
      '@octokit/types': 13.10.0
      universal-user-agent: 6.0.1

  '@octokit/openapi-types@20.0.0': {}

  '@octokit/openapi-types@24.2.0': {}

  '@octokit/plugin-paginate-rest@9.2.2(@octokit/core@5.2.1)':
    dependencies:
      '@octokit/core': 5.2.1
      '@octokit/types': 12.6.0

  '@octokit/plugin-rest-endpoint-methods@10.4.1(@octokit/core@5.2.1)':
    dependencies:
      '@octokit/core': 5.2.1
      '@octokit/types': 12.6.0

  '@octokit/request-error@5.1.1':
    dependencies:
      '@octokit/types': 13.10.0
      deprecation: 2.3.1
      once: 1.4.0

  '@octokit/request@8.4.1':
    dependencies:
      '@octokit/endpoint': 9.0.6
      '@octokit/request-error': 5.1.1
      '@octokit/types': 13.10.0
      universal-user-agent: 6.0.1

  '@octokit/types@12.6.0':
    dependencies:
      '@octokit/openapi-types': 20.0.0

  '@octokit/types@13.10.0':
    dependencies:
      '@octokit/openapi-types': 24.2.0

  '@parcel/watcher-android-arm64@2.5.1':
    optional: true

  '@parcel/watcher-darwin-arm64@2.5.1':
    optional: true

  '@parcel/watcher-darwin-x64@2.5.1':
    optional: true

  '@parcel/watcher-freebsd-x64@2.5.1':
    optional: true

  '@parcel/watcher-linux-arm-glibc@2.5.1':
    optional: true

  '@parcel/watcher-linux-arm-musl@2.5.1':
    optional: true

  '@parcel/watcher-linux-arm64-glibc@2.5.1':
    optional: true

  '@parcel/watcher-linux-arm64-musl@2.5.1':
    optional: true

  '@parcel/watcher-linux-x64-glibc@2.5.1':
    optional: true

  '@parcel/watcher-linux-x64-musl@2.5.1':
    optional: true

  '@parcel/watcher-win32-arm64@2.5.1':
    optional: true

  '@parcel/watcher-win32-ia32@2.5.1':
    optional: true

  '@parcel/watcher-win32-x64@2.5.1':
    optional: true

  '@parcel/watcher@2.5.1':
    dependencies:
      detect-libc: 1.0.3
      is-glob: 4.0.3
      micromatch: 4.0.8
      node-addon-api: 7.1.1
    optionalDependencies:
      '@parcel/watcher-android-arm64': 2.5.1
      '@parcel/watcher-darwin-arm64': 2.5.1
      '@parcel/watcher-darwin-x64': 2.5.1
      '@parcel/watcher-freebsd-x64': 2.5.1
      '@parcel/watcher-linux-arm-glibc': 2.5.1
      '@parcel/watcher-linux-arm-musl': 2.5.1
      '@parcel/watcher-linux-arm64-glibc': 2.5.1
      '@parcel/watcher-linux-arm64-musl': 2.5.1
      '@parcel/watcher-linux-x64-glibc': 2.5.1
      '@parcel/watcher-linux-x64-musl': 2.5.1
      '@parcel/watcher-win32-arm64': 2.5.1
      '@parcel/watcher-win32-ia32': 2.5.1
      '@parcel/watcher-win32-x64': 2.5.1
    optional: true

  '@pkgjs/parseargs@0.11.0':
    optional: true

  '@pkgr/core@0.2.7': {}

  '@polka/url@1.0.0-next.29': {}

  '@reteps/dockerfmt@0.3.6': {}

  '@rolldown/pluginutils@1.0.0-beta.19': {}

  '@rollup/pluginutils@5.2.0(rollup@4.44.2)':
    dependencies:
      '@types/estree': 1.0.8
      estree-walker: 2.0.2
      picomatch: 4.0.2
    optionalDependencies:
      rollup: 4.44.2

  '@rollup/rollup-android-arm-eabi@4.44.2':
    optional: true

  '@rollup/rollup-android-arm64@4.44.2':
    optional: true

  '@rollup/rollup-darwin-arm64@4.44.2':
    optional: true

  '@rollup/rollup-darwin-x64@4.44.2':
    optional: true

  '@rollup/rollup-freebsd-arm64@4.44.2':
    optional: true

  '@rollup/rollup-freebsd-x64@4.44.2':
    optional: true

  '@rollup/rollup-linux-arm-gnueabihf@4.44.2':
    optional: true

  '@rollup/rollup-linux-arm-musleabihf@4.44.2':
    optional: true

  '@rollup/rollup-linux-arm64-gnu@4.44.2':
    optional: true

  '@rollup/rollup-linux-arm64-musl@4.44.2':
    optional: true

  '@rollup/rollup-linux-loongarch64-gnu@4.44.2':
    optional: true

  '@rollup/rollup-linux-powerpc64le-gnu@4.44.2':
    optional: true

  '@rollup/rollup-linux-riscv64-gnu@4.44.2':
    optional: true

  '@rollup/rollup-linux-riscv64-musl@4.44.2':
    optional: true

  '@rollup/rollup-linux-s390x-gnu@4.44.2':
    optional: true

  '@rollup/rollup-linux-x64-gnu@4.44.2':
    optional: true

  '@rollup/rollup-linux-x64-musl@4.44.2':
    optional: true

  '@rollup/rollup-win32-arm64-msvc@4.44.2':
    optional: true

  '@rollup/rollup-win32-ia32-msvc@4.44.2':
    optional: true

  '@rollup/rollup-win32-x64-msvc@4.44.2':
    optional: true

  '@rtsao/scc@1.1.0': {}

  '@socket.io/component-emitter@3.1.2': {}

  '@stylistic/eslint-plugin@5.1.0(eslint@9.30.1(jiti@2.4.2))':
    dependencies:
      '@eslint-community/eslint-utils': 4.7.0(eslint@9.30.1(jiti@2.4.2))
      '@typescript-eslint/types': 8.35.1
      eslint: 9.30.1(jiti@2.4.2)
      eslint-visitor-keys: 4.2.1
      espree: 10.4.0
      estraverse: 5.3.0
      picomatch: 4.0.2

  '@svgr/babel-plugin-add-jsx-attribute@8.0.0(@babel/core@7.28.0)':
    dependencies:
      '@babel/core': 7.28.0

  '@svgr/babel-plugin-remove-jsx-attribute@8.0.0(@babel/core@7.28.0)':
    dependencies:
      '@babel/core': 7.28.0

  '@svgr/babel-plugin-remove-jsx-empty-expression@8.0.0(@babel/core@7.28.0)':
    dependencies:
      '@babel/core': 7.28.0

  '@svgr/babel-plugin-replace-jsx-attribute-value@8.0.0(@babel/core@7.28.0)':
    dependencies:
      '@babel/core': 7.28.0

  '@svgr/babel-plugin-svg-dynamic-title@8.0.0(@babel/core@7.28.0)':
    dependencies:
      '@babel/core': 7.28.0

  '@svgr/babel-plugin-svg-em-dimensions@8.0.0(@babel/core@7.28.0)':
    dependencies:
      '@babel/core': 7.28.0

  '@svgr/babel-plugin-transform-react-native-svg@8.1.0(@babel/core@7.28.0)':
    dependencies:
      '@babel/core': 7.28.0

  '@svgr/babel-plugin-transform-svg-component@8.0.0(@babel/core@7.28.0)':
    dependencies:
      '@babel/core': 7.28.0

  '@svgr/babel-preset@8.1.0(@babel/core@7.28.0)':
    dependencies:
      '@babel/core': 7.28.0
      '@svgr/babel-plugin-add-jsx-attribute': 8.0.0(@babel/core@7.28.0)
      '@svgr/babel-plugin-remove-jsx-attribute': 8.0.0(@babel/core@7.28.0)
      '@svgr/babel-plugin-remove-jsx-empty-expression': 8.0.0(@babel/core@7.28.0)
      '@svgr/babel-plugin-replace-jsx-attribute-value': 8.0.0(@babel/core@7.28.0)
      '@svgr/babel-plugin-svg-dynamic-title': 8.0.0(@babel/core@7.28.0)
      '@svgr/babel-plugin-svg-em-dimensions': 8.0.0(@babel/core@7.28.0)
      '@svgr/babel-plugin-transform-react-native-svg': 8.1.0(@babel/core@7.28.0)
      '@svgr/babel-plugin-transform-svg-component': 8.0.0(@babel/core@7.28.0)

  '@svgr/core@8.1.0(typescript@5.8.3)':
    dependencies:
      '@babel/core': 7.28.0
      '@svgr/babel-preset': 8.1.0(@babel/core@7.28.0)
      camelcase: 6.3.0
      cosmiconfig: 8.3.6(typescript@5.8.3)
      snake-case: 3.0.4
    transitivePeerDependencies:
      - supports-color
      - typescript

  '@svgr/hast-util-to-babel-ast@8.0.0':
    dependencies:
      '@babel/types': 7.28.0
      entities: 4.5.0

  '@svgr/plugin-jsx@8.1.0(@svgr/core@8.1.0(typescript@5.8.3))':
    dependencies:
      '@babel/core': 7.28.0
      '@svgr/babel-preset': 8.1.0(@babel/core@7.28.0)
      '@svgr/core': 8.1.0(typescript@5.8.3)
      '@svgr/hast-util-to-babel-ast': 8.0.0
      svg-parser: 2.0.4
    transitivePeerDependencies:
      - supports-color

  '@tailwindcss/node@4.1.11':
    dependencies:
      '@ampproject/remapping': 2.3.0
      enhanced-resolve: 5.18.2
      jiti: 2.4.2
      lightningcss: 1.30.1
      magic-string: 0.30.17
      source-map-js: 1.2.1
      tailwindcss: 4.1.11

  '@tailwindcss/oxide-android-arm64@4.1.11':
    optional: true

  '@tailwindcss/oxide-darwin-arm64@4.1.11':
    optional: true

  '@tailwindcss/oxide-darwin-x64@4.1.11':
    optional: true

  '@tailwindcss/oxide-freebsd-x64@4.1.11':
    optional: true

  '@tailwindcss/oxide-linux-arm-gnueabihf@4.1.11':
    optional: true

  '@tailwindcss/oxide-linux-arm64-gnu@4.1.11':
    optional: true

  '@tailwindcss/oxide-linux-arm64-musl@4.1.11':
    optional: true

  '@tailwindcss/oxide-linux-x64-gnu@4.1.11':
    optional: true

  '@tailwindcss/oxide-linux-x64-musl@4.1.11':
    optional: true

  '@tailwindcss/oxide-wasm32-wasi@4.1.11':
    optional: true

  '@tailwindcss/oxide-win32-arm64-msvc@4.1.11':
    optional: true

  '@tailwindcss/oxide-win32-x64-msvc@4.1.11':
    optional: true

  '@tailwindcss/oxide@4.1.11':
    dependencies:
      detect-libc: 2.0.4
      tar: 7.4.3
    optionalDependencies:
      '@tailwindcss/oxide-android-arm64': 4.1.11
      '@tailwindcss/oxide-darwin-arm64': 4.1.11
      '@tailwindcss/oxide-darwin-x64': 4.1.11
      '@tailwindcss/oxide-freebsd-x64': 4.1.11
      '@tailwindcss/oxide-linux-arm-gnueabihf': 4.1.11
      '@tailwindcss/oxide-linux-arm64-gnu': 4.1.11
      '@tailwindcss/oxide-linux-arm64-musl': 4.1.11
      '@tailwindcss/oxide-linux-x64-gnu': 4.1.11
      '@tailwindcss/oxide-linux-x64-musl': 4.1.11
      '@tailwindcss/oxide-wasm32-wasi': 4.1.11
      '@tailwindcss/oxide-win32-arm64-msvc': 4.1.11
      '@tailwindcss/oxide-win32-x64-msvc': 4.1.11

<<<<<<< HEAD
  '@tailwindcss/vite@4.1.11(vite@6.3.5(@types/node@22.16.2)(jiti@2.4.2)(lightningcss@1.30.1)(sass@1.89.2))':
=======
  '@tailwindcss/vite@4.1.11(vite@7.0.3(@types/node@22.16.2)(jiti@2.4.2)(lightningcss@1.30.1))':
>>>>>>> 42cbfbf8
    dependencies:
      '@tailwindcss/node': 4.1.11
      '@tailwindcss/oxide': 4.1.11
      tailwindcss: 4.1.11
<<<<<<< HEAD
      vite: 6.3.5(@types/node@22.16.2)(jiti@2.4.2)(lightningcss@1.30.1)(sass@1.89.2)
=======
      vite: 7.0.3(@types/node@22.16.2)(jiti@2.4.2)(lightningcss@1.30.1)
>>>>>>> 42cbfbf8

  '@tybys/wasm-util@0.9.0':
    dependencies:
      tslib: 2.8.1
    optional: true

  '@types/babel__core@7.20.5':
    dependencies:
      '@babel/parser': 7.28.0
      '@babel/types': 7.28.0
      '@types/babel__generator': 7.27.0
      '@types/babel__template': 7.4.4
      '@types/babel__traverse': 7.20.7

  '@types/babel__generator@7.27.0':
    dependencies:
      '@babel/types': 7.28.0

  '@types/babel__template@7.4.4':
    dependencies:
      '@babel/parser': 7.28.0
      '@babel/types': 7.28.0

  '@types/babel__traverse@7.20.7':
    dependencies:
      '@babel/types': 7.28.0

  '@types/chai@5.2.2':
    dependencies:
      '@types/deep-eql': 4.0.2

  '@types/deep-eql@4.0.2': {}

  '@types/eslint@9.6.1':
    dependencies:
      '@types/estree': 1.0.8
      '@types/json-schema': 7.0.15

  '@types/estree@1.0.8': {}

  '@types/json-schema@7.0.15': {}

  '@types/json5@0.0.29': {}

  '@types/node@22.16.2':
    dependencies:
      undici-types: 6.21.0

  '@types/react-dom@19.1.6(@types/react@19.1.8)':
    dependencies:
      '@types/react': 19.1.8

  '@types/react@19.1.8':
    dependencies:
      csstype: 3.1.3

  '@typescript-eslint/eslint-plugin@8.35.1(@typescript-eslint/parser@8.35.1(eslint@9.30.1(jiti@2.4.2))(typescript@5.8.3))(eslint@9.30.1(jiti@2.4.2))(typescript@5.8.3)':
    dependencies:
      '@eslint-community/regexpp': 4.12.1
      '@typescript-eslint/parser': 8.35.1(eslint@9.30.1(jiti@2.4.2))(typescript@5.8.3)
      '@typescript-eslint/scope-manager': 8.35.1
      '@typescript-eslint/type-utils': 8.35.1(eslint@9.30.1(jiti@2.4.2))(typescript@5.8.3)
      '@typescript-eslint/utils': 8.35.1(eslint@9.30.1(jiti@2.4.2))(typescript@5.8.3)
      '@typescript-eslint/visitor-keys': 8.35.1
      eslint: 9.30.1(jiti@2.4.2)
      graphemer: 1.4.0
      ignore: 7.0.5
      natural-compare: 1.4.0
      ts-api-utils: 2.1.0(typescript@5.8.3)
      typescript: 5.8.3
    transitivePeerDependencies:
      - supports-color

  '@typescript-eslint/parser@8.35.1(eslint@9.30.1(jiti@2.4.2))(typescript@5.8.3)':
    dependencies:
      '@typescript-eslint/scope-manager': 8.35.1
      '@typescript-eslint/types': 8.35.1
      '@typescript-eslint/typescript-estree': 8.35.1(typescript@5.8.3)
      '@typescript-eslint/visitor-keys': 8.35.1
      debug: 4.4.1
      eslint: 9.30.1(jiti@2.4.2)
      typescript: 5.8.3
    transitivePeerDependencies:
      - supports-color

  '@typescript-eslint/project-service@8.35.1(typescript@5.8.3)':
    dependencies:
      '@typescript-eslint/tsconfig-utils': 8.35.1(typescript@5.8.3)
      '@typescript-eslint/types': 8.35.1
      debug: 4.4.1
      typescript: 5.8.3
    transitivePeerDependencies:
      - supports-color

  '@typescript-eslint/scope-manager@8.35.1':
    dependencies:
      '@typescript-eslint/types': 8.35.1
      '@typescript-eslint/visitor-keys': 8.35.1

  '@typescript-eslint/tsconfig-utils@8.35.1(typescript@5.8.3)':
    dependencies:
      typescript: 5.8.3

  '@typescript-eslint/type-utils@8.35.1(eslint@9.30.1(jiti@2.4.2))(typescript@5.8.3)':
    dependencies:
      '@typescript-eslint/typescript-estree': 8.35.1(typescript@5.8.3)
      '@typescript-eslint/utils': 8.35.1(eslint@9.30.1(jiti@2.4.2))(typescript@5.8.3)
      debug: 4.4.1
      eslint: 9.30.1(jiti@2.4.2)
      ts-api-utils: 2.1.0(typescript@5.8.3)
      typescript: 5.8.3
    transitivePeerDependencies:
      - supports-color

  '@typescript-eslint/types@8.35.1': {}

  '@typescript-eslint/typescript-estree@8.35.1(typescript@5.8.3)':
    dependencies:
      '@typescript-eslint/project-service': 8.35.1(typescript@5.8.3)
      '@typescript-eslint/tsconfig-utils': 8.35.1(typescript@5.8.3)
      '@typescript-eslint/types': 8.35.1
      '@typescript-eslint/visitor-keys': 8.35.1
      debug: 4.4.1
      fast-glob: 3.3.3
      is-glob: 4.0.3
      minimatch: 9.0.5
      semver: 7.7.2
      ts-api-utils: 2.1.0(typescript@5.8.3)
      typescript: 5.8.3
    transitivePeerDependencies:
      - supports-color

  '@typescript-eslint/utils@8.35.1(eslint@9.30.1(jiti@2.4.2))(typescript@5.8.3)':
    dependencies:
      '@eslint-community/eslint-utils': 4.7.0(eslint@9.30.1(jiti@2.4.2))
      '@typescript-eslint/scope-manager': 8.35.1
      '@typescript-eslint/types': 8.35.1
      '@typescript-eslint/typescript-estree': 8.35.1(typescript@5.8.3)
      eslint: 9.30.1(jiti@2.4.2)
      typescript: 5.8.3
    transitivePeerDependencies:
      - supports-color

  '@typescript-eslint/visitor-keys@8.35.1':
    dependencies:
      '@typescript-eslint/types': 8.35.1
      eslint-visitor-keys: 4.2.1

  '@unrs/resolver-binding-android-arm-eabi@1.11.0':
    optional: true

  '@unrs/resolver-binding-android-arm64@1.11.0':
    optional: true

  '@unrs/resolver-binding-darwin-arm64@1.11.0':
    optional: true

  '@unrs/resolver-binding-darwin-x64@1.11.0':
    optional: true

  '@unrs/resolver-binding-freebsd-x64@1.11.0':
    optional: true

  '@unrs/resolver-binding-linux-arm-gnueabihf@1.11.0':
    optional: true

  '@unrs/resolver-binding-linux-arm-musleabihf@1.11.0':
    optional: true

  '@unrs/resolver-binding-linux-arm64-gnu@1.11.0':
    optional: true

  '@unrs/resolver-binding-linux-arm64-musl@1.11.0':
    optional: true

  '@unrs/resolver-binding-linux-ppc64-gnu@1.11.0':
    optional: true

  '@unrs/resolver-binding-linux-riscv64-gnu@1.11.0':
    optional: true

  '@unrs/resolver-binding-linux-riscv64-musl@1.11.0':
    optional: true

  '@unrs/resolver-binding-linux-s390x-gnu@1.11.0':
    optional: true

  '@unrs/resolver-binding-linux-x64-gnu@1.11.0':
    optional: true

  '@unrs/resolver-binding-linux-x64-musl@1.11.0':
    optional: true

  '@unrs/resolver-binding-wasm32-wasi@1.11.0':
    dependencies:
      '@napi-rs/wasm-runtime': 0.2.11
    optional: true

  '@unrs/resolver-binding-win32-arm64-msvc@1.11.0':
    optional: true

  '@unrs/resolver-binding-win32-ia32-msvc@1.11.0':
    optional: true

  '@unrs/resolver-binding-win32-x64-msvc@1.11.0':
    optional: true

<<<<<<< HEAD
  '@vitejs/plugin-react@4.6.0(vite@6.3.5(@types/node@22.16.2)(jiti@2.4.2)(lightningcss@1.30.1)(sass@1.89.2))':
=======
  '@vitejs/plugin-react@4.6.0(vite@7.0.3(@types/node@22.16.2)(jiti@2.4.2)(lightningcss@1.30.1))':
>>>>>>> 42cbfbf8
    dependencies:
      '@babel/core': 7.28.0
      '@babel/plugin-transform-react-jsx-self': 7.27.1(@babel/core@7.28.0)
      '@babel/plugin-transform-react-jsx-source': 7.27.1(@babel/core@7.28.0)
      '@rolldown/pluginutils': 1.0.0-beta.19
      '@types/babel__core': 7.20.5
      react-refresh: 0.17.0
<<<<<<< HEAD
      vite: 6.3.5(@types/node@22.16.2)(jiti@2.4.2)(lightningcss@1.30.1)(sass@1.89.2)
=======
      vite: 7.0.3(@types/node@22.16.2)(jiti@2.4.2)(lightningcss@1.30.1)
>>>>>>> 42cbfbf8
    transitivePeerDependencies:
      - supports-color

  '@vitest/coverage-v8@3.2.4(vitest@3.2.4)':
    dependencies:
      '@ampproject/remapping': 2.3.0
      '@bcoe/v8-coverage': 1.0.2
      ast-v8-to-istanbul: 0.3.3
      debug: 4.4.1
      istanbul-lib-coverage: 3.2.2
      istanbul-lib-report: 3.0.1
      istanbul-lib-source-maps: 5.0.6
      istanbul-reports: 3.1.7
      magic-string: 0.30.17
      magicast: 0.3.5
      std-env: 3.9.0
      test-exclude: 7.0.1
      tinyrainbow: 2.0.0
      vitest: 3.2.4(@types/node@22.16.2)(@vitest/ui@3.2.4)(jiti@2.4.2)(lightningcss@1.30.1)(sass@1.89.2)
    transitivePeerDependencies:
      - supports-color

  '@vitest/expect@3.2.4':
    dependencies:
      '@types/chai': 5.2.2
      '@vitest/spy': 3.2.4
      '@vitest/utils': 3.2.4
      chai: 5.2.0
      tinyrainbow: 2.0.0

<<<<<<< HEAD
  '@vitest/mocker@3.2.4(vite@6.3.5(@types/node@22.16.2)(jiti@2.4.2)(lightningcss@1.30.1)(sass@1.89.2))':
=======
  '@vitest/mocker@3.2.4(vite@7.0.3(@types/node@22.16.2)(jiti@2.4.2)(lightningcss@1.30.1))':
>>>>>>> 42cbfbf8
    dependencies:
      '@vitest/spy': 3.2.4
      estree-walker: 3.0.3
      magic-string: 0.30.17
    optionalDependencies:
<<<<<<< HEAD
      vite: 6.3.5(@types/node@22.16.2)(jiti@2.4.2)(lightningcss@1.30.1)(sass@1.89.2)
=======
      vite: 7.0.3(@types/node@22.16.2)(jiti@2.4.2)(lightningcss@1.30.1)
>>>>>>> 42cbfbf8

  '@vitest/pretty-format@3.2.4':
    dependencies:
      tinyrainbow: 2.0.0

  '@vitest/runner@3.2.4':
    dependencies:
      '@vitest/utils': 3.2.4
      pathe: 2.0.3
      strip-literal: 3.0.0

  '@vitest/snapshot@3.2.4':
    dependencies:
      '@vitest/pretty-format': 3.2.4
      magic-string: 0.30.17
      pathe: 2.0.3

  '@vitest/spy@3.2.4':
    dependencies:
      tinyspy: 4.0.3

  '@vitest/ui@3.2.4(vitest@3.2.4)':
    dependencies:
      '@vitest/utils': 3.2.4
      fflate: 0.8.2
      flatted: 3.3.3
      pathe: 2.0.3
      sirv: 3.0.1
      tinyglobby: 0.2.14
      tinyrainbow: 2.0.0
      vitest: 3.2.4(@types/node@22.16.2)(@vitest/ui@3.2.4)(jiti@2.4.2)(lightningcss@1.30.1)(sass@1.89.2)

  '@vitest/utils@3.2.4':
    dependencies:
      '@vitest/pretty-format': 3.2.4
      loupe: 3.1.4
      tinyrainbow: 2.0.0

  acorn-jsx-walk@2.0.0: {}

  acorn-jsx@5.3.2(acorn@8.15.0):
    dependencies:
      acorn: 8.15.0

  acorn-loose@8.5.2:
    dependencies:
      acorn: 8.15.0

  acorn-walk@8.3.4:
    dependencies:
      acorn: 8.15.0

  acorn@8.15.0: {}

  ajv@6.12.6:
    dependencies:
      fast-deep-equal: 3.1.3
      fast-json-stable-stringify: 2.1.0
      json-schema-traverse: 0.4.1
      uri-js: 4.4.1

  ajv@8.17.1:
    dependencies:
      fast-deep-equal: 3.1.3
      fast-uri: 3.0.6
      json-schema-traverse: 1.0.0
      require-from-string: 2.0.2

  ansi-regex@5.0.1: {}

  ansi-regex@6.1.0: {}

  ansi-styles@4.3.0:
    dependencies:
      color-convert: 2.0.1

  ansi-styles@6.2.1: {}

  argparse@2.0.1: {}

  array-buffer-byte-length@1.0.2:
    dependencies:
      call-bound: 1.0.4
      is-array-buffer: 3.0.5

  array-includes@3.1.9:
    dependencies:
      call-bind: 1.0.8
      call-bound: 1.0.4
      define-properties: 1.2.1
      es-abstract: 1.24.0
      es-object-atoms: 1.1.1
      get-intrinsic: 1.3.0
      is-string: 1.1.1
      math-intrinsics: 1.1.0

  array.prototype.findlast@1.2.5:
    dependencies:
      call-bind: 1.0.8
      define-properties: 1.2.1
      es-abstract: 1.24.0
      es-errors: 1.3.0
      es-object-atoms: 1.1.1
      es-shim-unscopables: 1.1.0

  array.prototype.findlastindex@1.2.6:
    dependencies:
      call-bind: 1.0.8
      call-bound: 1.0.4
      define-properties: 1.2.1
      es-abstract: 1.24.0
      es-errors: 1.3.0
      es-object-atoms: 1.1.1
      es-shim-unscopables: 1.1.0

  array.prototype.flat@1.3.3:
    dependencies:
      call-bind: 1.0.8
      define-properties: 1.2.1
      es-abstract: 1.24.0
      es-shim-unscopables: 1.1.0

  array.prototype.flatmap@1.3.3:
    dependencies:
      call-bind: 1.0.8
      define-properties: 1.2.1
      es-abstract: 1.24.0
      es-shim-unscopables: 1.1.0

  array.prototype.tosorted@1.1.4:
    dependencies:
      call-bind: 1.0.8
      define-properties: 1.2.1
      es-abstract: 1.24.0
      es-errors: 1.3.0
      es-shim-unscopables: 1.1.0

  arraybuffer.prototype.slice@1.0.4:
    dependencies:
      array-buffer-byte-length: 1.0.2
      call-bind: 1.0.8
      define-properties: 1.2.1
      es-abstract: 1.24.0
      es-errors: 1.3.0
      get-intrinsic: 1.3.0
      is-array-buffer: 3.0.5

  assertion-error@2.0.1: {}

  ast-v8-to-istanbul@0.3.3:
    dependencies:
      '@jridgewell/trace-mapping': 0.3.29
      estree-walker: 3.0.3
      js-tokens: 9.0.1

  async-function@1.0.0: {}

  available-typed-arrays@1.0.7:
    dependencies:
      possible-typed-array-names: 1.1.0

  balanced-match@1.0.2: {}

  before-after-hook@2.2.3: {}

  brace-expansion@1.1.12:
    dependencies:
      balanced-match: 1.0.2
      concat-map: 0.0.1

  brace-expansion@2.0.2:
    dependencies:
      balanced-match: 1.0.2

  braces@3.0.3:
    dependencies:
      fill-range: 7.1.1

  browserslist@4.25.1:
    dependencies:
      caniuse-lite: 1.0.30001727
      electron-to-chromium: 1.5.179
      node-releases: 2.0.19
      update-browserslist-db: 1.1.3(browserslist@4.25.1)

  builtin-modules@5.0.0: {}

  cac@6.7.14: {}

  call-bind-apply-helpers@1.0.2:
    dependencies:
      es-errors: 1.3.0
      function-bind: 1.1.2

  call-bind@1.0.8:
    dependencies:
      call-bind-apply-helpers: 1.0.2
      es-define-property: 1.0.1
      get-intrinsic: 1.3.0
      set-function-length: 1.2.2

  call-bound@1.0.4:
    dependencies:
      call-bind-apply-helpers: 1.0.2
      get-intrinsic: 1.3.0

  callsites@3.1.0: {}

  camelcase@6.3.0: {}

  caniuse-lite@1.0.30001727: {}

  chai@5.2.0:
    dependencies:
      assertion-error: 2.0.1
      check-error: 2.1.1
      deep-eql: 5.0.2
      loupe: 3.1.4
      pathval: 2.0.1

  chalk@4.1.2:
    dependencies:
      ansi-styles: 4.3.0
      supports-color: 7.2.0

  check-error@2.1.1: {}

  chokidar@4.0.3:
    dependencies:
      readdirp: 4.1.2

  chownr@3.0.0: {}

  ci-info@4.3.0: {}

  clean-regexp@1.0.0:
    dependencies:
      escape-string-regexp: 1.0.5

  color-convert@2.0.1:
    dependencies:
      color-name: 1.1.4

  color-name@1.1.4: {}

  commander@13.1.0: {}

  concat-map@0.0.1: {}

  convert-source-map@2.0.0: {}

  core-js-compat@3.44.0:
    dependencies:
      browserslist: 4.25.1

  cosmiconfig@8.3.6(typescript@5.8.3):
    dependencies:
      import-fresh: 3.3.1
      js-yaml: 4.1.0
      parse-json: 5.2.0
      path-type: 4.0.0
    optionalDependencies:
      typescript: 5.8.3

  cross-spawn@7.0.6:
    dependencies:
      path-key: 3.1.1
      shebang-command: 2.0.0
      which: 2.0.2

  csstype@3.1.3: {}

  data-view-buffer@1.0.2:
    dependencies:
      call-bound: 1.0.4
      es-errors: 1.3.0
      is-data-view: 1.0.2

  data-view-byte-length@1.0.2:
    dependencies:
      call-bound: 1.0.4
      es-errors: 1.3.0
      is-data-view: 1.0.2

  data-view-byte-offset@1.0.1:
    dependencies:
      call-bound: 1.0.4
      es-errors: 1.3.0
      is-data-view: 1.0.2

  debug@3.2.7:
    dependencies:
      ms: 2.1.3

  debug@4.3.7:
    dependencies:
      ms: 2.1.3

  debug@4.4.1:
    dependencies:
      ms: 2.1.3

  deep-eql@5.0.2: {}

  deep-is@0.1.4: {}

  define-data-property@1.1.4:
    dependencies:
      es-define-property: 1.0.1
      es-errors: 1.3.0
      gopd: 1.2.0

  define-properties@1.2.1:
    dependencies:
      define-data-property: 1.1.4
      has-property-descriptors: 1.0.2
      object-keys: 1.1.1

  dependency-cruiser@16.10.4:
    dependencies:
      acorn: 8.15.0
      acorn-jsx: 5.3.2(acorn@8.15.0)
      acorn-jsx-walk: 2.0.0
      acorn-loose: 8.5.2
      acorn-walk: 8.3.4
      ajv: 8.17.1
      commander: 13.1.0
      enhanced-resolve: 5.18.2
      ignore: 7.0.5
      interpret: 3.1.1
      is-installed-globally: 1.0.0
      json5: 2.2.3
      memoize: 10.1.0
      picocolors: 1.1.1
      picomatch: 4.0.2
      prompts: 2.4.2
      rechoir: 0.8.0
      safe-regex: 2.1.1
      semver: 7.7.2
      teamcity-service-messages: 0.1.14
      tsconfig-paths-webpack-plugin: 4.2.0
      watskeburt: 4.2.3

  deprecation@2.3.1: {}

  detect-libc@1.0.3:
    optional: true

  detect-libc@2.0.4: {}

  doctrine@2.1.0:
    dependencies:
      esutils: 2.0.3

  dot-case@3.0.4:
    dependencies:
      no-case: 3.0.4
      tslib: 2.8.1

  dunder-proto@1.0.1:
    dependencies:
      call-bind-apply-helpers: 1.0.2
      es-errors: 1.3.0
      gopd: 1.2.0

  eastasianwidth@0.2.0: {}

  electron-to-chromium@1.5.179: {}

  emoji-regex@8.0.0: {}

  emoji-regex@9.2.2: {}

  engine.io-client@6.6.3:
    dependencies:
      '@socket.io/component-emitter': 3.1.2
      debug: 4.3.7
      engine.io-parser: 5.2.3
      ws: 8.17.1
      xmlhttprequest-ssl: 2.1.2
    transitivePeerDependencies:
      - bufferutil
      - supports-color
      - utf-8-validate

  engine.io-parser@5.2.3: {}

  enhanced-resolve@5.18.2:
    dependencies:
      graceful-fs: 4.2.11
      tapable: 2.2.2

  entities@4.5.0: {}

  error-ex@1.3.2:
    dependencies:
      is-arrayish: 0.2.1

  es-abstract@1.24.0:
    dependencies:
      array-buffer-byte-length: 1.0.2
      arraybuffer.prototype.slice: 1.0.4
      available-typed-arrays: 1.0.7
      call-bind: 1.0.8
      call-bound: 1.0.4
      data-view-buffer: 1.0.2
      data-view-byte-length: 1.0.2
      data-view-byte-offset: 1.0.1
      es-define-property: 1.0.1
      es-errors: 1.3.0
      es-object-atoms: 1.1.1
      es-set-tostringtag: 2.1.0
      es-to-primitive: 1.3.0
      function.prototype.name: 1.1.8
      get-intrinsic: 1.3.0
      get-proto: 1.0.1
      get-symbol-description: 1.1.0
      globalthis: 1.0.4
      gopd: 1.2.0
      has-property-descriptors: 1.0.2
      has-proto: 1.2.0
      has-symbols: 1.1.0
      hasown: 2.0.2
      internal-slot: 1.1.0
      is-array-buffer: 3.0.5
      is-callable: 1.2.7
      is-data-view: 1.0.2
      is-negative-zero: 2.0.3
      is-regex: 1.2.1
      is-set: 2.0.3
      is-shared-array-buffer: 1.0.4
      is-string: 1.1.1
      is-typed-array: 1.1.15
      is-weakref: 1.1.1
      math-intrinsics: 1.1.0
      object-inspect: 1.13.4
      object-keys: 1.1.1
      object.assign: 4.1.7
      own-keys: 1.0.1
      regexp.prototype.flags: 1.5.4
      safe-array-concat: 1.1.3
      safe-push-apply: 1.0.0
      safe-regex-test: 1.1.0
      set-proto: 1.0.0
      stop-iteration-iterator: 1.1.0
      string.prototype.trim: 1.2.10
      string.prototype.trimend: 1.0.9
      string.prototype.trimstart: 1.0.8
      typed-array-buffer: 1.0.3
      typed-array-byte-length: 1.0.3
      typed-array-byte-offset: 1.0.4
      typed-array-length: 1.0.7
      unbox-primitive: 1.1.0
      which-typed-array: 1.1.19

  es-define-property@1.0.1: {}

  es-errors@1.3.0: {}

  es-iterator-helpers@1.2.1:
    dependencies:
      call-bind: 1.0.8
      call-bound: 1.0.4
      define-properties: 1.2.1
      es-abstract: 1.24.0
      es-errors: 1.3.0
      es-set-tostringtag: 2.1.0
      function-bind: 1.1.2
      get-intrinsic: 1.3.0
      globalthis: 1.0.4
      gopd: 1.2.0
      has-property-descriptors: 1.0.2
      has-proto: 1.2.0
      has-symbols: 1.1.0
      internal-slot: 1.1.0
      iterator.prototype: 1.1.5
      safe-array-concat: 1.1.3

  es-module-lexer@1.7.0: {}

  es-object-atoms@1.1.1:
    dependencies:
      es-errors: 1.3.0

  es-set-tostringtag@2.1.0:
    dependencies:
      es-errors: 1.3.0
      get-intrinsic: 1.3.0
      has-tostringtag: 1.0.2
      hasown: 2.0.2

  es-shim-unscopables@1.1.0:
    dependencies:
      hasown: 2.0.2

  es-to-primitive@1.3.0:
    dependencies:
      is-callable: 1.2.7
      is-date-object: 1.1.0
      is-symbol: 1.1.1

  esbuild@0.25.5:
    optionalDependencies:
      '@esbuild/aix-ppc64': 0.25.5
      '@esbuild/android-arm': 0.25.5
      '@esbuild/android-arm64': 0.25.5
      '@esbuild/android-x64': 0.25.5
      '@esbuild/darwin-arm64': 0.25.5
      '@esbuild/darwin-x64': 0.25.5
      '@esbuild/freebsd-arm64': 0.25.5
      '@esbuild/freebsd-x64': 0.25.5
      '@esbuild/linux-arm': 0.25.5
      '@esbuild/linux-arm64': 0.25.5
      '@esbuild/linux-ia32': 0.25.5
      '@esbuild/linux-loong64': 0.25.5
      '@esbuild/linux-mips64el': 0.25.5
      '@esbuild/linux-ppc64': 0.25.5
      '@esbuild/linux-riscv64': 0.25.5
      '@esbuild/linux-s390x': 0.25.5
      '@esbuild/linux-x64': 0.25.5
      '@esbuild/netbsd-arm64': 0.25.5
      '@esbuild/netbsd-x64': 0.25.5
      '@esbuild/openbsd-arm64': 0.25.5
      '@esbuild/openbsd-x64': 0.25.5
      '@esbuild/sunos-x64': 0.25.5
      '@esbuild/win32-arm64': 0.25.5
      '@esbuild/win32-ia32': 0.25.5
      '@esbuild/win32-x64': 0.25.5

  escalade@3.2.0: {}

  escape-string-regexp@1.0.5: {}

  escape-string-regexp@4.0.0: {}

  eslint-compat-utils@0.5.1(eslint@9.30.1(jiti@2.4.2)):
    dependencies:
      eslint: 9.30.1(jiti@2.4.2)
      semver: 7.7.2

  eslint-config-love@121.0.0(@typescript-eslint/parser@8.35.1(eslint@9.30.1(jiti@2.4.2))(typescript@5.8.3))(eslint-import-resolver-typescript@4.4.4)(eslint@9.30.1(jiti@2.4.2))(typescript@5.8.3):
    dependencies:
      '@typescript-eslint/utils': 8.35.1(eslint@9.30.1(jiti@2.4.2))(typescript@5.8.3)
      eslint: 9.30.1(jiti@2.4.2)
      eslint-plugin-eslint-comments: 3.2.0(eslint@9.30.1(jiti@2.4.2))
      eslint-plugin-import: 2.32.0(@typescript-eslint/parser@8.35.1(eslint@9.30.1(jiti@2.4.2))(typescript@5.8.3))(eslint-import-resolver-typescript@4.4.4)(eslint@9.30.1(jiti@2.4.2))
      eslint-plugin-n: 17.21.0(eslint@9.30.1(jiti@2.4.2))(typescript@5.8.3)
      eslint-plugin-promise: 7.2.1(eslint@9.30.1(jiti@2.4.2))
      typescript: 5.8.3
      typescript-eslint: 8.35.1(eslint@9.30.1(jiti@2.4.2))(typescript@5.8.3)
    transitivePeerDependencies:
      - '@typescript-eslint/parser'
      - eslint-import-resolver-typescript
      - eslint-import-resolver-webpack
      - supports-color

  eslint-config-prettier@10.1.5(eslint@9.30.1(jiti@2.4.2)):
    dependencies:
      eslint: 9.30.1(jiti@2.4.2)

  eslint-import-context@0.1.9(unrs-resolver@1.11.0):
    dependencies:
      get-tsconfig: 4.10.1
      stable-hash-x: 0.2.0
    optionalDependencies:
      unrs-resolver: 1.11.0

  eslint-import-resolver-node@0.3.9:
    dependencies:
      debug: 3.2.7
      is-core-module: 2.16.1
      resolve: 1.22.10
    transitivePeerDependencies:
      - supports-color

  eslint-import-resolver-typescript@4.4.4(eslint-plugin-import@2.32.0)(eslint@9.30.1(jiti@2.4.2)):
    dependencies:
      debug: 4.4.1
      eslint: 9.30.1(jiti@2.4.2)
      eslint-import-context: 0.1.9(unrs-resolver@1.11.0)
      get-tsconfig: 4.10.1
      is-bun-module: 2.0.0
      stable-hash-x: 0.2.0
      tinyglobby: 0.2.14
      unrs-resolver: 1.11.0
    optionalDependencies:
      eslint-plugin-import: 2.32.0(@typescript-eslint/parser@8.35.1(eslint@9.30.1(jiti@2.4.2))(typescript@5.8.3))(eslint-import-resolver-typescript@4.4.4)(eslint@9.30.1(jiti@2.4.2))
    transitivePeerDependencies:
      - supports-color

  eslint-module-utils@2.12.1(@typescript-eslint/parser@8.35.1(eslint@9.30.1(jiti@2.4.2))(typescript@5.8.3))(eslint-import-resolver-node@0.3.9)(eslint-import-resolver-typescript@4.4.4)(eslint@9.30.1(jiti@2.4.2)):
    dependencies:
      debug: 3.2.7
    optionalDependencies:
      '@typescript-eslint/parser': 8.35.1(eslint@9.30.1(jiti@2.4.2))(typescript@5.8.3)
      eslint: 9.30.1(jiti@2.4.2)
      eslint-import-resolver-node: 0.3.9
      eslint-import-resolver-typescript: 4.4.4(eslint-plugin-import@2.32.0)(eslint@9.30.1(jiti@2.4.2))
    transitivePeerDependencies:
      - supports-color

  eslint-plugin-es-x@7.8.0(eslint@9.30.1(jiti@2.4.2)):
    dependencies:
      '@eslint-community/eslint-utils': 4.7.0(eslint@9.30.1(jiti@2.4.2))
      '@eslint-community/regexpp': 4.12.1
      eslint: 9.30.1(jiti@2.4.2)
      eslint-compat-utils: 0.5.1(eslint@9.30.1(jiti@2.4.2))

  eslint-plugin-eslint-comments@3.2.0(eslint@9.30.1(jiti@2.4.2)):
    dependencies:
      escape-string-regexp: 1.0.5
      eslint: 9.30.1(jiti@2.4.2)
      ignore: 5.3.2

  eslint-plugin-import@2.32.0(@typescript-eslint/parser@8.35.1(eslint@9.30.1(jiti@2.4.2))(typescript@5.8.3))(eslint-import-resolver-typescript@4.4.4)(eslint@9.30.1(jiti@2.4.2)):
    dependencies:
      '@rtsao/scc': 1.1.0
      array-includes: 3.1.9
      array.prototype.findlastindex: 1.2.6
      array.prototype.flat: 1.3.3
      array.prototype.flatmap: 1.3.3
      debug: 3.2.7
      doctrine: 2.1.0
      eslint: 9.30.1(jiti@2.4.2)
      eslint-import-resolver-node: 0.3.9
      eslint-module-utils: 2.12.1(@typescript-eslint/parser@8.35.1(eslint@9.30.1(jiti@2.4.2))(typescript@5.8.3))(eslint-import-resolver-node@0.3.9)(eslint-import-resolver-typescript@4.4.4)(eslint@9.30.1(jiti@2.4.2))
      hasown: 2.0.2
      is-core-module: 2.16.1
      is-glob: 4.0.3
      minimatch: 3.1.2
      object.fromentries: 2.0.8
      object.groupby: 1.0.3
      object.values: 1.2.1
      semver: 6.3.1
      string.prototype.trimend: 1.0.9
      tsconfig-paths: 3.15.0
    optionalDependencies:
      '@typescript-eslint/parser': 8.35.1(eslint@9.30.1(jiti@2.4.2))(typescript@5.8.3)
    transitivePeerDependencies:
      - eslint-import-resolver-typescript
      - eslint-import-resolver-webpack
      - supports-color

  eslint-plugin-n@17.21.0(eslint@9.30.1(jiti@2.4.2))(typescript@5.8.3):
    dependencies:
      '@eslint-community/eslint-utils': 4.7.0(eslint@9.30.1(jiti@2.4.2))
      enhanced-resolve: 5.18.2
      eslint: 9.30.1(jiti@2.4.2)
      eslint-plugin-es-x: 7.8.0(eslint@9.30.1(jiti@2.4.2))
      get-tsconfig: 4.10.1
      globals: 15.15.0
      ignore: 5.3.2
      minimatch: 9.0.5
      semver: 7.7.2
      ts-declaration-location: 1.0.7(typescript@5.8.3)
    transitivePeerDependencies:
      - typescript

  eslint-plugin-perfectionist@4.15.0(eslint@9.30.1(jiti@2.4.2))(typescript@5.8.3):
    dependencies:
      '@typescript-eslint/types': 8.35.1
      '@typescript-eslint/utils': 8.35.1(eslint@9.30.1(jiti@2.4.2))(typescript@5.8.3)
      eslint: 9.30.1(jiti@2.4.2)
      natural-orderby: 5.0.0
    transitivePeerDependencies:
      - supports-color
      - typescript

  eslint-plugin-prettier@5.5.1(@types/eslint@9.6.1)(eslint-config-prettier@10.1.5(eslint@9.30.1(jiti@2.4.2)))(eslint@9.30.1(jiti@2.4.2))(prettier@3.6.2):
    dependencies:
      eslint: 9.30.1(jiti@2.4.2)
      prettier: 3.6.2
      prettier-linter-helpers: 1.0.0
      synckit: 0.11.8
    optionalDependencies:
      '@types/eslint': 9.6.1
      eslint-config-prettier: 10.1.5(eslint@9.30.1(jiti@2.4.2))

  eslint-plugin-promise@7.2.1(eslint@9.30.1(jiti@2.4.2)):
    dependencies:
      '@eslint-community/eslint-utils': 4.7.0(eslint@9.30.1(jiti@2.4.2))
      eslint: 9.30.1(jiti@2.4.2)

  eslint-plugin-react-hook-form@0.3.1:
    dependencies:
      requireindex: 1.1.0

  eslint-plugin-react-hooks@5.2.0(eslint@9.30.1(jiti@2.4.2)):
    dependencies:
      eslint: 9.30.1(jiti@2.4.2)

  eslint-plugin-react-refresh@0.4.20(eslint@9.30.1(jiti@2.4.2)):
    dependencies:
      eslint: 9.30.1(jiti@2.4.2)

  eslint-plugin-react@7.37.5(eslint@9.30.1(jiti@2.4.2)):
    dependencies:
      array-includes: 3.1.9
      array.prototype.findlast: 1.2.5
      array.prototype.flatmap: 1.3.3
      array.prototype.tosorted: 1.1.4
      doctrine: 2.1.0
      es-iterator-helpers: 1.2.1
      eslint: 9.30.1(jiti@2.4.2)
      estraverse: 5.3.0
      hasown: 2.0.2
      jsx-ast-utils: 3.3.5
      minimatch: 3.1.2
      object.entries: 1.1.9
      object.fromentries: 2.0.8
      object.values: 1.2.1
      prop-types: 15.8.1
      resolve: 2.0.0-next.5
      semver: 6.3.1
      string.prototype.matchall: 4.0.12
      string.prototype.repeat: 1.0.0

  eslint-plugin-unicorn@59.0.1(eslint@9.30.1(jiti@2.4.2)):
    dependencies:
      '@babel/helper-validator-identifier': 7.27.1
      '@eslint-community/eslint-utils': 4.7.0(eslint@9.30.1(jiti@2.4.2))
      '@eslint/plugin-kit': 0.2.8
      ci-info: 4.3.0
      clean-regexp: 1.0.0
      core-js-compat: 3.44.0
      eslint: 9.30.1(jiti@2.4.2)
      esquery: 1.6.0
      find-up-simple: 1.0.1
      globals: 16.3.0
      indent-string: 5.0.0
      is-builtin-module: 5.0.0
      jsesc: 3.1.0
      pluralize: 8.0.0
      regexp-tree: 0.1.27
      regjsparser: 0.12.0
      semver: 7.7.2
      strip-indent: 4.0.0

  eslint-scope@8.4.0:
    dependencies:
      esrecurse: 4.3.0
      estraverse: 5.3.0

  eslint-visitor-keys@3.4.3: {}

  eslint-visitor-keys@4.2.1: {}

  eslint@9.30.1(jiti@2.4.2):
    dependencies:
      '@eslint-community/eslint-utils': 4.7.0(eslint@9.30.1(jiti@2.4.2))
      '@eslint-community/regexpp': 4.12.1
      '@eslint/config-array': 0.21.0
      '@eslint/config-helpers': 0.3.0
      '@eslint/core': 0.14.0
      '@eslint/eslintrc': 3.3.1
      '@eslint/js': 9.30.1
      '@eslint/plugin-kit': 0.3.3
      '@humanfs/node': 0.16.6
      '@humanwhocodes/module-importer': 1.0.1
      '@humanwhocodes/retry': 0.4.3
      '@types/estree': 1.0.8
      '@types/json-schema': 7.0.15
      ajv: 6.12.6
      chalk: 4.1.2
      cross-spawn: 7.0.6
      debug: 4.4.1
      escape-string-regexp: 4.0.0
      eslint-scope: 8.4.0
      eslint-visitor-keys: 4.2.1
      espree: 10.4.0
      esquery: 1.6.0
      esutils: 2.0.3
      fast-deep-equal: 3.1.3
      file-entry-cache: 8.0.0
      find-up: 5.0.0
      glob-parent: 6.0.2
      ignore: 5.3.2
      imurmurhash: 0.1.4
      is-glob: 4.0.3
      json-stable-stringify-without-jsonify: 1.0.1
      lodash.merge: 4.6.2
      minimatch: 3.1.2
      natural-compare: 1.4.0
      optionator: 0.9.4
    optionalDependencies:
      jiti: 2.4.2
    transitivePeerDependencies:
      - supports-color

  espree@10.4.0:
    dependencies:
      acorn: 8.15.0
      acorn-jsx: 5.3.2(acorn@8.15.0)
      eslint-visitor-keys: 4.2.1

  esquery@1.6.0:
    dependencies:
      estraverse: 5.3.0

  esrecurse@4.3.0:
    dependencies:
      estraverse: 5.3.0

  estraverse@5.3.0: {}

  estree-walker@2.0.2: {}

  estree-walker@3.0.3:
    dependencies:
      '@types/estree': 1.0.8

  esutils@2.0.3: {}

  expect-type@1.2.2: {}

  fast-deep-equal@3.1.3: {}

  fast-diff@1.3.0: {}

  fast-glob@3.3.3:
    dependencies:
      '@nodelib/fs.stat': 2.0.5
      '@nodelib/fs.walk': 1.2.8
      glob-parent: 5.1.2
      merge2: 1.4.1
      micromatch: 4.0.8

  fast-json-stable-stringify@2.1.0: {}

  fast-levenshtein@2.0.6: {}

  fast-uri@3.0.6: {}

  fastq@1.19.1:
    dependencies:
      reusify: 1.1.0

  fdir@6.4.6(picomatch@4.0.2):
    optionalDependencies:
      picomatch: 4.0.2

  fflate@0.8.2: {}

  file-entry-cache@8.0.0:
    dependencies:
      flat-cache: 4.0.1

  fill-range@7.1.1:
    dependencies:
      to-regex-range: 5.0.1

  find-up-simple@1.0.1: {}

  find-up@5.0.0:
    dependencies:
      locate-path: 6.0.0
      path-exists: 4.0.0

  flat-cache@4.0.1:
    dependencies:
      flatted: 3.3.3
      keyv: 4.5.4

  flatted@3.3.3: {}

  for-each@0.3.5:
    dependencies:
      is-callable: 1.2.7

  foreground-child@3.3.1:
    dependencies:
      cross-spawn: 7.0.6
      signal-exit: 4.1.0

  fsevents@2.3.3:
    optional: true

  function-bind@1.1.2: {}

  function.prototype.name@1.1.8:
    dependencies:
      call-bind: 1.0.8
      call-bound: 1.0.4
      define-properties: 1.2.1
      functions-have-names: 1.2.3
      hasown: 2.0.2
      is-callable: 1.2.7

  functions-have-names@1.2.3: {}

  gensync@1.0.0-beta.2: {}

  get-intrinsic@1.3.0:
    dependencies:
      call-bind-apply-helpers: 1.0.2
      es-define-property: 1.0.1
      es-errors: 1.3.0
      es-object-atoms: 1.1.1
      function-bind: 1.1.2
      get-proto: 1.0.1
      gopd: 1.2.0
      has-symbols: 1.1.0
      hasown: 2.0.2
      math-intrinsics: 1.1.0

  get-proto@1.0.1:
    dependencies:
      dunder-proto: 1.0.1
      es-object-atoms: 1.1.1

  get-symbol-description@1.1.0:
    dependencies:
      call-bound: 1.0.4
      es-errors: 1.3.0
      get-intrinsic: 1.3.0

  get-tsconfig@4.10.1:
    dependencies:
      resolve-pkg-maps: 1.0.0

  glob-parent@5.1.2:
    dependencies:
      is-glob: 4.0.3

  glob-parent@6.0.2:
    dependencies:
      is-glob: 4.0.3

  glob@10.4.5:
    dependencies:
      foreground-child: 3.3.1
      jackspeak: 3.4.3
      minimatch: 9.0.5
      minipass: 7.1.2
      package-json-from-dist: 1.0.1
      path-scurry: 1.11.1

  global-directory@4.0.1:
    dependencies:
      ini: 4.1.1

  globals@14.0.0: {}

  globals@15.15.0: {}

  globals@16.3.0: {}

  globalthis@1.0.4:
    dependencies:
      define-properties: 1.2.1
      gopd: 1.2.0

  globrex@0.1.2: {}

  gopd@1.2.0: {}

  graceful-fs@4.2.11: {}

  graphemer@1.4.0: {}

  has-bigints@1.1.0: {}

  has-flag@4.0.0: {}

  has-property-descriptors@1.0.2:
    dependencies:
      es-define-property: 1.0.1

  has-proto@1.2.0:
    dependencies:
      dunder-proto: 1.0.1

  has-symbols@1.1.0: {}

  has-tostringtag@1.0.2:
    dependencies:
      has-symbols: 1.1.0

  hasown@2.0.2:
    dependencies:
      function-bind: 1.1.2

  html-escaper@2.0.2: {}

  ignore@5.3.2: {}

  ignore@7.0.5: {}

  immutable@5.1.3:
    optional: true

  import-fresh@3.3.1:
    dependencies:
      parent-module: 1.0.1
      resolve-from: 4.0.0

  imurmurhash@0.1.4: {}

  indent-string@5.0.0: {}

  ini@4.1.1: {}

  internal-slot@1.1.0:
    dependencies:
      es-errors: 1.3.0
      hasown: 2.0.2
      side-channel: 1.1.0

  interpret@3.1.1: {}

  is-array-buffer@3.0.5:
    dependencies:
      call-bind: 1.0.8
      call-bound: 1.0.4
      get-intrinsic: 1.3.0

  is-arrayish@0.2.1: {}

  is-async-function@2.1.1:
    dependencies:
      async-function: 1.0.0
      call-bound: 1.0.4
      get-proto: 1.0.1
      has-tostringtag: 1.0.2
      safe-regex-test: 1.1.0

  is-bigint@1.1.0:
    dependencies:
      has-bigints: 1.1.0

  is-boolean-object@1.2.2:
    dependencies:
      call-bound: 1.0.4
      has-tostringtag: 1.0.2

  is-builtin-module@5.0.0:
    dependencies:
      builtin-modules: 5.0.0

  is-bun-module@2.0.0:
    dependencies:
      semver: 7.7.2

  is-callable@1.2.7: {}

  is-core-module@2.16.1:
    dependencies:
      hasown: 2.0.2

  is-data-view@1.0.2:
    dependencies:
      call-bound: 1.0.4
      get-intrinsic: 1.3.0
      is-typed-array: 1.1.15

  is-date-object@1.1.0:
    dependencies:
      call-bound: 1.0.4
      has-tostringtag: 1.0.2

  is-extglob@2.1.1: {}

  is-finalizationregistry@1.1.1:
    dependencies:
      call-bound: 1.0.4

  is-fullwidth-code-point@3.0.0: {}

  is-generator-function@1.1.0:
    dependencies:
      call-bound: 1.0.4
      get-proto: 1.0.1
      has-tostringtag: 1.0.2
      safe-regex-test: 1.1.0

  is-glob@4.0.3:
    dependencies:
      is-extglob: 2.1.1

  is-installed-globally@1.0.0:
    dependencies:
      global-directory: 4.0.1
      is-path-inside: 4.0.0

  is-map@2.0.3: {}

  is-negative-zero@2.0.3: {}

  is-number-object@1.1.1:
    dependencies:
      call-bound: 1.0.4
      has-tostringtag: 1.0.2

  is-number@7.0.0: {}

  is-path-inside@4.0.0: {}

  is-regex@1.2.1:
    dependencies:
      call-bound: 1.0.4
      gopd: 1.2.0
      has-tostringtag: 1.0.2
      hasown: 2.0.2

  is-set@2.0.3: {}

  is-shared-array-buffer@1.0.4:
    dependencies:
      call-bound: 1.0.4

  is-string@1.1.1:
    dependencies:
      call-bound: 1.0.4
      has-tostringtag: 1.0.2

  is-symbol@1.1.1:
    dependencies:
      call-bound: 1.0.4
      has-symbols: 1.1.0
      safe-regex-test: 1.1.0

  is-typed-array@1.1.15:
    dependencies:
      which-typed-array: 1.1.19

  is-weakmap@2.0.2: {}

  is-weakref@1.1.1:
    dependencies:
      call-bound: 1.0.4

  is-weakset@2.0.4:
    dependencies:
      call-bound: 1.0.4
      get-intrinsic: 1.3.0

  isarray@2.0.5: {}

  isexe@2.0.0: {}

  istanbul-lib-coverage@3.2.2: {}

  istanbul-lib-report@3.0.1:
    dependencies:
      istanbul-lib-coverage: 3.2.2
      make-dir: 4.0.0
      supports-color: 7.2.0

  istanbul-lib-source-maps@5.0.6:
    dependencies:
      '@jridgewell/trace-mapping': 0.3.29
      debug: 4.4.1
      istanbul-lib-coverage: 3.2.2
    transitivePeerDependencies:
      - supports-color

  istanbul-reports@3.1.7:
    dependencies:
      html-escaper: 2.0.2
      istanbul-lib-report: 3.0.1

  iterator.prototype@1.1.5:
    dependencies:
      define-data-property: 1.1.4
      es-object-atoms: 1.1.1
      get-intrinsic: 1.3.0
      get-proto: 1.0.1
      has-symbols: 1.1.0
      set-function-name: 2.0.2

  jackspeak@3.4.3:
    dependencies:
      '@isaacs/cliui': 8.0.2
    optionalDependencies:
      '@pkgjs/parseargs': 0.11.0

  jiti@2.4.2: {}

  js-tokens@4.0.0: {}

  js-tokens@9.0.1: {}

  js-yaml@4.1.0:
    dependencies:
      argparse: 2.0.1

  jsesc@3.0.2: {}

  jsesc@3.1.0: {}

  json-buffer@3.0.1: {}

  json-parse-even-better-errors@2.3.1: {}

  json-schema-traverse@0.4.1: {}

  json-schema-traverse@1.0.0: {}

  json-stable-stringify-without-jsonify@1.0.1: {}

  json5@1.0.2:
    dependencies:
      minimist: 1.2.8

  json5@2.2.3: {}

  jsx-ast-utils@3.3.5:
    dependencies:
      array-includes: 3.1.9
      array.prototype.flat: 1.3.3
      object.assign: 4.1.7
      object.values: 1.2.1

  keyv@4.5.4:
    dependencies:
      json-buffer: 3.0.1

  kleur@3.0.3: {}

  levn@0.4.1:
    dependencies:
      prelude-ls: 1.2.1
      type-check: 0.4.0

  lightningcss-darwin-arm64@1.30.1:
    optional: true

  lightningcss-darwin-x64@1.30.1:
    optional: true

  lightningcss-freebsd-x64@1.30.1:
    optional: true

  lightningcss-linux-arm-gnueabihf@1.30.1:
    optional: true

  lightningcss-linux-arm64-gnu@1.30.1:
    optional: true

  lightningcss-linux-arm64-musl@1.30.1:
    optional: true

  lightningcss-linux-x64-gnu@1.30.1:
    optional: true

  lightningcss-linux-x64-musl@1.30.1:
    optional: true

  lightningcss-win32-arm64-msvc@1.30.1:
    optional: true

  lightningcss-win32-x64-msvc@1.30.1:
    optional: true

  lightningcss@1.30.1:
    dependencies:
      detect-libc: 2.0.4
    optionalDependencies:
      lightningcss-darwin-arm64: 1.30.1
      lightningcss-darwin-x64: 1.30.1
      lightningcss-freebsd-x64: 1.30.1
      lightningcss-linux-arm-gnueabihf: 1.30.1
      lightningcss-linux-arm64-gnu: 1.30.1
      lightningcss-linux-arm64-musl: 1.30.1
      lightningcss-linux-x64-gnu: 1.30.1
      lightningcss-linux-x64-musl: 1.30.1
      lightningcss-win32-arm64-msvc: 1.30.1
      lightningcss-win32-x64-msvc: 1.30.1

  lines-and-columns@1.2.4: {}

  locate-path@6.0.0:
    dependencies:
      p-locate: 5.0.0

  lodash.merge@4.6.2: {}

  loose-envify@1.4.0:
    dependencies:
      js-tokens: 4.0.0

  loupe@3.1.4: {}

  lower-case@2.0.2:
    dependencies:
      tslib: 2.8.1

  lru-cache@10.4.3: {}

  lru-cache@5.1.1:
    dependencies:
      yallist: 3.1.1

  magic-string@0.30.17:
    dependencies:
      '@jridgewell/sourcemap-codec': 1.5.4

  magicast@0.3.5:
    dependencies:
      '@babel/parser': 7.28.0
      '@babel/types': 7.28.0
      source-map-js: 1.2.1

  make-dir@4.0.0:
    dependencies:
      semver: 7.7.2

  math-intrinsics@1.1.0: {}

  memoize@10.1.0:
    dependencies:
      mimic-function: 5.0.1

  merge2@1.4.1: {}

  micromatch@4.0.8:
    dependencies:
      braces: 3.0.3
      picomatch: 2.3.1

  mimic-function@5.0.1: {}

  min-indent@1.0.1: {}

  minimatch@3.1.2:
    dependencies:
      brace-expansion: 1.1.12

  minimatch@9.0.5:
    dependencies:
      brace-expansion: 2.0.2

  minimist@1.2.8: {}

  minipass@7.1.2: {}

  minizlib@3.0.2:
    dependencies:
      minipass: 7.1.2

  mkdirp@3.0.1: {}

  mrmime@2.0.1: {}

  ms@2.1.3: {}

  nanoid@3.3.11: {}

  napi-postinstall@0.3.0: {}

  natural-compare@1.4.0: {}

  natural-orderby@5.0.0: {}

  no-case@3.0.4:
    dependencies:
      lower-case: 2.0.2
      tslib: 2.8.1

  node-addon-api@7.1.1:
    optional: true

  node-releases@2.0.19: {}

  npm-run-path@6.0.0:
    dependencies:
      path-key: 4.0.0
      unicorn-magic: 0.3.0

  object-assign@4.1.1: {}

  object-inspect@1.13.4: {}

  object-keys@1.1.1: {}

  object.assign@4.1.7:
    dependencies:
      call-bind: 1.0.8
      call-bound: 1.0.4
      define-properties: 1.2.1
      es-object-atoms: 1.1.1
      has-symbols: 1.1.0
      object-keys: 1.1.1

  object.entries@1.1.9:
    dependencies:
      call-bind: 1.0.8
      call-bound: 1.0.4
      define-properties: 1.2.1
      es-object-atoms: 1.1.1

  object.fromentries@2.0.8:
    dependencies:
      call-bind: 1.0.8
      define-properties: 1.2.1
      es-abstract: 1.24.0
      es-object-atoms: 1.1.1

  object.groupby@1.0.3:
    dependencies:
      call-bind: 1.0.8
      define-properties: 1.2.1
      es-abstract: 1.24.0

  object.values@1.2.1:
    dependencies:
      call-bind: 1.0.8
      call-bound: 1.0.4
      define-properties: 1.2.1
      es-object-atoms: 1.1.1

  once@1.4.0:
    dependencies:
      wrappy: 1.0.2

  optionator@0.9.4:
    dependencies:
      deep-is: 0.1.4
      fast-levenshtein: 2.0.6
      levn: 0.4.1
      prelude-ls: 1.2.1
      type-check: 0.4.0
      word-wrap: 1.2.5

  own-keys@1.0.1:
    dependencies:
      get-intrinsic: 1.3.0
      object-keys: 1.1.1
      safe-push-apply: 1.0.0

  p-limit@3.1.0:
    dependencies:
      yocto-queue: 0.1.0

  p-locate@5.0.0:
    dependencies:
      p-limit: 3.1.0

  package-json-from-dist@1.0.1: {}

  parent-module@1.0.1:
    dependencies:
      callsites: 3.1.0

  parse-json@5.2.0:
    dependencies:
      '@babel/code-frame': 7.27.1
      error-ex: 1.3.2
      json-parse-even-better-errors: 2.3.1
      lines-and-columns: 1.2.4

  path-exists@4.0.0: {}

  path-key@3.1.1: {}

  path-key@4.0.0: {}

  path-parse@1.0.7: {}

  path-scurry@1.11.1:
    dependencies:
      lru-cache: 10.4.3
      minipass: 7.1.2

  path-type@4.0.0: {}

  pathe@2.0.3: {}

  pathval@2.0.1: {}

  picocolors@1.1.1: {}

  picomatch@2.3.1: {}

  picomatch@4.0.2: {}

  pluralize@8.0.0: {}

  possible-typed-array-names@1.1.0: {}

  postcss@8.5.6:
    dependencies:
      nanoid: 3.3.11
      picocolors: 1.1.1
      source-map-js: 1.2.1

  prelude-ls@1.2.1: {}

  prettier-linter-helpers@1.0.0:
    dependencies:
      fast-diff: 1.3.0

  prettier-plugin-sh@0.18.0(prettier@3.6.2):
    dependencies:
      '@reteps/dockerfmt': 0.3.6
      prettier: 3.6.2
      sh-syntax: 0.5.8

  prettier@3.6.2: {}

  prompts@2.4.2:
    dependencies:
      kleur: 3.0.3
      sisteransi: 1.0.5

  prop-types@15.8.1:
    dependencies:
      loose-envify: 1.4.0
      object-assign: 4.1.1
      react-is: 16.13.1

  punycode@2.3.1: {}

  queue-microtask@1.2.3: {}

  react-dom@19.1.0(react@19.1.0):
    dependencies:
      react: 19.1.0
      scheduler: 0.26.0

  react-is@16.13.1: {}

  react-refresh@0.17.0: {}

  react@19.1.0: {}

  readdirp@4.1.2: {}

  rechoir@0.8.0:
    dependencies:
      resolve: 1.22.10

  reflect.getprototypeof@1.0.10:
    dependencies:
      call-bind: 1.0.8
      define-properties: 1.2.1
      es-abstract: 1.24.0
      es-errors: 1.3.0
      es-object-atoms: 1.1.1
      get-intrinsic: 1.3.0
      get-proto: 1.0.1
      which-builtin-type: 1.2.1

  regexp-tree@0.1.27: {}

  regexp.prototype.flags@1.5.4:
    dependencies:
      call-bind: 1.0.8
      define-properties: 1.2.1
      es-errors: 1.3.0
      get-proto: 1.0.1
      gopd: 1.2.0
      set-function-name: 2.0.2

  regjsparser@0.12.0:
    dependencies:
      jsesc: 3.0.2

  require-from-string@2.0.2: {}

  requireindex@1.1.0: {}

  resolve-from@4.0.0: {}

  resolve-pkg-maps@1.0.0: {}

  resolve@1.22.10:
    dependencies:
      is-core-module: 2.16.1
      path-parse: 1.0.7
      supports-preserve-symlinks-flag: 1.0.0

  resolve@2.0.0-next.5:
    dependencies:
      is-core-module: 2.16.1
      path-parse: 1.0.7
      supports-preserve-symlinks-flag: 1.0.0

  reusify@1.1.0: {}

  rollup@4.44.2:
    dependencies:
      '@types/estree': 1.0.8
    optionalDependencies:
      '@rollup/rollup-android-arm-eabi': 4.44.2
      '@rollup/rollup-android-arm64': 4.44.2
      '@rollup/rollup-darwin-arm64': 4.44.2
      '@rollup/rollup-darwin-x64': 4.44.2
      '@rollup/rollup-freebsd-arm64': 4.44.2
      '@rollup/rollup-freebsd-x64': 4.44.2
      '@rollup/rollup-linux-arm-gnueabihf': 4.44.2
      '@rollup/rollup-linux-arm-musleabihf': 4.44.2
      '@rollup/rollup-linux-arm64-gnu': 4.44.2
      '@rollup/rollup-linux-arm64-musl': 4.44.2
      '@rollup/rollup-linux-loongarch64-gnu': 4.44.2
      '@rollup/rollup-linux-powerpc64le-gnu': 4.44.2
      '@rollup/rollup-linux-riscv64-gnu': 4.44.2
      '@rollup/rollup-linux-riscv64-musl': 4.44.2
      '@rollup/rollup-linux-s390x-gnu': 4.44.2
      '@rollup/rollup-linux-x64-gnu': 4.44.2
      '@rollup/rollup-linux-x64-musl': 4.44.2
      '@rollup/rollup-win32-arm64-msvc': 4.44.2
      '@rollup/rollup-win32-ia32-msvc': 4.44.2
      '@rollup/rollup-win32-x64-msvc': 4.44.2
      fsevents: 2.3.3

  run-parallel@1.2.0:
    dependencies:
      queue-microtask: 1.2.3

  safe-array-concat@1.1.3:
    dependencies:
      call-bind: 1.0.8
      call-bound: 1.0.4
      get-intrinsic: 1.3.0
      has-symbols: 1.1.0
      isarray: 2.0.5

  safe-push-apply@1.0.0:
    dependencies:
      es-errors: 1.3.0
      isarray: 2.0.5

  safe-regex-test@1.1.0:
    dependencies:
      call-bound: 1.0.4
      es-errors: 1.3.0
      is-regex: 1.2.1

  safe-regex@2.1.1:
    dependencies:
      regexp-tree: 0.1.27

  sass@1.89.2:
    dependencies:
      chokidar: 4.0.3
      immutable: 5.1.3
      source-map-js: 1.2.1
    optionalDependencies:
      '@parcel/watcher': 2.5.1
    optional: true

  scheduler@0.26.0: {}

  semver@6.3.1: {}

  semver@7.7.2: {}

  set-function-length@1.2.2:
    dependencies:
      define-data-property: 1.1.4
      es-errors: 1.3.0
      function-bind: 1.1.2
      get-intrinsic: 1.3.0
      gopd: 1.2.0
      has-property-descriptors: 1.0.2

  set-function-name@2.0.2:
    dependencies:
      define-data-property: 1.1.4
      es-errors: 1.3.0
      functions-have-names: 1.2.3
      has-property-descriptors: 1.0.2

  set-proto@1.0.0:
    dependencies:
      dunder-proto: 1.0.1
      es-errors: 1.3.0
      es-object-atoms: 1.1.1

  sh-syntax@0.5.8:
    dependencies:
      tslib: 2.8.1

  shebang-command@2.0.0:
    dependencies:
      shebang-regex: 3.0.0

  shebang-regex@3.0.0: {}

  side-channel-list@1.0.0:
    dependencies:
      es-errors: 1.3.0
      object-inspect: 1.13.4

  side-channel-map@1.0.1:
    dependencies:
      call-bound: 1.0.4
      es-errors: 1.3.0
      get-intrinsic: 1.3.0
      object-inspect: 1.13.4

  side-channel-weakmap@1.0.2:
    dependencies:
      call-bound: 1.0.4
      es-errors: 1.3.0
      get-intrinsic: 1.3.0
      object-inspect: 1.13.4
      side-channel-map: 1.0.1

  side-channel@1.1.0:
    dependencies:
      es-errors: 1.3.0
      object-inspect: 1.13.4
      side-channel-list: 1.0.0
      side-channel-map: 1.0.1
      side-channel-weakmap: 1.0.2

  siginfo@2.0.0: {}

  signal-exit@4.1.0: {}

  sirv@3.0.1:
    dependencies:
      '@polka/url': 1.0.0-next.29
      mrmime: 2.0.1
      totalist: 3.0.1

  sisteransi@1.0.5: {}

  snake-case@3.0.4:
    dependencies:
      dot-case: 3.0.4
      tslib: 2.8.1

  socket.io-client@4.8.1:
    dependencies:
      '@socket.io/component-emitter': 3.1.2
      debug: 4.3.7
      engine.io-client: 6.6.3
      socket.io-parser: 4.2.4
    transitivePeerDependencies:
      - bufferutil
      - supports-color
      - utf-8-validate

  socket.io-parser@4.2.4:
    dependencies:
      '@socket.io/component-emitter': 3.1.2
      debug: 4.3.7
    transitivePeerDependencies:
      - supports-color

  source-map-js@1.2.1: {}

  stable-hash-x@0.2.0: {}

  stackback@0.0.2: {}

  std-env@3.9.0: {}

  stop-iteration-iterator@1.1.0:
    dependencies:
      es-errors: 1.3.0
      internal-slot: 1.1.0

  string-width@4.2.3:
    dependencies:
      emoji-regex: 8.0.0
      is-fullwidth-code-point: 3.0.0
      strip-ansi: 6.0.1

  string-width@5.1.2:
    dependencies:
      eastasianwidth: 0.2.0
      emoji-regex: 9.2.2
      strip-ansi: 7.1.0

  string.prototype.matchall@4.0.12:
    dependencies:
      call-bind: 1.0.8
      call-bound: 1.0.4
      define-properties: 1.2.1
      es-abstract: 1.24.0
      es-errors: 1.3.0
      es-object-atoms: 1.1.1
      get-intrinsic: 1.3.0
      gopd: 1.2.0
      has-symbols: 1.1.0
      internal-slot: 1.1.0
      regexp.prototype.flags: 1.5.4
      set-function-name: 2.0.2
      side-channel: 1.1.0

  string.prototype.repeat@1.0.0:
    dependencies:
      define-properties: 1.2.1
      es-abstract: 1.24.0

  string.prototype.trim@1.2.10:
    dependencies:
      call-bind: 1.0.8
      call-bound: 1.0.4
      define-data-property: 1.1.4
      define-properties: 1.2.1
      es-abstract: 1.24.0
      es-object-atoms: 1.1.1
      has-property-descriptors: 1.0.2

  string.prototype.trimend@1.0.9:
    dependencies:
      call-bind: 1.0.8
      call-bound: 1.0.4
      define-properties: 1.2.1
      es-object-atoms: 1.1.1

  string.prototype.trimstart@1.0.8:
    dependencies:
      call-bind: 1.0.8
      define-properties: 1.2.1
      es-object-atoms: 1.1.1

  strip-ansi@6.0.1:
    dependencies:
      ansi-regex: 5.0.1

  strip-ansi@7.1.0:
    dependencies:
      ansi-regex: 6.1.0

  strip-bom@3.0.0: {}

  strip-indent@4.0.0:
    dependencies:
      min-indent: 1.0.1

  strip-json-comments@3.1.1: {}

  strip-literal@3.0.0:
    dependencies:
      js-tokens: 9.0.1

  supports-color@7.2.0:
    dependencies:
      has-flag: 4.0.0

  supports-preserve-symlinks-flag@1.0.0: {}

  svg-parser@2.0.4: {}

  synckit@0.11.8:
    dependencies:
      '@pkgr/core': 0.2.7

  tailwindcss@4.1.11: {}

  tapable@2.2.2: {}

  tar@7.4.3:
    dependencies:
      '@isaacs/fs-minipass': 4.0.1
      chownr: 3.0.0
      minipass: 7.1.2
      minizlib: 3.0.2
      mkdirp: 3.0.1
      yallist: 5.0.0

  teamcity-service-messages@0.1.14: {}

  test-exclude@7.0.1:
    dependencies:
      '@istanbuljs/schema': 0.1.3
      glob: 10.4.5
      minimatch: 9.0.5

  tiny-invariant@1.3.3: {}

  tinybench@2.9.0: {}

  tinyexec@0.3.2: {}

  tinyglobby@0.2.14:
    dependencies:
      fdir: 6.4.6(picomatch@4.0.2)
      picomatch: 4.0.2

  tinypool@1.1.1: {}

  tinyrainbow@2.0.0: {}

  tinyspy@4.0.3: {}

  to-regex-range@5.0.1:
    dependencies:
      is-number: 7.0.0

  totalist@3.0.1: {}

  ts-api-utils@2.1.0(typescript@5.8.3):
    dependencies:
      typescript: 5.8.3

  ts-declaration-location@1.0.7(typescript@5.8.3):
    dependencies:
      picomatch: 4.0.2
      typescript: 5.8.3

  tsconfck@3.1.6(typescript@5.8.3):
    optionalDependencies:
      typescript: 5.8.3

  tsconfig-paths-webpack-plugin@4.2.0:
    dependencies:
      chalk: 4.1.2
      enhanced-resolve: 5.18.2
      tapable: 2.2.2
      tsconfig-paths: 4.2.0

  tsconfig-paths@3.15.0:
    dependencies:
      '@types/json5': 0.0.29
      json5: 1.0.2
      minimist: 1.2.8
      strip-bom: 3.0.0

  tsconfig-paths@4.2.0:
    dependencies:
      json5: 2.2.3
      minimist: 1.2.8
      strip-bom: 3.0.0

  tslib@2.8.1: {}

  tunnel@0.0.6: {}

  type-check@0.4.0:
    dependencies:
      prelude-ls: 1.2.1

  typed-array-buffer@1.0.3:
    dependencies:
      call-bound: 1.0.4
      es-errors: 1.3.0
      is-typed-array: 1.1.15

  typed-array-byte-length@1.0.3:
    dependencies:
      call-bind: 1.0.8
      for-each: 0.3.5
      gopd: 1.2.0
      has-proto: 1.2.0
      is-typed-array: 1.1.15

  typed-array-byte-offset@1.0.4:
    dependencies:
      available-typed-arrays: 1.0.7
      call-bind: 1.0.8
      for-each: 0.3.5
      gopd: 1.2.0
      has-proto: 1.2.0
      is-typed-array: 1.1.15
      reflect.getprototypeof: 1.0.10

  typed-array-length@1.0.7:
    dependencies:
      call-bind: 1.0.8
      for-each: 0.3.5
      gopd: 1.2.0
      is-typed-array: 1.1.15
      possible-typed-array-names: 1.1.0
      reflect.getprototypeof: 1.0.10

  typescript-eslint@8.35.1(eslint@9.30.1(jiti@2.4.2))(typescript@5.8.3):
    dependencies:
      '@typescript-eslint/eslint-plugin': 8.35.1(@typescript-eslint/parser@8.35.1(eslint@9.30.1(jiti@2.4.2))(typescript@5.8.3))(eslint@9.30.1(jiti@2.4.2))(typescript@5.8.3)
      '@typescript-eslint/parser': 8.35.1(eslint@9.30.1(jiti@2.4.2))(typescript@5.8.3)
      '@typescript-eslint/utils': 8.35.1(eslint@9.30.1(jiti@2.4.2))(typescript@5.8.3)
      eslint: 9.30.1(jiti@2.4.2)
      typescript: 5.8.3
    transitivePeerDependencies:
      - supports-color

  typescript@5.8.3: {}

  unbox-primitive@1.1.0:
    dependencies:
      call-bound: 1.0.4
      has-bigints: 1.1.0
      has-symbols: 1.1.0
      which-boxed-primitive: 1.1.1

  undici-types@6.21.0: {}

  undici@5.29.0:
    dependencies:
      '@fastify/busboy': 2.1.1

  unicorn-magic@0.3.0: {}

  universal-user-agent@6.0.1: {}

  unplugin@1.16.1:
    dependencies:
      acorn: 8.15.0
      webpack-virtual-modules: 0.6.2

  unrs-resolver@1.11.0:
    dependencies:
      napi-postinstall: 0.3.0
    optionalDependencies:
      '@unrs/resolver-binding-android-arm-eabi': 1.11.0
      '@unrs/resolver-binding-android-arm64': 1.11.0
      '@unrs/resolver-binding-darwin-arm64': 1.11.0
      '@unrs/resolver-binding-darwin-x64': 1.11.0
      '@unrs/resolver-binding-freebsd-x64': 1.11.0
      '@unrs/resolver-binding-linux-arm-gnueabihf': 1.11.0
      '@unrs/resolver-binding-linux-arm-musleabihf': 1.11.0
      '@unrs/resolver-binding-linux-arm64-gnu': 1.11.0
      '@unrs/resolver-binding-linux-arm64-musl': 1.11.0
      '@unrs/resolver-binding-linux-ppc64-gnu': 1.11.0
      '@unrs/resolver-binding-linux-riscv64-gnu': 1.11.0
      '@unrs/resolver-binding-linux-riscv64-musl': 1.11.0
      '@unrs/resolver-binding-linux-s390x-gnu': 1.11.0
      '@unrs/resolver-binding-linux-x64-gnu': 1.11.0
      '@unrs/resolver-binding-linux-x64-musl': 1.11.0
      '@unrs/resolver-binding-wasm32-wasi': 1.11.0
      '@unrs/resolver-binding-win32-arm64-msvc': 1.11.0
      '@unrs/resolver-binding-win32-ia32-msvc': 1.11.0
      '@unrs/resolver-binding-win32-x64-msvc': 1.11.0

  update-browserslist-db@1.1.3(browserslist@4.25.1):
    dependencies:
      browserslist: 4.25.1
      escalade: 3.2.0
      picocolors: 1.1.1

  uri-js@4.4.1:
    dependencies:
      punycode: 2.3.1

  vite-node@3.2.4(@types/node@22.16.2)(jiti@2.4.2)(lightningcss@1.30.1)(sass@1.89.2):
    dependencies:
      cac: 6.7.14
      debug: 4.4.1
      es-module-lexer: 1.7.0
      pathe: 2.0.3
<<<<<<< HEAD
      vite: 6.3.5(@types/node@22.16.2)(jiti@2.4.2)(lightningcss@1.30.1)(sass@1.89.2)
=======
      vite: 7.0.3(@types/node@22.16.2)(jiti@2.4.2)(lightningcss@1.30.1)
>>>>>>> 42cbfbf8
    transitivePeerDependencies:
      - '@types/node'
      - jiti
      - less
      - lightningcss
      - sass
      - sass-embedded
      - stylus
      - sugarss
      - supports-color
      - terser
      - tsx
      - yaml

<<<<<<< HEAD
  vite-plugin-checker@0.10.0(eslint@9.30.1(jiti@2.4.2))(optionator@0.9.4)(typescript@5.8.3)(vite@6.3.5(@types/node@22.16.2)(jiti@2.4.2)(lightningcss@1.30.1)(sass@1.89.2)):
=======
  vite-plugin-checker@0.10.0(eslint@9.30.1(jiti@2.4.2))(optionator@0.9.4)(typescript@5.8.3)(vite@7.0.3(@types/node@22.16.2)(jiti@2.4.2)(lightningcss@1.30.1)):
>>>>>>> 42cbfbf8
    dependencies:
      '@babel/code-frame': 7.27.1
      chokidar: 4.0.3
      npm-run-path: 6.0.0
      picocolors: 1.1.1
      picomatch: 4.0.2
      strip-ansi: 7.1.0
      tiny-invariant: 1.3.3
      tinyglobby: 0.2.14
<<<<<<< HEAD
      vite: 6.3.5(@types/node@22.16.2)(jiti@2.4.2)(lightningcss@1.30.1)(sass@1.89.2)
=======
      vite: 7.0.3(@types/node@22.16.2)(jiti@2.4.2)(lightningcss@1.30.1)
>>>>>>> 42cbfbf8
      vscode-uri: 3.1.0
    optionalDependencies:
      eslint: 9.30.1(jiti@2.4.2)
      optionator: 0.9.4
      typescript: 5.8.3

<<<<<<< HEAD
  vite-plugin-svgr@4.3.0(rollup@4.44.2)(typescript@5.8.3)(vite@6.3.5(@types/node@22.16.2)(jiti@2.4.2)(lightningcss@1.30.1)(sass@1.89.2)):
=======
  vite-plugin-svgr@4.3.0(rollup@4.44.2)(typescript@5.8.3)(vite@7.0.3(@types/node@22.16.2)(jiti@2.4.2)(lightningcss@1.30.1)):
>>>>>>> 42cbfbf8
    dependencies:
      '@rollup/pluginutils': 5.2.0(rollup@4.44.2)
      '@svgr/core': 8.1.0(typescript@5.8.3)
      '@svgr/plugin-jsx': 8.1.0(@svgr/core@8.1.0(typescript@5.8.3))
<<<<<<< HEAD
      vite: 6.3.5(@types/node@22.16.2)(jiti@2.4.2)(lightningcss@1.30.1)(sass@1.89.2)
=======
      vite: 7.0.3(@types/node@22.16.2)(jiti@2.4.2)(lightningcss@1.30.1)
>>>>>>> 42cbfbf8
    transitivePeerDependencies:
      - rollup
      - supports-color
      - typescript

<<<<<<< HEAD
  vite-tsconfig-paths@5.1.4(typescript@5.8.3)(vite@6.3.5(@types/node@22.16.2)(jiti@2.4.2)(lightningcss@1.30.1)(sass@1.89.2)):
=======
  vite-tsconfig-paths@5.1.4(typescript@5.8.3)(vite@7.0.3(@types/node@22.16.2)(jiti@2.4.2)(lightningcss@1.30.1)):
>>>>>>> 42cbfbf8
    dependencies:
      debug: 4.4.1
      globrex: 0.1.2
      tsconfck: 3.1.6(typescript@5.8.3)
    optionalDependencies:
<<<<<<< HEAD
      vite: 6.3.5(@types/node@22.16.2)(jiti@2.4.2)(lightningcss@1.30.1)(sass@1.89.2)
=======
      vite: 7.0.3(@types/node@22.16.2)(jiti@2.4.2)(lightningcss@1.30.1)
>>>>>>> 42cbfbf8
    transitivePeerDependencies:
      - supports-color
      - typescript

<<<<<<< HEAD
  vite@6.3.5(@types/node@22.16.2)(jiti@2.4.2)(lightningcss@1.30.1)(sass@1.89.2):
=======
  vite@7.0.3(@types/node@22.16.2)(jiti@2.4.2)(lightningcss@1.30.1):
>>>>>>> 42cbfbf8
    dependencies:
      esbuild: 0.25.5
      fdir: 6.4.6(picomatch@4.0.2)
      picomatch: 4.0.2
      postcss: 8.5.6
      rollup: 4.44.2
      tinyglobby: 0.2.14
    optionalDependencies:
      '@types/node': 22.16.2
      fsevents: 2.3.3
      jiti: 2.4.2
      lightningcss: 1.30.1
      sass: 1.89.2

  vitest@3.2.4(@types/node@22.16.2)(@vitest/ui@3.2.4)(jiti@2.4.2)(lightningcss@1.30.1)(sass@1.89.2):
    dependencies:
      '@types/chai': 5.2.2
      '@vitest/expect': 3.2.4
<<<<<<< HEAD
      '@vitest/mocker': 3.2.4(vite@6.3.5(@types/node@22.16.2)(jiti@2.4.2)(lightningcss@1.30.1)(sass@1.89.2))
=======
      '@vitest/mocker': 3.2.4(vite@7.0.3(@types/node@22.16.2)(jiti@2.4.2)(lightningcss@1.30.1))
>>>>>>> 42cbfbf8
      '@vitest/pretty-format': 3.2.4
      '@vitest/runner': 3.2.4
      '@vitest/snapshot': 3.2.4
      '@vitest/spy': 3.2.4
      '@vitest/utils': 3.2.4
      chai: 5.2.0
      debug: 4.4.1
      expect-type: 1.2.2
      magic-string: 0.30.17
      pathe: 2.0.3
      picomatch: 4.0.2
      std-env: 3.9.0
      tinybench: 2.9.0
      tinyexec: 0.3.2
      tinyglobby: 0.2.14
      tinypool: 1.1.1
      tinyrainbow: 2.0.0
<<<<<<< HEAD
      vite: 6.3.5(@types/node@22.16.2)(jiti@2.4.2)(lightningcss@1.30.1)(sass@1.89.2)
      vite-node: 3.2.4(@types/node@22.16.2)(jiti@2.4.2)(lightningcss@1.30.1)(sass@1.89.2)
=======
      vite: 7.0.3(@types/node@22.16.2)(jiti@2.4.2)(lightningcss@1.30.1)
      vite-node: 3.2.4(@types/node@22.16.2)(jiti@2.4.2)(lightningcss@1.30.1)
>>>>>>> 42cbfbf8
      why-is-node-running: 2.3.0
    optionalDependencies:
      '@types/node': 22.16.2
      '@vitest/ui': 3.2.4(vitest@3.2.4)
    transitivePeerDependencies:
      - jiti
      - less
      - lightningcss
      - msw
      - sass
      - sass-embedded
      - stylus
      - sugarss
      - supports-color
      - terser
      - tsx
      - yaml

  vscode-uri@3.1.0: {}

  watskeburt@4.2.3: {}

  webpack-virtual-modules@0.6.2: {}

  which-boxed-primitive@1.1.1:
    dependencies:
      is-bigint: 1.1.0
      is-boolean-object: 1.2.2
      is-number-object: 1.1.1
      is-string: 1.1.1
      is-symbol: 1.1.1

  which-builtin-type@1.2.1:
    dependencies:
      call-bound: 1.0.4
      function.prototype.name: 1.1.8
      has-tostringtag: 1.0.2
      is-async-function: 2.1.1
      is-date-object: 1.1.0
      is-finalizationregistry: 1.1.1
      is-generator-function: 1.1.0
      is-regex: 1.2.1
      is-weakref: 1.1.1
      isarray: 2.0.5
      which-boxed-primitive: 1.1.1
      which-collection: 1.0.2
      which-typed-array: 1.1.19

  which-collection@1.0.2:
    dependencies:
      is-map: 2.0.3
      is-set: 2.0.3
      is-weakmap: 2.0.2
      is-weakset: 2.0.4

  which-typed-array@1.1.19:
    dependencies:
      available-typed-arrays: 1.0.7
      call-bind: 1.0.8
      call-bound: 1.0.4
      for-each: 0.3.5
      get-proto: 1.0.1
      gopd: 1.2.0
      has-tostringtag: 1.0.2

  which@2.0.2:
    dependencies:
      isexe: 2.0.0

  why-is-node-running@2.3.0:
    dependencies:
      siginfo: 2.0.0
      stackback: 0.0.2

  word-wrap@1.2.5: {}

  wrap-ansi@7.0.0:
    dependencies:
      ansi-styles: 4.3.0
      string-width: 4.2.3
      strip-ansi: 6.0.1

  wrap-ansi@8.1.0:
    dependencies:
      ansi-styles: 6.2.1
      string-width: 5.1.2
      strip-ansi: 7.1.0

  wrappy@1.0.2: {}

  ws@8.17.1: {}

  xmlhttprequest-ssl@2.1.2: {}

  yallist@3.1.1: {}

  yallist@5.0.0: {}

  yocto-queue@0.1.0: {}

  zod@3.25.75: {}<|MERGE_RESOLUTION|>--- conflicted
+++ resolved
@@ -20,14 +20,10 @@
     devDependencies:
       '@codecov/vite-plugin':
         specifier: 1.9.1
-<<<<<<< HEAD
-        version: 1.9.1(vite@6.3.5(@types/node@22.16.2)(jiti@2.4.2)(lightningcss@1.30.1)(sass@1.89.2))
-=======
-        version: 1.9.1(vite@7.0.3(@types/node@22.16.2)(jiti@2.4.2)(lightningcss@1.30.1))
+        version: 1.9.1(vite@7.0.3(@types/node@22.16.2)(jiti@2.4.2)(lightningcss@1.30.1)(sass@1.89.2))
       '@eslint-community/eslint-plugin-eslint-comments':
         specifier: 4.5.0
         version: 4.5.0(eslint@9.30.1(jiti@2.4.2))
->>>>>>> 42cbfbf8
       '@eslint/js':
         specifier: 9.30.1
         version: 9.30.1
@@ -36,11 +32,7 @@
         version: 5.1.0(eslint@9.30.1(jiti@2.4.2))
       '@tailwindcss/vite':
         specifier: 4.1.11
-<<<<<<< HEAD
-        version: 4.1.11(vite@6.3.5(@types/node@22.16.2)(jiti@2.4.2)(lightningcss@1.30.1)(sass@1.89.2))
-=======
-        version: 4.1.11(vite@7.0.3(@types/node@22.16.2)(jiti@2.4.2)(lightningcss@1.30.1))
->>>>>>> 42cbfbf8
+        version: 4.1.11(vite@7.0.3(@types/node@22.16.2)(jiti@2.4.2)(lightningcss@1.30.1)(sass@1.89.2))
       '@types/eslint':
         specifier: 9.6.1
         version: 9.6.1
@@ -58,11 +50,7 @@
         version: 8.36.0(eslint@9.30.1(jiti@2.4.2))(typescript@5.8.3)
       '@vitejs/plugin-react':
         specifier: 4.6.0
-<<<<<<< HEAD
-        version: 4.6.0(vite@6.3.5(@types/node@22.16.2)(jiti@2.4.2)(lightningcss@1.30.1)(sass@1.89.2))
-=======
-        version: 4.6.0(vite@7.0.3(@types/node@22.16.2)(jiti@2.4.2)(lightningcss@1.30.1))
->>>>>>> 42cbfbf8
+        version: 4.6.0(vite@7.0.3(@types/node@22.16.2)(jiti@2.4.2)(lightningcss@1.30.1)(sass@1.89.2))
       '@vitest/coverage-v8':
         specifier: 3.2.4
         version: 3.2.4(vitest@3.2.4)
@@ -77,7 +65,7 @@
         version: 9.30.1(jiti@2.4.2)
       eslint-config-love:
         specifier: 121.0.0
-        version: 121.0.0(@typescript-eslint/parser@8.35.1(eslint@9.30.1(jiti@2.4.2))(typescript@5.8.3))(eslint-import-resolver-typescript@4.4.4)(eslint@9.30.1(jiti@2.4.2))(typescript@5.8.3)
+        version: 121.0.0(@typescript-eslint/parser@8.36.0(eslint@9.30.1(jiti@2.4.2))(typescript@5.8.3))(eslint-import-resolver-typescript@4.4.4)(eslint@9.30.1(jiti@2.4.2))(typescript@5.8.3)
       eslint-config-prettier:
         specifier: 10.1.5
         version: 10.1.5(eslint@9.30.1(jiti@2.4.2))
@@ -89,7 +77,7 @@
         version: 4.4.4(eslint-plugin-import@2.32.0)(eslint@9.30.1(jiti@2.4.2))
       eslint-plugin-import:
         specifier: 2.32.0
-        version: 2.32.0(@typescript-eslint/parser@8.35.1(eslint@9.30.1(jiti@2.4.2))(typescript@5.8.3))(eslint-import-resolver-typescript@4.4.4)(eslint@9.30.1(jiti@2.4.2))
+        version: 2.32.0(@typescript-eslint/parser@8.36.0(eslint@9.30.1(jiti@2.4.2))(typescript@5.8.3))(eslint-import-resolver-typescript@4.4.4)(eslint@9.30.1(jiti@2.4.2))
       eslint-plugin-n:
         specifier: 17.21.0
         version: 17.21.0(eslint@9.30.1(jiti@2.4.2))(typescript@5.8.3)
@@ -133,31 +121,17 @@
         specifier: 8.36.0
         version: 8.36.0(eslint@9.30.1(jiti@2.4.2))(typescript@5.8.3)
       vite:
-<<<<<<< HEAD
-        specifier: 6.3.5
-        version: 6.3.5(@types/node@22.16.2)(jiti@2.4.2)(lightningcss@1.30.1)(sass@1.89.2)
+        specifier: 7.0.3
+        version: 7.0.3(@types/node@22.16.2)(jiti@2.4.2)(lightningcss@1.30.1)(sass@1.89.2)
       vite-plugin-checker:
         specifier: 0.10.0
-        version: 0.10.0(eslint@9.30.1(jiti@2.4.2))(optionator@0.9.4)(typescript@5.8.3)(vite@6.3.5(@types/node@22.16.2)(jiti@2.4.2)(lightningcss@1.30.1)(sass@1.89.2))
+        version: 0.10.0(eslint@9.30.1(jiti@2.4.2))(optionator@0.9.4)(typescript@5.8.3)(vite@7.0.3(@types/node@22.16.2)(jiti@2.4.2)(lightningcss@1.30.1)(sass@1.89.2))
       vite-plugin-svgr:
         specifier: 4.3.0
-        version: 4.3.0(rollup@4.44.2)(typescript@5.8.3)(vite@6.3.5(@types/node@22.16.2)(jiti@2.4.2)(lightningcss@1.30.1)(sass@1.89.2))
+        version: 4.3.0(rollup@4.44.2)(typescript@5.8.3)(vite@7.0.3(@types/node@22.16.2)(jiti@2.4.2)(lightningcss@1.30.1)(sass@1.89.2))
       vite-tsconfig-paths:
         specifier: 5.1.4
-        version: 5.1.4(typescript@5.8.3)(vite@6.3.5(@types/node@22.16.2)(jiti@2.4.2)(lightningcss@1.30.1)(sass@1.89.2))
-=======
-        specifier: 7.0.3
-        version: 7.0.3(@types/node@22.16.2)(jiti@2.4.2)(lightningcss@1.30.1)
-      vite-plugin-checker:
-        specifier: 0.10.0
-        version: 0.10.0(eslint@9.30.1(jiti@2.4.2))(optionator@0.9.4)(typescript@5.8.3)(vite@7.0.3(@types/node@22.16.2)(jiti@2.4.2)(lightningcss@1.30.1))
-      vite-plugin-svgr:
-        specifier: 4.3.0
-        version: 4.3.0(rollup@4.44.2)(typescript@5.8.3)(vite@7.0.3(@types/node@22.16.2)(jiti@2.4.2)(lightningcss@1.30.1))
-      vite-tsconfig-paths:
-        specifier: 5.1.4
-        version: 5.1.4(typescript@5.8.3)(vite@7.0.3(@types/node@22.16.2)(jiti@2.4.2)(lightningcss@1.30.1))
->>>>>>> 42cbfbf8
+        version: 5.1.4(typescript@5.8.3)(vite@7.0.3(@types/node@22.16.2)(jiti@2.4.2)(lightningcss@1.30.1)(sass@1.89.2))
       vitest:
         specifier: 3.2.4
         version: 3.2.4(@types/node@22.16.2)(@vitest/ui@3.2.4)(jiti@2.4.2)(lightningcss@1.30.1)(sass@1.89.2)
@@ -1030,16 +1004,16 @@
   '@types/react@19.1.8':
     resolution: {integrity: sha512-AwAfQ2Wa5bCx9WP8nZL2uMZWod7J7/JSplxbTmBQ5ms6QpqNYm672H0Vu9ZVKVngQ+ii4R/byguVEUZQyeg44g==}
 
-  '@typescript-eslint/eslint-plugin@8.35.1':
-    resolution: {integrity: sha512-9XNTlo7P7RJxbVeICaIIIEipqxLKguyh+3UbXuT2XQuFp6d8VOeDEGuz5IiX0dgZo8CiI6aOFLg4e8cF71SFVg==}
+  '@typescript-eslint/eslint-plugin@8.36.0':
+    resolution: {integrity: sha512-lZNihHUVB6ZZiPBNgOQGSxUASI7UJWhT8nHyUGCnaQ28XFCw98IfrMCG3rUl1uwUWoAvodJQby2KTs79UTcrAg==}
     engines: {node: ^18.18.0 || ^20.9.0 || >=21.1.0}
     peerDependencies:
-      '@typescript-eslint/parser': ^8.35.1
+      '@typescript-eslint/parser': ^8.36.0
       eslint: ^8.57.0 || ^9.0.0
       typescript: '>=4.8.4 <5.9.0'
 
-  '@typescript-eslint/parser@8.35.1':
-    resolution: {integrity: sha512-3MyiDfrfLeK06bi/g9DqJxP5pV74LNv4rFTyvGDmT3x2p1yp1lOd+qYZfiRPIOf/oON+WRZR5wxxuF85qOar+w==}
+  '@typescript-eslint/parser@8.36.0':
+    resolution: {integrity: sha512-FuYgkHwZLuPbZjQHzJXrtXreJdFMKl16BFYyRrLxDhWr6Qr7Kbcu2s1Yhu8tsiMXw1S0W1pjfFfYEt+R604s+Q==}
     engines: {node: ^18.18.0 || ^20.9.0 || >=21.1.0}
     peerDependencies:
       eslint: ^8.57.0 || ^9.0.0
@@ -1051,18 +1025,34 @@
     peerDependencies:
       typescript: '>=4.8.4 <5.9.0'
 
+  '@typescript-eslint/project-service@8.36.0':
+    resolution: {integrity: sha512-JAhQFIABkWccQYeLMrHadu/fhpzmSQ1F1KXkpzqiVxA/iYI6UnRt2trqXHt1sYEcw1mxLnB9rKMsOxXPxowN/g==}
+    engines: {node: ^18.18.0 || ^20.9.0 || >=21.1.0}
+    peerDependencies:
+      typescript: '>=4.8.4 <5.9.0'
+
   '@typescript-eslint/scope-manager@8.35.1':
     resolution: {integrity: sha512-s/Bpd4i7ht2934nG+UoSPlYXd08KYz3bmjLEb7Ye1UVob0d1ENiT3lY8bsCmik4RqfSbPw9xJJHbugpPpP5JUg==}
     engines: {node: ^18.18.0 || ^20.9.0 || >=21.1.0}
 
+  '@typescript-eslint/scope-manager@8.36.0':
+    resolution: {integrity: sha512-wCnapIKnDkN62fYtTGv2+RY8FlnBYA3tNm0fm91kc2BjPhV2vIjwwozJ7LToaLAyb1ca8BxrS7vT+Pvvf7RvqA==}
+    engines: {node: ^18.18.0 || ^20.9.0 || >=21.1.0}
+
   '@typescript-eslint/tsconfig-utils@8.35.1':
     resolution: {integrity: sha512-K5/U9VmT9dTHoNowWZpz+/TObS3xqC5h0xAIjXPw+MNcKV9qg6eSatEnmeAwkjHijhACH0/N7bkhKvbt1+DXWQ==}
     engines: {node: ^18.18.0 || ^20.9.0 || >=21.1.0}
     peerDependencies:
       typescript: '>=4.8.4 <5.9.0'
 
-  '@typescript-eslint/type-utils@8.35.1':
-    resolution: {integrity: sha512-HOrUBlfVRz5W2LIKpXzZoy6VTZzMu2n8q9C2V/cFngIC5U1nStJgv0tMV4sZPzdf4wQm9/ToWUFPMN9Vq9VJQQ==}
+  '@typescript-eslint/tsconfig-utils@8.36.0':
+    resolution: {integrity: sha512-Nhh3TIEgN18mNbdXpd5Q8mSCBnrZQeY9V7Ca3dqYvNDStNIGRmJA6dmrIPMJ0kow3C7gcQbpsG2rPzy1Ks/AnA==}
+    engines: {node: ^18.18.0 || ^20.9.0 || >=21.1.0}
+    peerDependencies:
+      typescript: '>=4.8.4 <5.9.0'
+
+  '@typescript-eslint/type-utils@8.36.0':
+    resolution: {integrity: sha512-5aaGYG8cVDd6cxfk/ynpYzxBRZJk7w/ymto6uiyUFtdCozQIsQWh7M28/6r57Fwkbweng8qAzoMCPwSJfWlmsg==}
     engines: {node: ^18.18.0 || ^20.9.0 || >=21.1.0}
     peerDependencies:
       eslint: ^8.57.0 || ^9.0.0
@@ -1072,12 +1062,22 @@
     resolution: {integrity: sha512-q/O04vVnKHfrrhNAscndAn1tuQhIkwqnaW+eu5waD5IPts2eX1dgJxgqcPx5BX109/qAz7IG6VrEPTOYKCNfRQ==}
     engines: {node: ^18.18.0 || ^20.9.0 || >=21.1.0}
 
+  '@typescript-eslint/types@8.36.0':
+    resolution: {integrity: sha512-xGms6l5cTJKQPZOKM75Dl9yBfNdGeLRsIyufewnxT4vZTrjC0ImQT4fj8QmtJK84F58uSh5HVBSANwcfiXxABQ==}
+    engines: {node: ^18.18.0 || ^20.9.0 || >=21.1.0}
+
   '@typescript-eslint/typescript-estree@8.35.1':
     resolution: {integrity: sha512-Vvpuvj4tBxIka7cPs6Y1uvM7gJgdF5Uu9F+mBJBPY4MhvjrjWGK4H0lVgLJd/8PWZ23FTqsaJaLEkBCFUk8Y9g==}
     engines: {node: ^18.18.0 || ^20.9.0 || >=21.1.0}
     peerDependencies:
       typescript: '>=4.8.4 <5.9.0'
 
+  '@typescript-eslint/typescript-estree@8.36.0':
+    resolution: {integrity: sha512-JaS8bDVrfVJX4av0jLpe4ye0BpAaUW7+tnS4Y4ETa3q7NoZgzYbN9zDQTJ8kPb5fQ4n0hliAt9tA4Pfs2zA2Hg==}
+    engines: {node: ^18.18.0 || ^20.9.0 || >=21.1.0}
+    peerDependencies:
+      typescript: '>=4.8.4 <5.9.0'
+
   '@typescript-eslint/utils@8.35.1':
     resolution: {integrity: sha512-lhnwatFmOFcazAsUm3ZnZFpXSxiwoa1Lj50HphnDe1Et01NF4+hrdXONSUHIcbVu2eFb1bAf+5yjXkGVkXBKAQ==}
     engines: {node: ^18.18.0 || ^20.9.0 || >=21.1.0}
@@ -1085,8 +1085,19 @@
       eslint: ^8.57.0 || ^9.0.0
       typescript: '>=4.8.4 <5.9.0'
 
+  '@typescript-eslint/utils@8.36.0':
+    resolution: {integrity: sha512-VOqmHu42aEMT+P2qYjylw6zP/3E/HvptRwdn/PZxyV27KhZg2IOszXod4NcXisWzPAGSS4trE/g4moNj6XmH2g==}
+    engines: {node: ^18.18.0 || ^20.9.0 || >=21.1.0}
+    peerDependencies:
+      eslint: ^8.57.0 || ^9.0.0
+      typescript: '>=4.8.4 <5.9.0'
+
   '@typescript-eslint/visitor-keys@8.35.1':
     resolution: {integrity: sha512-VRwixir4zBWCSTP/ljEo091lbpypz57PoeAQ9imjG+vbeof9LplljsL1mos4ccG6H9IjfrVGM359RozUnuFhpw==}
+    engines: {node: ^18.18.0 || ^20.9.0 || >=21.1.0}
+
+  '@typescript-eslint/visitor-keys@8.36.0':
+    resolution: {integrity: sha512-vZrhV2lRPWDuGoxcmrzRZyxAggPL+qp3WzUrlZD+slFueDiYHxeBa34dUXPuC0RmGKzl4lS5kFJYvKCq9cnNDA==}
     engines: {node: ^18.18.0 || ^20.9.0 || >=21.1.0}
 
   '@unrs/resolver-binding-android-arm-eabi@1.11.0':
@@ -2922,8 +2933,8 @@
     resolution: {integrity: sha512-3KS2b+kL7fsuk/eJZ7EQdnEmQoaho/r6KUef7hxvltNA5DR8NAUM+8wJMbJyZ4G9/7i3v5zPBIMN5aybAh2/Jg==}
     engines: {node: '>= 0.4'}
 
-  typescript-eslint@8.35.1:
-    resolution: {integrity: sha512-xslJjFzhOmHYQzSB/QTeASAHbjmxOGEP6Coh93TXmUBFQoJ1VU35UHIDmG06Jd6taf3wqqC1ntBnCMeymy5Ovw==}
+  typescript-eslint@8.36.0:
+    resolution: {integrity: sha512-fTCqxthY+h9QbEgSIBfL9iV6CvKDFuoxg6bHPNpJ9HIUzS+jy2lCEyCmGyZRWEBSaykqcDPf1SJ+BfCI8DRopA==}
     engines: {node: ^18.18.0 || ^20.9.0 || >=21.1.0}
     peerDependencies:
       eslint: ^8.57.0 || ^9.0.0
@@ -3326,19 +3337,11 @@
       unplugin: 1.16.1
       zod: 3.25.75
 
-<<<<<<< HEAD
-  '@codecov/vite-plugin@1.9.1(vite@6.3.5(@types/node@22.16.2)(jiti@2.4.2)(lightningcss@1.30.1)(sass@1.89.2))':
+  '@codecov/vite-plugin@1.9.1(vite@7.0.3(@types/node@22.16.2)(jiti@2.4.2)(lightningcss@1.30.1)(sass@1.89.2))':
     dependencies:
       '@codecov/bundler-plugin-core': 1.9.1
       unplugin: 1.16.1
-      vite: 6.3.5(@types/node@22.16.2)(jiti@2.4.2)(lightningcss@1.30.1)(sass@1.89.2)
-=======
-  '@codecov/vite-plugin@1.9.1(vite@7.0.3(@types/node@22.16.2)(jiti@2.4.2)(lightningcss@1.30.1))':
-    dependencies:
-      '@codecov/bundler-plugin-core': 1.9.1
-      unplugin: 1.16.1
-      vite: 7.0.3(@types/node@22.16.2)(jiti@2.4.2)(lightningcss@1.30.1)
->>>>>>> 42cbfbf8
+      vite: 7.0.3(@types/node@22.16.2)(jiti@2.4.2)(lightningcss@1.30.1)(sass@1.89.2)
 
   '@emnapi/core@1.4.4':
     dependencies:
@@ -3903,20 +3906,12 @@
       '@tailwindcss/oxide-win32-arm64-msvc': 4.1.11
       '@tailwindcss/oxide-win32-x64-msvc': 4.1.11
 
-<<<<<<< HEAD
-  '@tailwindcss/vite@4.1.11(vite@6.3.5(@types/node@22.16.2)(jiti@2.4.2)(lightningcss@1.30.1)(sass@1.89.2))':
-=======
-  '@tailwindcss/vite@4.1.11(vite@7.0.3(@types/node@22.16.2)(jiti@2.4.2)(lightningcss@1.30.1))':
->>>>>>> 42cbfbf8
+  '@tailwindcss/vite@4.1.11(vite@7.0.3(@types/node@22.16.2)(jiti@2.4.2)(lightningcss@1.30.1)(sass@1.89.2))':
     dependencies:
       '@tailwindcss/node': 4.1.11
       '@tailwindcss/oxide': 4.1.11
       tailwindcss: 4.1.11
-<<<<<<< HEAD
-      vite: 6.3.5(@types/node@22.16.2)(jiti@2.4.2)(lightningcss@1.30.1)(sass@1.89.2)
-=======
-      vite: 7.0.3(@types/node@22.16.2)(jiti@2.4.2)(lightningcss@1.30.1)
->>>>>>> 42cbfbf8
+      vite: 7.0.3(@types/node@22.16.2)(jiti@2.4.2)(lightningcss@1.30.1)(sass@1.89.2)
 
   '@tybys/wasm-util@0.9.0':
     dependencies:
@@ -3973,14 +3968,14 @@
     dependencies:
       csstype: 3.1.3
 
-  '@typescript-eslint/eslint-plugin@8.35.1(@typescript-eslint/parser@8.35.1(eslint@9.30.1(jiti@2.4.2))(typescript@5.8.3))(eslint@9.30.1(jiti@2.4.2))(typescript@5.8.3)':
+  '@typescript-eslint/eslint-plugin@8.36.0(@typescript-eslint/parser@8.36.0(eslint@9.30.1(jiti@2.4.2))(typescript@5.8.3))(eslint@9.30.1(jiti@2.4.2))(typescript@5.8.3)':
     dependencies:
       '@eslint-community/regexpp': 4.12.1
-      '@typescript-eslint/parser': 8.35.1(eslint@9.30.1(jiti@2.4.2))(typescript@5.8.3)
-      '@typescript-eslint/scope-manager': 8.35.1
-      '@typescript-eslint/type-utils': 8.35.1(eslint@9.30.1(jiti@2.4.2))(typescript@5.8.3)
-      '@typescript-eslint/utils': 8.35.1(eslint@9.30.1(jiti@2.4.2))(typescript@5.8.3)
-      '@typescript-eslint/visitor-keys': 8.35.1
+      '@typescript-eslint/parser': 8.36.0(eslint@9.30.1(jiti@2.4.2))(typescript@5.8.3)
+      '@typescript-eslint/scope-manager': 8.36.0
+      '@typescript-eslint/type-utils': 8.36.0(eslint@9.30.1(jiti@2.4.2))(typescript@5.8.3)
+      '@typescript-eslint/utils': 8.36.0(eslint@9.30.1(jiti@2.4.2))(typescript@5.8.3)
+      '@typescript-eslint/visitor-keys': 8.36.0
       eslint: 9.30.1(jiti@2.4.2)
       graphemer: 1.4.0
       ignore: 7.0.5
@@ -3990,12 +3985,12 @@
     transitivePeerDependencies:
       - supports-color
 
-  '@typescript-eslint/parser@8.35.1(eslint@9.30.1(jiti@2.4.2))(typescript@5.8.3)':
-    dependencies:
-      '@typescript-eslint/scope-manager': 8.35.1
-      '@typescript-eslint/types': 8.35.1
-      '@typescript-eslint/typescript-estree': 8.35.1(typescript@5.8.3)
-      '@typescript-eslint/visitor-keys': 8.35.1
+  '@typescript-eslint/parser@8.36.0(eslint@9.30.1(jiti@2.4.2))(typescript@5.8.3)':
+    dependencies:
+      '@typescript-eslint/scope-manager': 8.36.0
+      '@typescript-eslint/types': 8.36.0
+      '@typescript-eslint/typescript-estree': 8.36.0(typescript@5.8.3)
+      '@typescript-eslint/visitor-keys': 8.36.0
       debug: 4.4.1
       eslint: 9.30.1(jiti@2.4.2)
       typescript: 5.8.3
@@ -4011,19 +4006,37 @@
     transitivePeerDependencies:
       - supports-color
 
+  '@typescript-eslint/project-service@8.36.0(typescript@5.8.3)':
+    dependencies:
+      '@typescript-eslint/tsconfig-utils': 8.36.0(typescript@5.8.3)
+      '@typescript-eslint/types': 8.36.0
+      debug: 4.4.1
+      typescript: 5.8.3
+    transitivePeerDependencies:
+      - supports-color
+
   '@typescript-eslint/scope-manager@8.35.1':
     dependencies:
       '@typescript-eslint/types': 8.35.1
       '@typescript-eslint/visitor-keys': 8.35.1
 
+  '@typescript-eslint/scope-manager@8.36.0':
+    dependencies:
+      '@typescript-eslint/types': 8.36.0
+      '@typescript-eslint/visitor-keys': 8.36.0
+
   '@typescript-eslint/tsconfig-utils@8.35.1(typescript@5.8.3)':
     dependencies:
       typescript: 5.8.3
 
-  '@typescript-eslint/type-utils@8.35.1(eslint@9.30.1(jiti@2.4.2))(typescript@5.8.3)':
-    dependencies:
-      '@typescript-eslint/typescript-estree': 8.35.1(typescript@5.8.3)
-      '@typescript-eslint/utils': 8.35.1(eslint@9.30.1(jiti@2.4.2))(typescript@5.8.3)
+  '@typescript-eslint/tsconfig-utils@8.36.0(typescript@5.8.3)':
+    dependencies:
+      typescript: 5.8.3
+
+  '@typescript-eslint/type-utils@8.36.0(eslint@9.30.1(jiti@2.4.2))(typescript@5.8.3)':
+    dependencies:
+      '@typescript-eslint/typescript-estree': 8.36.0(typescript@5.8.3)
+      '@typescript-eslint/utils': 8.36.0(eslint@9.30.1(jiti@2.4.2))(typescript@5.8.3)
       debug: 4.4.1
       eslint: 9.30.1(jiti@2.4.2)
       ts-api-utils: 2.1.0(typescript@5.8.3)
@@ -4032,6 +4045,8 @@
       - supports-color
 
   '@typescript-eslint/types@8.35.1': {}
+
+  '@typescript-eslint/types@8.36.0': {}
 
   '@typescript-eslint/typescript-estree@8.35.1(typescript@5.8.3)':
     dependencies:
@@ -4049,6 +4064,22 @@
     transitivePeerDependencies:
       - supports-color
 
+  '@typescript-eslint/typescript-estree@8.36.0(typescript@5.8.3)':
+    dependencies:
+      '@typescript-eslint/project-service': 8.36.0(typescript@5.8.3)
+      '@typescript-eslint/tsconfig-utils': 8.36.0(typescript@5.8.3)
+      '@typescript-eslint/types': 8.36.0
+      '@typescript-eslint/visitor-keys': 8.36.0
+      debug: 4.4.1
+      fast-glob: 3.3.3
+      is-glob: 4.0.3
+      minimatch: 9.0.5
+      semver: 7.7.2
+      ts-api-utils: 2.1.0(typescript@5.8.3)
+      typescript: 5.8.3
+    transitivePeerDependencies:
+      - supports-color
+
   '@typescript-eslint/utils@8.35.1(eslint@9.30.1(jiti@2.4.2))(typescript@5.8.3)':
     dependencies:
       '@eslint-community/eslint-utils': 4.7.0(eslint@9.30.1(jiti@2.4.2))
@@ -4060,11 +4091,27 @@
     transitivePeerDependencies:
       - supports-color
 
+  '@typescript-eslint/utils@8.36.0(eslint@9.30.1(jiti@2.4.2))(typescript@5.8.3)':
+    dependencies:
+      '@eslint-community/eslint-utils': 4.7.0(eslint@9.30.1(jiti@2.4.2))
+      '@typescript-eslint/scope-manager': 8.36.0
+      '@typescript-eslint/types': 8.36.0
+      '@typescript-eslint/typescript-estree': 8.36.0(typescript@5.8.3)
+      eslint: 9.30.1(jiti@2.4.2)
+      typescript: 5.8.3
+    transitivePeerDependencies:
+      - supports-color
+
   '@typescript-eslint/visitor-keys@8.35.1':
     dependencies:
       '@typescript-eslint/types': 8.35.1
       eslint-visitor-keys: 4.2.1
 
+  '@typescript-eslint/visitor-keys@8.36.0':
+    dependencies:
+      '@typescript-eslint/types': 8.36.0
+      eslint-visitor-keys: 4.2.1
+
   '@unrs/resolver-binding-android-arm-eabi@1.11.0':
     optional: true
 
@@ -4124,11 +4171,7 @@
   '@unrs/resolver-binding-win32-x64-msvc@1.11.0':
     optional: true
 
-<<<<<<< HEAD
-  '@vitejs/plugin-react@4.6.0(vite@6.3.5(@types/node@22.16.2)(jiti@2.4.2)(lightningcss@1.30.1)(sass@1.89.2))':
-=======
-  '@vitejs/plugin-react@4.6.0(vite@7.0.3(@types/node@22.16.2)(jiti@2.4.2)(lightningcss@1.30.1))':
->>>>>>> 42cbfbf8
+  '@vitejs/plugin-react@4.6.0(vite@7.0.3(@types/node@22.16.2)(jiti@2.4.2)(lightningcss@1.30.1)(sass@1.89.2))':
     dependencies:
       '@babel/core': 7.28.0
       '@babel/plugin-transform-react-jsx-self': 7.27.1(@babel/core@7.28.0)
@@ -4136,11 +4179,7 @@
       '@rolldown/pluginutils': 1.0.0-beta.19
       '@types/babel__core': 7.20.5
       react-refresh: 0.17.0
-<<<<<<< HEAD
-      vite: 6.3.5(@types/node@22.16.2)(jiti@2.4.2)(lightningcss@1.30.1)(sass@1.89.2)
-=======
-      vite: 7.0.3(@types/node@22.16.2)(jiti@2.4.2)(lightningcss@1.30.1)
->>>>>>> 42cbfbf8
+      vite: 7.0.3(@types/node@22.16.2)(jiti@2.4.2)(lightningcss@1.30.1)(sass@1.89.2)
     transitivePeerDependencies:
       - supports-color
 
@@ -4171,21 +4210,13 @@
       chai: 5.2.0
       tinyrainbow: 2.0.0
 
-<<<<<<< HEAD
-  '@vitest/mocker@3.2.4(vite@6.3.5(@types/node@22.16.2)(jiti@2.4.2)(lightningcss@1.30.1)(sass@1.89.2))':
-=======
-  '@vitest/mocker@3.2.4(vite@7.0.3(@types/node@22.16.2)(jiti@2.4.2)(lightningcss@1.30.1))':
->>>>>>> 42cbfbf8
+  '@vitest/mocker@3.2.4(vite@7.0.3(@types/node@22.16.2)(jiti@2.4.2)(lightningcss@1.30.1)(sass@1.89.2))':
     dependencies:
       '@vitest/spy': 3.2.4
       estree-walker: 3.0.3
       magic-string: 0.30.17
     optionalDependencies:
-<<<<<<< HEAD
-      vite: 6.3.5(@types/node@22.16.2)(jiti@2.4.2)(lightningcss@1.30.1)(sass@1.89.2)
-=======
-      vite: 7.0.3(@types/node@22.16.2)(jiti@2.4.2)(lightningcss@1.30.1)
->>>>>>> 42cbfbf8
+      vite: 7.0.3(@types/node@22.16.2)(jiti@2.4.2)(lightningcss@1.30.1)(sass@1.89.2)
 
   '@vitest/pretty-format@3.2.4':
     dependencies:
@@ -4726,16 +4757,16 @@
       eslint: 9.30.1(jiti@2.4.2)
       semver: 7.7.2
 
-  eslint-config-love@121.0.0(@typescript-eslint/parser@8.35.1(eslint@9.30.1(jiti@2.4.2))(typescript@5.8.3))(eslint-import-resolver-typescript@4.4.4)(eslint@9.30.1(jiti@2.4.2))(typescript@5.8.3):
+  eslint-config-love@121.0.0(@typescript-eslint/parser@8.36.0(eslint@9.30.1(jiti@2.4.2))(typescript@5.8.3))(eslint-import-resolver-typescript@4.4.4)(eslint@9.30.1(jiti@2.4.2))(typescript@5.8.3):
     dependencies:
       '@typescript-eslint/utils': 8.35.1(eslint@9.30.1(jiti@2.4.2))(typescript@5.8.3)
       eslint: 9.30.1(jiti@2.4.2)
       eslint-plugin-eslint-comments: 3.2.0(eslint@9.30.1(jiti@2.4.2))
-      eslint-plugin-import: 2.32.0(@typescript-eslint/parser@8.35.1(eslint@9.30.1(jiti@2.4.2))(typescript@5.8.3))(eslint-import-resolver-typescript@4.4.4)(eslint@9.30.1(jiti@2.4.2))
+      eslint-plugin-import: 2.32.0(@typescript-eslint/parser@8.36.0(eslint@9.30.1(jiti@2.4.2))(typescript@5.8.3))(eslint-import-resolver-typescript@4.4.4)(eslint@9.30.1(jiti@2.4.2))
       eslint-plugin-n: 17.21.0(eslint@9.30.1(jiti@2.4.2))(typescript@5.8.3)
       eslint-plugin-promise: 7.2.1(eslint@9.30.1(jiti@2.4.2))
       typescript: 5.8.3
-      typescript-eslint: 8.35.1(eslint@9.30.1(jiti@2.4.2))(typescript@5.8.3)
+      typescript-eslint: 8.36.0(eslint@9.30.1(jiti@2.4.2))(typescript@5.8.3)
     transitivePeerDependencies:
       - '@typescript-eslint/parser'
       - eslint-import-resolver-typescript
@@ -4772,15 +4803,15 @@
       tinyglobby: 0.2.14
       unrs-resolver: 1.11.0
     optionalDependencies:
-      eslint-plugin-import: 2.32.0(@typescript-eslint/parser@8.35.1(eslint@9.30.1(jiti@2.4.2))(typescript@5.8.3))(eslint-import-resolver-typescript@4.4.4)(eslint@9.30.1(jiti@2.4.2))
+      eslint-plugin-import: 2.32.0(@typescript-eslint/parser@8.36.0(eslint@9.30.1(jiti@2.4.2))(typescript@5.8.3))(eslint-import-resolver-typescript@4.4.4)(eslint@9.30.1(jiti@2.4.2))
     transitivePeerDependencies:
       - supports-color
 
-  eslint-module-utils@2.12.1(@typescript-eslint/parser@8.35.1(eslint@9.30.1(jiti@2.4.2))(typescript@5.8.3))(eslint-import-resolver-node@0.3.9)(eslint-import-resolver-typescript@4.4.4)(eslint@9.30.1(jiti@2.4.2)):
+  eslint-module-utils@2.12.1(@typescript-eslint/parser@8.36.0(eslint@9.30.1(jiti@2.4.2))(typescript@5.8.3))(eslint-import-resolver-node@0.3.9)(eslint-import-resolver-typescript@4.4.4)(eslint@9.30.1(jiti@2.4.2)):
     dependencies:
       debug: 3.2.7
     optionalDependencies:
-      '@typescript-eslint/parser': 8.35.1(eslint@9.30.1(jiti@2.4.2))(typescript@5.8.3)
+      '@typescript-eslint/parser': 8.36.0(eslint@9.30.1(jiti@2.4.2))(typescript@5.8.3)
       eslint: 9.30.1(jiti@2.4.2)
       eslint-import-resolver-node: 0.3.9
       eslint-import-resolver-typescript: 4.4.4(eslint-plugin-import@2.32.0)(eslint@9.30.1(jiti@2.4.2))
@@ -4800,7 +4831,7 @@
       eslint: 9.30.1(jiti@2.4.2)
       ignore: 5.3.2
 
-  eslint-plugin-import@2.32.0(@typescript-eslint/parser@8.35.1(eslint@9.30.1(jiti@2.4.2))(typescript@5.8.3))(eslint-import-resolver-typescript@4.4.4)(eslint@9.30.1(jiti@2.4.2)):
+  eslint-plugin-import@2.32.0(@typescript-eslint/parser@8.36.0(eslint@9.30.1(jiti@2.4.2))(typescript@5.8.3))(eslint-import-resolver-typescript@4.4.4)(eslint@9.30.1(jiti@2.4.2)):
     dependencies:
       '@rtsao/scc': 1.1.0
       array-includes: 3.1.9
@@ -4811,7 +4842,7 @@
       doctrine: 2.1.0
       eslint: 9.30.1(jiti@2.4.2)
       eslint-import-resolver-node: 0.3.9
-      eslint-module-utils: 2.12.1(@typescript-eslint/parser@8.35.1(eslint@9.30.1(jiti@2.4.2))(typescript@5.8.3))(eslint-import-resolver-node@0.3.9)(eslint-import-resolver-typescript@4.4.4)(eslint@9.30.1(jiti@2.4.2))
+      eslint-module-utils: 2.12.1(@typescript-eslint/parser@8.36.0(eslint@9.30.1(jiti@2.4.2))(typescript@5.8.3))(eslint-import-resolver-node@0.3.9)(eslint-import-resolver-typescript@4.4.4)(eslint@9.30.1(jiti@2.4.2))
       hasown: 2.0.2
       is-core-module: 2.16.1
       is-glob: 4.0.3
@@ -4823,7 +4854,7 @@
       string.prototype.trimend: 1.0.9
       tsconfig-paths: 3.15.0
     optionalDependencies:
-      '@typescript-eslint/parser': 8.35.1(eslint@9.30.1(jiti@2.4.2))(typescript@5.8.3)
+      '@typescript-eslint/parser': 8.36.0(eslint@9.30.1(jiti@2.4.2))(typescript@5.8.3)
     transitivePeerDependencies:
       - eslint-import-resolver-typescript
       - eslint-import-resolver-webpack
@@ -6148,11 +6179,11 @@
       possible-typed-array-names: 1.1.0
       reflect.getprototypeof: 1.0.10
 
-  typescript-eslint@8.35.1(eslint@9.30.1(jiti@2.4.2))(typescript@5.8.3):
-    dependencies:
-      '@typescript-eslint/eslint-plugin': 8.35.1(@typescript-eslint/parser@8.35.1(eslint@9.30.1(jiti@2.4.2))(typescript@5.8.3))(eslint@9.30.1(jiti@2.4.2))(typescript@5.8.3)
-      '@typescript-eslint/parser': 8.35.1(eslint@9.30.1(jiti@2.4.2))(typescript@5.8.3)
-      '@typescript-eslint/utils': 8.35.1(eslint@9.30.1(jiti@2.4.2))(typescript@5.8.3)
+  typescript-eslint@8.36.0(eslint@9.30.1(jiti@2.4.2))(typescript@5.8.3):
+    dependencies:
+      '@typescript-eslint/eslint-plugin': 8.36.0(@typescript-eslint/parser@8.36.0(eslint@9.30.1(jiti@2.4.2))(typescript@5.8.3))(eslint@9.30.1(jiti@2.4.2))(typescript@5.8.3)
+      '@typescript-eslint/parser': 8.36.0(eslint@9.30.1(jiti@2.4.2))(typescript@5.8.3)
+      '@typescript-eslint/utils': 8.36.0(eslint@9.30.1(jiti@2.4.2))(typescript@5.8.3)
       eslint: 9.30.1(jiti@2.4.2)
       typescript: 5.8.3
     transitivePeerDependencies:
@@ -6222,11 +6253,7 @@
       debug: 4.4.1
       es-module-lexer: 1.7.0
       pathe: 2.0.3
-<<<<<<< HEAD
-      vite: 6.3.5(@types/node@22.16.2)(jiti@2.4.2)(lightningcss@1.30.1)(sass@1.89.2)
-=======
-      vite: 7.0.3(@types/node@22.16.2)(jiti@2.4.2)(lightningcss@1.30.1)
->>>>>>> 42cbfbf8
+      vite: 7.0.3(@types/node@22.16.2)(jiti@2.4.2)(lightningcss@1.30.1)(sass@1.89.2)
     transitivePeerDependencies:
       - '@types/node'
       - jiti
@@ -6241,11 +6268,7 @@
       - tsx
       - yaml
 
-<<<<<<< HEAD
-  vite-plugin-checker@0.10.0(eslint@9.30.1(jiti@2.4.2))(optionator@0.9.4)(typescript@5.8.3)(vite@6.3.5(@types/node@22.16.2)(jiti@2.4.2)(lightningcss@1.30.1)(sass@1.89.2)):
-=======
-  vite-plugin-checker@0.10.0(eslint@9.30.1(jiti@2.4.2))(optionator@0.9.4)(typescript@5.8.3)(vite@7.0.3(@types/node@22.16.2)(jiti@2.4.2)(lightningcss@1.30.1)):
->>>>>>> 42cbfbf8
+  vite-plugin-checker@0.10.0(eslint@9.30.1(jiti@2.4.2))(optionator@0.9.4)(typescript@5.8.3)(vite@7.0.3(@types/node@22.16.2)(jiti@2.4.2)(lightningcss@1.30.1)(sass@1.89.2)):
     dependencies:
       '@babel/code-frame': 7.27.1
       chokidar: 4.0.3
@@ -6255,60 +6278,36 @@
       strip-ansi: 7.1.0
       tiny-invariant: 1.3.3
       tinyglobby: 0.2.14
-<<<<<<< HEAD
-      vite: 6.3.5(@types/node@22.16.2)(jiti@2.4.2)(lightningcss@1.30.1)(sass@1.89.2)
-=======
-      vite: 7.0.3(@types/node@22.16.2)(jiti@2.4.2)(lightningcss@1.30.1)
->>>>>>> 42cbfbf8
+      vite: 7.0.3(@types/node@22.16.2)(jiti@2.4.2)(lightningcss@1.30.1)(sass@1.89.2)
       vscode-uri: 3.1.0
     optionalDependencies:
       eslint: 9.30.1(jiti@2.4.2)
       optionator: 0.9.4
       typescript: 5.8.3
 
-<<<<<<< HEAD
-  vite-plugin-svgr@4.3.0(rollup@4.44.2)(typescript@5.8.3)(vite@6.3.5(@types/node@22.16.2)(jiti@2.4.2)(lightningcss@1.30.1)(sass@1.89.2)):
-=======
-  vite-plugin-svgr@4.3.0(rollup@4.44.2)(typescript@5.8.3)(vite@7.0.3(@types/node@22.16.2)(jiti@2.4.2)(lightningcss@1.30.1)):
->>>>>>> 42cbfbf8
+  vite-plugin-svgr@4.3.0(rollup@4.44.2)(typescript@5.8.3)(vite@7.0.3(@types/node@22.16.2)(jiti@2.4.2)(lightningcss@1.30.1)(sass@1.89.2)):
     dependencies:
       '@rollup/pluginutils': 5.2.0(rollup@4.44.2)
       '@svgr/core': 8.1.0(typescript@5.8.3)
       '@svgr/plugin-jsx': 8.1.0(@svgr/core@8.1.0(typescript@5.8.3))
-<<<<<<< HEAD
-      vite: 6.3.5(@types/node@22.16.2)(jiti@2.4.2)(lightningcss@1.30.1)(sass@1.89.2)
-=======
-      vite: 7.0.3(@types/node@22.16.2)(jiti@2.4.2)(lightningcss@1.30.1)
->>>>>>> 42cbfbf8
+      vite: 7.0.3(@types/node@22.16.2)(jiti@2.4.2)(lightningcss@1.30.1)(sass@1.89.2)
     transitivePeerDependencies:
       - rollup
       - supports-color
       - typescript
 
-<<<<<<< HEAD
-  vite-tsconfig-paths@5.1.4(typescript@5.8.3)(vite@6.3.5(@types/node@22.16.2)(jiti@2.4.2)(lightningcss@1.30.1)(sass@1.89.2)):
-=======
-  vite-tsconfig-paths@5.1.4(typescript@5.8.3)(vite@7.0.3(@types/node@22.16.2)(jiti@2.4.2)(lightningcss@1.30.1)):
->>>>>>> 42cbfbf8
+  vite-tsconfig-paths@5.1.4(typescript@5.8.3)(vite@7.0.3(@types/node@22.16.2)(jiti@2.4.2)(lightningcss@1.30.1)(sass@1.89.2)):
     dependencies:
       debug: 4.4.1
       globrex: 0.1.2
       tsconfck: 3.1.6(typescript@5.8.3)
     optionalDependencies:
-<<<<<<< HEAD
-      vite: 6.3.5(@types/node@22.16.2)(jiti@2.4.2)(lightningcss@1.30.1)(sass@1.89.2)
-=======
-      vite: 7.0.3(@types/node@22.16.2)(jiti@2.4.2)(lightningcss@1.30.1)
->>>>>>> 42cbfbf8
+      vite: 7.0.3(@types/node@22.16.2)(jiti@2.4.2)(lightningcss@1.30.1)(sass@1.89.2)
     transitivePeerDependencies:
       - supports-color
       - typescript
 
-<<<<<<< HEAD
-  vite@6.3.5(@types/node@22.16.2)(jiti@2.4.2)(lightningcss@1.30.1)(sass@1.89.2):
-=======
-  vite@7.0.3(@types/node@22.16.2)(jiti@2.4.2)(lightningcss@1.30.1):
->>>>>>> 42cbfbf8
+  vite@7.0.3(@types/node@22.16.2)(jiti@2.4.2)(lightningcss@1.30.1)(sass@1.89.2):
     dependencies:
       esbuild: 0.25.5
       fdir: 6.4.6(picomatch@4.0.2)
@@ -6327,11 +6326,7 @@
     dependencies:
       '@types/chai': 5.2.2
       '@vitest/expect': 3.2.4
-<<<<<<< HEAD
-      '@vitest/mocker': 3.2.4(vite@6.3.5(@types/node@22.16.2)(jiti@2.4.2)(lightningcss@1.30.1)(sass@1.89.2))
-=======
-      '@vitest/mocker': 3.2.4(vite@7.0.3(@types/node@22.16.2)(jiti@2.4.2)(lightningcss@1.30.1))
->>>>>>> 42cbfbf8
+      '@vitest/mocker': 3.2.4(vite@7.0.3(@types/node@22.16.2)(jiti@2.4.2)(lightningcss@1.30.1)(sass@1.89.2))
       '@vitest/pretty-format': 3.2.4
       '@vitest/runner': 3.2.4
       '@vitest/snapshot': 3.2.4
@@ -6349,13 +6344,8 @@
       tinyglobby: 0.2.14
       tinypool: 1.1.1
       tinyrainbow: 2.0.0
-<<<<<<< HEAD
-      vite: 6.3.5(@types/node@22.16.2)(jiti@2.4.2)(lightningcss@1.30.1)(sass@1.89.2)
+      vite: 7.0.3(@types/node@22.16.2)(jiti@2.4.2)(lightningcss@1.30.1)(sass@1.89.2)
       vite-node: 3.2.4(@types/node@22.16.2)(jiti@2.4.2)(lightningcss@1.30.1)(sass@1.89.2)
-=======
-      vite: 7.0.3(@types/node@22.16.2)(jiti@2.4.2)(lightningcss@1.30.1)
-      vite-node: 3.2.4(@types/node@22.16.2)(jiti@2.4.2)(lightningcss@1.30.1)
->>>>>>> 42cbfbf8
       why-is-node-running: 2.3.0
     optionalDependencies:
       '@types/node': 22.16.2
