--- conflicted
+++ resolved
@@ -103,13 +103,8 @@
         specifier: 0.4.20
         version: 0.4.20(eslint@9.35.0(jiti@2.5.1))
       eslint-plugin-unicorn:
-<<<<<<< HEAD
-        specifier: 60.0.0
-        version: 60.0.0(eslint@9.35.0(jiti@2.5.1))
-=======
         specifier: 61.0.0
         version: 61.0.0(eslint@9.35.0(jiti@2.5.1))
->>>>>>> f055eadb
       prettier:
         specifier: 3.6.2
         version: 3.6.2
@@ -169,12 +164,12 @@
     resolution: {integrity: sha512-cjQ7ZlQ0Mv3b47hABuTevyTuYN4i+loJKGeV9flcCgIK37cCXRh+L1bd3iBHlynerhQ7BhCkn2BPbQUL+rGqFg==}
     engines: {node: '>=6.9.0'}
 
-  '@babel/compat-data@7.28.0':
-    resolution: {integrity: sha512-60X7qkglvrap8mn1lh2ebxXdZYtUcpd7gsmy9kLaBJ4i/WdY8PqTSdxyA8qraikqKQK5C1KRBKXqznrVapyNaw==}
+  '@babel/compat-data@7.28.4':
+    resolution: {integrity: sha512-YsmSKC29MJwf0gF8Rjjrg5LQCmyh+j/nD8/eP7f+BeoQTKYqs9RoWbjGOdy0+1Ekr68RJZMUOPVQaQisnIo4Rw==}
     engines: {node: '>=6.9.0'}
 
-  '@babel/core@7.28.3':
-    resolution: {integrity: sha512-yDBHV9kQNcr2/sUr9jghVyz9C3Y5G2zUM2H2lo+9mKv4sFgbA8s8Z9t8D1jiTkGoO/NoIfKMyKWr4s6CN23ZwQ==}
+  '@babel/core@7.28.4':
+    resolution: {integrity: sha512-2BCOP7TN8M+gVDj7/ht3hsaO/B/n5oDbiAyyvnRlNOs+u1o+JWNYTQrmpuNp1/Wq2gcFrI01JAW+paEKDMx/CA==}
     engines: {node: '>=6.9.0'}
 
   '@babel/generator@7.28.3':
@@ -215,12 +210,12 @@
     resolution: {integrity: sha512-YvjJow9FxbhFFKDSuFnVCe2WxXk1zWc22fFePVNEaWJEu8IrZVlda6N0uHwzZrUM1il7NC9Mlp4MaJYbYd9JSg==}
     engines: {node: '>=6.9.0'}
 
-  '@babel/helpers@7.28.3':
-    resolution: {integrity: sha512-PTNtvUQihsAsDHMOP5pfobP8C6CM4JWXmP8DrEIt46c3r2bf87Ua1zoqevsMo9g+tWDwgWrFP5EIxuBx5RudAw==}
+  '@babel/helpers@7.28.4':
+    resolution: {integrity: sha512-HFN59MmQXGHVyYadKLVumYsA9dBFun/ldYxipEjzA4196jpLZd8UjEEBLkbEkvfYreDqJhZxYAWFPtrfhNpj4w==}
     engines: {node: '>=6.9.0'}
 
-  '@babel/parser@7.28.3':
-    resolution: {integrity: sha512-7+Ey1mAgYqFAx2h0RuoxcQT5+MlG3GTV0TQrgr7/ZliKsm/MNDxVVutlWaziMq7wJNAz8MTqz55XLpWvva6StA==}
+  '@babel/parser@7.28.4':
+    resolution: {integrity: sha512-yZbBqeM6TkpP9du/I2pUZnJsRMGGvOuIrhjzC1AwHwW+6he4mni6Bp/m8ijn0iOuZuPI2BfkCoSRunpyjnrQKg==}
     engines: {node: '>=6.0.0'}
     hasBin: true
 
@@ -240,12 +235,12 @@
     resolution: {integrity: sha512-LPDZ85aEJyYSd18/DkjNh4/y1ntkE5KwUHWTiqgRxruuZL2F1yuHligVHLvcHY2vMHXttKFpJn6LwfI7cw7ODw==}
     engines: {node: '>=6.9.0'}
 
-  '@babel/traverse@7.28.3':
-    resolution: {integrity: sha512-7w4kZYHneL3A6NP2nxzHvT3HCZ7puDZZjFMqDpBPECub79sTtSO5CGXDkKrTQq8ksAwfD/XI2MRFX23njdDaIQ==}
+  '@babel/traverse@7.28.4':
+    resolution: {integrity: sha512-YEzuboP2qvQavAcjgQNVgsvHIDv6ZpwXvcvjmyySP2DIMuByS/6ioU5G9pYrWHM6T2YDfc7xga9iNzYOs12CFQ==}
     engines: {node: '>=6.9.0'}
 
-  '@babel/types@7.28.2':
-    resolution: {integrity: sha512-ruv7Ae4J5dUYULmeXw1gmb7rYRz57OWCPM57pHojnLq/3Z1CK2lNSLTCVjxVk1F/TZHwOZZrOWi0ur95BbLxNQ==}
+  '@babel/types@7.28.4':
+    resolution: {integrity: sha512-bkFqkLhh3pMBUQQkpVgWDWq/lqzc2678eUyDlTBhRqhCHFguYYGM0Efga7tYk4TogG/3x0EEl66/OQ+WGbWB/Q==}
     engines: {node: '>=6.9.0'}
 
   '@bcoe/v8-coverage@1.0.2':
@@ -1279,8 +1274,8 @@
     resolution: {integrity: sha512-Gmy6FhYlCY7uOElZUSbxo2UCDH8owEk996gkbrpsgGtrJLM3J7jGxl9Ic7Qwwj4ivOE5AWZWRMecDdF7hqGjFA==}
     engines: {node: '>=10'}
 
-  caniuse-lite@1.0.30001739:
-    resolution: {integrity: sha512-y+j60d6ulelrNSwpPyrHdl+9mJnQzHBr08xm48Qno0nSk4h3Qojh+ziv2qE6rXf4k3tadF4o1J/1tAbVm1NtnA==}
+  caniuse-lite@1.0.30001741:
+    resolution: {integrity: sha512-QGUGitqsc8ARjLdgAfxETDhRbJ0REsP6O3I96TAth/mVjh2cYzN2u+3AzPP3aVSm2FehEItaJw1xd+IGBXWeSw==}
 
   chai@5.3.3:
     resolution: {integrity: sha512-4zNhdJD/iOjSH0A05ea+Ke6MU5mmpQcbQsSOkgdaUMJ9zTlDTD/GYlwohmIE2u0gaxHYiVHEn1Fw9mZ/ktJWgw==}
@@ -2298,8 +2293,8 @@
   no-case@3.0.4:
     resolution: {integrity: sha512-fgAN3jGAh+RoxUGZHTSOLJIqUc2wmoBwGR4tbpNAKmmovFoWq0OdRkb0VkldReO2a2iBT/OEulG9XSUc10r3zg==}
 
-  node-releases@2.0.19:
-    resolution: {integrity: sha512-xxOWJsBKtzAq7DY0J+DTzuz58K8e7sJbdgwkbMWQe8UYB6ekmsQ45q0M/tJDsGaZmbC+l7n57UV8Hl5tHxO9uw==}
+  node-releases@2.0.20:
+    resolution: {integrity: sha512-7gK6zSXEH6neM212JgfYFXe+GmZQM+fia5SsusuBIUgnPheLFBmIPhtFoAQRj8/7wASYQnbDlHPVwY0BefoFgA==}
 
   npm-run-path@6.0.0:
     resolution: {integrity: sha512-9qny7Z9DsQU8Ou39ERsPU4OZQlSTP47ShQzuKZ6PRXpYLtIFgl/DEBYEXKlvcEa+9tHVcK8CF81Y2V72qaZhWA==}
@@ -3104,20 +3099,20 @@
       js-tokens: 4.0.0
       picocolors: 1.1.1
 
-  '@babel/compat-data@7.28.0': {}
-
-  '@babel/core@7.28.3':
-    dependencies:
-      '@ampproject/remapping': 2.3.0
+  '@babel/compat-data@7.28.4': {}
+
+  '@babel/core@7.28.4':
+    dependencies:
       '@babel/code-frame': 7.27.1
       '@babel/generator': 7.28.3
       '@babel/helper-compilation-targets': 7.27.2
-      '@babel/helper-module-transforms': 7.28.3(@babel/core@7.28.3)
-      '@babel/helpers': 7.28.3
-      '@babel/parser': 7.28.3
+      '@babel/helper-module-transforms': 7.28.3(@babel/core@7.28.4)
+      '@babel/helpers': 7.28.4
+      '@babel/parser': 7.28.4
       '@babel/template': 7.27.2
-      '@babel/traverse': 7.28.3
-      '@babel/types': 7.28.2
+      '@babel/traverse': 7.28.4
+      '@babel/types': 7.28.4
+      '@jridgewell/remapping': 2.3.5
       convert-source-map: 2.0.0
       debug: 4.4.1
       gensync: 1.0.0-beta.2
@@ -3128,15 +3123,15 @@
 
   '@babel/generator@7.28.3':
     dependencies:
-      '@babel/parser': 7.28.3
-      '@babel/types': 7.28.2
+      '@babel/parser': 7.28.4
+      '@babel/types': 7.28.4
       '@jridgewell/gen-mapping': 0.3.13
       '@jridgewell/trace-mapping': 0.3.30
       jsesc: 3.1.0
 
   '@babel/helper-compilation-targets@7.27.2':
     dependencies:
-      '@babel/compat-data': 7.28.0
+      '@babel/compat-data': 7.28.4
       '@babel/helper-validator-option': 7.27.1
       browserslist: 4.25.4
       lru-cache: 5.1.1
@@ -3146,17 +3141,17 @@
 
   '@babel/helper-module-imports@7.27.1':
     dependencies:
-      '@babel/traverse': 7.28.3
-      '@babel/types': 7.28.2
+      '@babel/traverse': 7.28.4
+      '@babel/types': 7.28.4
     transitivePeerDependencies:
       - supports-color
 
-  '@babel/helper-module-transforms@7.28.3(@babel/core@7.28.3)':
-    dependencies:
-      '@babel/core': 7.28.3
+  '@babel/helper-module-transforms@7.28.3(@babel/core@7.28.4)':
+    dependencies:
+      '@babel/core': 7.28.4
       '@babel/helper-module-imports': 7.27.1
       '@babel/helper-validator-identifier': 7.27.1
-      '@babel/traverse': 7.28.3
+      '@babel/traverse': 7.28.4
     transitivePeerDependencies:
       - supports-color
 
@@ -3168,44 +3163,44 @@
 
   '@babel/helper-validator-option@7.27.1': {}
 
-  '@babel/helpers@7.28.3':
+  '@babel/helpers@7.28.4':
     dependencies:
       '@babel/template': 7.27.2
-      '@babel/types': 7.28.2
-
-  '@babel/parser@7.28.3':
-    dependencies:
-      '@babel/types': 7.28.2
-
-  '@babel/plugin-transform-react-jsx-self@7.27.1(@babel/core@7.28.3)':
-    dependencies:
-      '@babel/core': 7.28.3
+      '@babel/types': 7.28.4
+
+  '@babel/parser@7.28.4':
+    dependencies:
+      '@babel/types': 7.28.4
+
+  '@babel/plugin-transform-react-jsx-self@7.27.1(@babel/core@7.28.4)':
+    dependencies:
+      '@babel/core': 7.28.4
       '@babel/helper-plugin-utils': 7.27.1
 
-  '@babel/plugin-transform-react-jsx-source@7.27.1(@babel/core@7.28.3)':
-    dependencies:
-      '@babel/core': 7.28.3
+  '@babel/plugin-transform-react-jsx-source@7.27.1(@babel/core@7.28.4)':
+    dependencies:
+      '@babel/core': 7.28.4
       '@babel/helper-plugin-utils': 7.27.1
 
   '@babel/template@7.27.2':
     dependencies:
       '@babel/code-frame': 7.27.1
-      '@babel/parser': 7.28.3
-      '@babel/types': 7.28.2
-
-  '@babel/traverse@7.28.3':
+      '@babel/parser': 7.28.4
+      '@babel/types': 7.28.4
+
+  '@babel/traverse@7.28.4':
     dependencies:
       '@babel/code-frame': 7.27.1
       '@babel/generator': 7.28.3
       '@babel/helper-globals': 7.28.0
-      '@babel/parser': 7.28.3
+      '@babel/parser': 7.28.4
       '@babel/template': 7.27.2
-      '@babel/types': 7.28.2
+      '@babel/types': 7.28.4
       debug: 4.4.1
     transitivePeerDependencies:
       - supports-color
 
-  '@babel/types@7.28.2':
+  '@babel/types@7.28.4':
     dependencies:
       '@babel/helper-string-parser': 7.27.1
       '@babel/helper-validator-identifier': 7.27.1
@@ -3591,54 +3586,54 @@
       estraverse: 5.3.0
       picomatch: 4.0.3
 
-  '@svgr/babel-plugin-add-jsx-attribute@8.0.0(@babel/core@7.28.3)':
-    dependencies:
-      '@babel/core': 7.28.3
-
-  '@svgr/babel-plugin-remove-jsx-attribute@8.0.0(@babel/core@7.28.3)':
-    dependencies:
-      '@babel/core': 7.28.3
-
-  '@svgr/babel-plugin-remove-jsx-empty-expression@8.0.0(@babel/core@7.28.3)':
-    dependencies:
-      '@babel/core': 7.28.3
-
-  '@svgr/babel-plugin-replace-jsx-attribute-value@8.0.0(@babel/core@7.28.3)':
-    dependencies:
-      '@babel/core': 7.28.3
-
-  '@svgr/babel-plugin-svg-dynamic-title@8.0.0(@babel/core@7.28.3)':
-    dependencies:
-      '@babel/core': 7.28.3
-
-  '@svgr/babel-plugin-svg-em-dimensions@8.0.0(@babel/core@7.28.3)':
-    dependencies:
-      '@babel/core': 7.28.3
-
-  '@svgr/babel-plugin-transform-react-native-svg@8.1.0(@babel/core@7.28.3)':
-    dependencies:
-      '@babel/core': 7.28.3
-
-  '@svgr/babel-plugin-transform-svg-component@8.0.0(@babel/core@7.28.3)':
-    dependencies:
-      '@babel/core': 7.28.3
-
-  '@svgr/babel-preset@8.1.0(@babel/core@7.28.3)':
-    dependencies:
-      '@babel/core': 7.28.3
-      '@svgr/babel-plugin-add-jsx-attribute': 8.0.0(@babel/core@7.28.3)
-      '@svgr/babel-plugin-remove-jsx-attribute': 8.0.0(@babel/core@7.28.3)
-      '@svgr/babel-plugin-remove-jsx-empty-expression': 8.0.0(@babel/core@7.28.3)
-      '@svgr/babel-plugin-replace-jsx-attribute-value': 8.0.0(@babel/core@7.28.3)
-      '@svgr/babel-plugin-svg-dynamic-title': 8.0.0(@babel/core@7.28.3)
-      '@svgr/babel-plugin-svg-em-dimensions': 8.0.0(@babel/core@7.28.3)
-      '@svgr/babel-plugin-transform-react-native-svg': 8.1.0(@babel/core@7.28.3)
-      '@svgr/babel-plugin-transform-svg-component': 8.0.0(@babel/core@7.28.3)
+  '@svgr/babel-plugin-add-jsx-attribute@8.0.0(@babel/core@7.28.4)':
+    dependencies:
+      '@babel/core': 7.28.4
+
+  '@svgr/babel-plugin-remove-jsx-attribute@8.0.0(@babel/core@7.28.4)':
+    dependencies:
+      '@babel/core': 7.28.4
+
+  '@svgr/babel-plugin-remove-jsx-empty-expression@8.0.0(@babel/core@7.28.4)':
+    dependencies:
+      '@babel/core': 7.28.4
+
+  '@svgr/babel-plugin-replace-jsx-attribute-value@8.0.0(@babel/core@7.28.4)':
+    dependencies:
+      '@babel/core': 7.28.4
+
+  '@svgr/babel-plugin-svg-dynamic-title@8.0.0(@babel/core@7.28.4)':
+    dependencies:
+      '@babel/core': 7.28.4
+
+  '@svgr/babel-plugin-svg-em-dimensions@8.0.0(@babel/core@7.28.4)':
+    dependencies:
+      '@babel/core': 7.28.4
+
+  '@svgr/babel-plugin-transform-react-native-svg@8.1.0(@babel/core@7.28.4)':
+    dependencies:
+      '@babel/core': 7.28.4
+
+  '@svgr/babel-plugin-transform-svg-component@8.0.0(@babel/core@7.28.4)':
+    dependencies:
+      '@babel/core': 7.28.4
+
+  '@svgr/babel-preset@8.1.0(@babel/core@7.28.4)':
+    dependencies:
+      '@babel/core': 7.28.4
+      '@svgr/babel-plugin-add-jsx-attribute': 8.0.0(@babel/core@7.28.4)
+      '@svgr/babel-plugin-remove-jsx-attribute': 8.0.0(@babel/core@7.28.4)
+      '@svgr/babel-plugin-remove-jsx-empty-expression': 8.0.0(@babel/core@7.28.4)
+      '@svgr/babel-plugin-replace-jsx-attribute-value': 8.0.0(@babel/core@7.28.4)
+      '@svgr/babel-plugin-svg-dynamic-title': 8.0.0(@babel/core@7.28.4)
+      '@svgr/babel-plugin-svg-em-dimensions': 8.0.0(@babel/core@7.28.4)
+      '@svgr/babel-plugin-transform-react-native-svg': 8.1.0(@babel/core@7.28.4)
+      '@svgr/babel-plugin-transform-svg-component': 8.0.0(@babel/core@7.28.4)
 
   '@svgr/core@8.1.0(typescript@5.9.2)':
     dependencies:
-      '@babel/core': 7.28.3
-      '@svgr/babel-preset': 8.1.0(@babel/core@7.28.3)
+      '@babel/core': 7.28.4
+      '@svgr/babel-preset': 8.1.0(@babel/core@7.28.4)
       camelcase: 6.3.0
       cosmiconfig: 8.3.6(typescript@5.9.2)
       snake-case: 3.0.4
@@ -3648,13 +3643,13 @@
 
   '@svgr/hast-util-to-babel-ast@8.0.0':
     dependencies:
-      '@babel/types': 7.28.2
+      '@babel/types': 7.28.4
       entities: 4.5.0
 
   '@svgr/plugin-jsx@8.1.0(@svgr/core@8.1.0(typescript@5.9.2))':
     dependencies:
-      '@babel/core': 7.28.3
-      '@svgr/babel-preset': 8.1.0(@babel/core@7.28.3)
+      '@babel/core': 7.28.4
+      '@svgr/babel-preset': 8.1.0(@babel/core@7.28.4)
       '@svgr/core': 8.1.0(typescript@5.9.2)
       '@svgr/hast-util-to-babel-ast': 8.0.0
       svg-parser: 2.0.4
@@ -3745,24 +3740,24 @@
 
   '@types/babel__core@7.20.5':
     dependencies:
-      '@babel/parser': 7.28.3
-      '@babel/types': 7.28.2
+      '@babel/parser': 7.28.4
+      '@babel/types': 7.28.4
       '@types/babel__generator': 7.27.0
       '@types/babel__template': 7.4.4
       '@types/babel__traverse': 7.28.0
 
   '@types/babel__generator@7.27.0':
     dependencies:
-      '@babel/types': 7.28.2
+      '@babel/types': 7.28.4
 
   '@types/babel__template@7.4.4':
     dependencies:
-      '@babel/parser': 7.28.3
-      '@babel/types': 7.28.2
+      '@babel/parser': 7.28.4
+      '@babel/types': 7.28.4
 
   '@types/babel__traverse@7.28.0':
     dependencies:
-      '@babel/types': 7.28.2
+      '@babel/types': 7.28.4
 
   '@types/chai@5.2.2':
     dependencies:
@@ -3947,9 +3942,9 @@
 
   '@vitejs/plugin-react@5.0.2(vite@7.1.4(@types/node@24.3.1)(jiti@2.5.1)(lightningcss@1.30.1))':
     dependencies:
-      '@babel/core': 7.28.3
-      '@babel/plugin-transform-react-jsx-self': 7.27.1(@babel/core@7.28.3)
-      '@babel/plugin-transform-react-jsx-source': 7.27.1(@babel/core@7.28.3)
+      '@babel/core': 7.28.4
+      '@babel/plugin-transform-react-jsx-self': 7.27.1(@babel/core@7.28.4)
+      '@babel/plugin-transform-react-jsx-source': 7.27.1(@babel/core@7.28.4)
       '@rolldown/pluginutils': 1.0.0-beta.34
       '@types/babel__core': 7.20.5
       react-refresh: 0.17.0
@@ -4171,9 +4166,9 @@
 
   browserslist@4.25.4:
     dependencies:
-      caniuse-lite: 1.0.30001739
+      caniuse-lite: 1.0.30001741
       electron-to-chromium: 1.5.214
-      node-releases: 2.0.19
+      node-releases: 2.0.20
       update-browserslist-db: 1.1.3(browserslist@4.25.4)
 
   builtin-modules@5.0.0: {}
@@ -4201,7 +4196,7 @@
 
   camelcase@6.3.0: {}
 
-  caniuse-lite@1.0.30001739: {}
+  caniuse-lite@1.0.30001741: {}
 
   chai@5.3.3:
     dependencies:
@@ -4706,11 +4701,7 @@
       string.prototype.matchall: 4.0.12
       string.prototype.repeat: 1.0.0
 
-<<<<<<< HEAD
-  eslint-plugin-unicorn@60.0.0(eslint@9.35.0(jiti@2.5.1)):
-=======
   eslint-plugin-unicorn@61.0.0(eslint@9.35.0(jiti@2.5.1)):
->>>>>>> f055eadb
     dependencies:
       '@babel/helper-validator-identifier': 7.27.1
       '@eslint-community/eslint-utils': 4.8.0(eslint@9.35.0(jiti@2.5.1))
@@ -5290,8 +5281,8 @@
 
   magicast@0.3.5:
     dependencies:
-      '@babel/parser': 7.28.3
-      '@babel/types': 7.28.2
+      '@babel/parser': 7.28.4
+      '@babel/types': 7.28.4
       source-map-js: 1.2.1
 
   make-dir@4.0.0:
@@ -5350,7 +5341,7 @@
       lower-case: 2.0.2
       tslib: 2.8.1
 
-  node-releases@2.0.19: {}
+  node-releases@2.0.20: {}
 
   npm-run-path@6.0.0:
     dependencies:
