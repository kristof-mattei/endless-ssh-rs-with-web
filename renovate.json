--- conflicted
+++ resolved
@@ -1,37 +1,7 @@
 {
-<<<<<<< HEAD
-  "$schema": "https://docs.renovatebot.com/renovate-schema.json",
-  "dependencyDashboard": true,
-  "dependencyDashboardAutoclose": true,
   "extends": [
-    "config:base"
-  ],
-  "packageRules": [
-    {
-      "automerge": true,
-      "description": "Automatically merges minor and patch-level updates",
-      "matchUpdateTypes": [
-        "minor",
-        "patch",
-        "digest"
-      ]
-    },
-    {
-      "automerge": false,
-      "description": "Automatically creates a PR whenever there is a new major Renovate version",
-      "matchUpdateTypes": [
-        "major"
-      ]
-    }
-  ],
-  "platformAutomerge": true,
-  "rangeStrategy": "replace",
-  "rebaseWhen": "behind-base-branch"
-=======
-    "extends": [
-        "github>kristof-mattei/renovate-config",
-        "github>kristof-mattei/renovate-config//rust/updateRustVersionInCargoToml",
-        "github>kristof-mattei/renovate-config//rust/updateChannelInRustToolchainToml"
-    ]
->>>>>>> deb6be85
+    "github>kristof-mattei/renovate-config",
+    "github>kristof-mattei/renovate-config//rust/updateRustVersionInCargoToml",
+    "github>kristof-mattei/renovate-config//rust/updateChannelInRustToolchainToml"
+  ]
 }