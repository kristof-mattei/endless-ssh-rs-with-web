--- conflicted
+++ resolved
@@ -17,19 +17,13 @@
 coverage = []
 
 [dependencies]
+clap = { version = "4.4.16", features = ["cargo"] }
 color-eyre = "0.6.2"
-<<<<<<< HEAD
-clap = { version = "4.4.7", features = ["cargo"] }
-libc = "0.2.149"
-mockall = "0.11.4"
-mockall_double = "0.3.0"
-=======
-clap = { version = "4.4.16", features = ["cargo"] }
+dotenvy = "0.15.7"
 libc = "0.2.152"
-lazy_static = "1.4.0"
 mockall = "0.12.1"
 mockall_double = "0.3.1"
->>>>>>> 9a86cf35
+once_cell = "1.18.0"
 rand = "0.8.5"
 time = { version = "0.3.31", features = ["formatting"] }
 tracing = "0.1.40"
@@ -38,9 +32,7 @@
     "time",
     "tracing-log",
 ] }
-once_cell = "1.18.0"
 tracing-error = "0.2.0"
-dotenvy = "0.15.7"
 
 # We compile the Docker container with musl to get a static library. Smaller, faster.
 # BUT that means that we need to include openssl
