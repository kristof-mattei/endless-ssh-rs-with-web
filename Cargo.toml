--- conflicted
+++ resolved
@@ -2,12 +2,8 @@
 name = "rust-seed"
 # don't change this, it's updated before an actual build by update-version.sh
 version = "0.0.0-development"
-edition = "2021"
-<<<<<<< HEAD
-rust-version = "1.84.1"
-=======
-rust-version = "1.83.0"
->>>>>>> b73ce5f7
+edition = "2024"
+rust-version = "1.85.0"
 authors = ["Kristof Mattei"]
 description = "Rust seed application"
 license-file = "LICENSE"
