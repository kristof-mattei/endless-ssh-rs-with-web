--- conflicted
+++ resolved
@@ -29,17 +29,14 @@
 clap = { version = "4.5.47", features = ["cargo"] }
 color-eyre = "0.6.5"
 console-subscriber = { version = "0.4.1", optional = true }
-<<<<<<< HEAD
 dotenvy = "0.15.7"
+http = "1.3.1"
 libc = "0.2.175"
 mockall = "0.13.1"
 mockall_double = "0.3.1"
 rand = "0.9.2"
 socketioxide = { version = "0.17.2", features = ["tracing"] }
 time = { version = "0.3.43", features = ["formatting"] }
-=======
-http = "1.3.1"
->>>>>>> 4531ae28
 tokio = { version = "1.47.1", features = [
     "macros",
     "rt-multi-thread",
