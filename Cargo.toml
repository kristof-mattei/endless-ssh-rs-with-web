--- conflicted
+++ resolved
@@ -1,27 +1,15 @@
 [package]
-<<<<<<< HEAD
 name = "endless-ssh-rs-with-web"
-=======
-name = "rust-seed-with-web"
->>>>>>> 4267eddc
 version = "0.0.0-development"
 edition = "2024"
 rust-version = "1.88.0"
 authors = ["Kristof Mattei"]
-<<<<<<< HEAD
 description = "endless-ssh-rs in Rust"
-license-file = "LICENSE"
+license = "MIT"
 categories = ["fun"]
 keywords = ["random"]
 repository = "https://github.com/kristof-mattei/endless-ssh-rs"
-=======
-description = "rust-seed-with-web in Rust"
-license = "MIT"
-categories = ["fun"]
-keywords = ["random"]
-repository = "https://github.com/kristof-mattei/rust-seed-with-web"
 include = ["src/**", "/LICENSE", "/LICENSE-*"]
->>>>>>> 4267eddc
 
 [[bin]]
 name = "endless-ssh-rs-with-web"
@@ -64,7 +52,7 @@
 non_ascii_idents = { level = "deny", priority = 127 }
 
 [[test]]
-name = "endless-ssh-rs"
+name = "endless-ssh-rs-with-web"
 path = "back-end/tests/integration_tests.rs"
 
 [features]
