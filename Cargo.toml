[package]
name = "endless-ssh-rs"
# don't change this, it's updated before an actual build by update-version.sh
version = "0.0.0-development"
edition = "2024"
rust-version = "1.86.0"
authors = ["Kristof Mattei"]
description = "endless-ssh-rs in Rust"
license-file = "LICENSE"
categories = ["fun"]
keywords = ["random"]
repository = "https://github.com/kristof-mattei/endless-ssh-rs"

[[bin]]
name = "endless-ssh-rs"
path = "back-end/src/main.rs"

[lints.clippy]
# don't stop from compiling / running
all = "warn"
cargo = "warn"
complexity = "warn"
correctness = "warn"
pedantic = "warn"
perf = "warn"
# restriction = "warn"
style = "warn"
suspicious = "warn"

# this one is debatable. continue is used in places to be explicit, and to guard against
# issues when refactoring
needless_continue = { level = "allow", priority = 127 }
# this one causes confusion when combining variables (`foo`) and
# dereferenced variables (`foo.bar`). The latter cannot be inlined
# so we don't inline anything
uninlined-format-args = { level = "allow", priority = 127 }

[lints.rust]
let_underscore_drop = { level = "deny", priority = 127 }
non_ascii_idents = { level = "deny", priority = 127 }

[[test]]
name = "endless-ssh-rs"
path = "back-end/tests/integration_tests.rs"

[dependencies]
<<<<<<< HEAD
axum = { version = "0.8.4" }
clap = { version = "4.5.37", features = ["cargo"] }
color-eyre = { git = "https://github.com/eyre-rs/eyre", rev = "c4ee249f7c51dc6452e8704ae8d117d90d6eeebc" }
dotenvy = "0.15.7"
libc = "0.2.172"
mockall = "0.13.1"
mockall_double = "0.3.1"
rand = "0.9.1"
tracing = "0.1.41"
tracing-error = "0.2.1"
tracing-subscriber = { version = "0.3.19", features = ["env-filter"] }
time = { version = "0.3.41", features = ["formatting"] }
tokio = { version = "1.44.2", features = [
    "macros",
    "io-util",
    "io-std",
    "rt-multi-thread",
    "signal",
    "time",
] }
tokio-util = "0.7.15"
tower = "0.5.2"
tower-http = { version = "0.6.2", features = ["cors", "fs", "trace"] }
socketioxide = { version = "0.16.2", features = ["tracing"] }
serde = { version = "1.0.219", features = ["derive"] }
serde_json = "1.0.140"
url = { version = "2.5.3", features = ["serde"] }
=======
color-eyre = "0.6.4"
>>>>>>> 982f780c

# OpenSSL for musl
[target.'cfg(all(any(target_arch="x86_64", target_arch="aarch64"), target_os="linux", target_env="musl"))'.dependencies]
openssl = { version = "0.10.72", features = ["vendored"] }<|MERGE_RESOLUTION|>--- conflicted
+++ resolved
@@ -44,18 +44,17 @@
 path = "back-end/tests/integration_tests.rs"
 
 [dependencies]
-<<<<<<< HEAD
 axum = { version = "0.8.4" }
 clap = { version = "4.5.37", features = ["cargo"] }
-color-eyre = { git = "https://github.com/eyre-rs/eyre", rev = "c4ee249f7c51dc6452e8704ae8d117d90d6eeebc" }
+color-eyre = "0.6.4"
 dotenvy = "0.15.7"
 libc = "0.2.172"
 mockall = "0.13.1"
 mockall_double = "0.3.1"
 rand = "0.9.1"
-tracing = "0.1.41"
-tracing-error = "0.2.1"
-tracing-subscriber = { version = "0.3.19", features = ["env-filter"] }
+serde = { version = "1.0.219", features = ["derive"] }
+serde_json = "1.0.140"
+socketioxide = { version = "0.16.2", features = ["tracing"] }
 time = { version = "0.3.41", features = ["formatting"] }
 tokio = { version = "1.44.2", features = [
     "macros",
@@ -68,13 +67,10 @@
 tokio-util = "0.7.15"
 tower = "0.5.2"
 tower-http = { version = "0.6.2", features = ["cors", "fs", "trace"] }
-socketioxide = { version = "0.16.2", features = ["tracing"] }
-serde = { version = "1.0.219", features = ["derive"] }
-serde_json = "1.0.140"
+tracing = "0.1.41"
+tracing-error = "0.2.1"
+tracing-subscriber = { version = "0.3.19", features = ["env-filter"] }
 url = { version = "2.5.3", features = ["serde"] }
-=======
-color-eyre = "0.6.4"
->>>>>>> 982f780c
 
 # OpenSSL for musl
 [target.'cfg(all(any(target_arch="x86_64", target_arch="aarch64"), target_os="linux", target_env="musl"))'.dependencies]
