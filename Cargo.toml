--- conflicted
+++ resolved
@@ -31,15 +31,12 @@
 console-subscriber = { version = "0.4.1", optional = true }
 dotenvy = "0.15.7"
 http = "1.3.1"
-<<<<<<< HEAD
 libc = "0.2.177"
+mimalloc = { version = "0.1.48", features = ["v3"] }
 mockall = "0.13.1"
 mockall_double = "0.3.1"
 rand = "0.9.2"
 time = { version = "0.3.44", features = ["formatting"] }
-=======
-mimalloc = { version = "0.1.48", features = ["v3"] }
->>>>>>> 2531a465
 tokio = { version = "1.48.0", features = [
     "macros",
     "rt-multi-thread",
