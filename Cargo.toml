--- conflicted
+++ resolved
@@ -30,10 +30,7 @@
 clap = { version = "4.5.51", features = ["cargo"] }
 color-eyre = "0.6.5"
 console-subscriber = { version = "0.5.0", optional = true }
-<<<<<<< HEAD
 dotenvy = "0.15.7"
-=======
->>>>>>> 6fc8a2bb
 http = "1.3.1"
 libc = "0.2.177"
 mimalloc = { version = "0.1.48", features = ["v3"] }
