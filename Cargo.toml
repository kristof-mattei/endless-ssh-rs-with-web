--- conflicted
+++ resolved
@@ -43,8 +43,7 @@
 once_cell = "1.19.0"
 rand = "0.8.5"
 time = { version = "0.3.36", features = ["formatting"] }
-<<<<<<< HEAD
-tokio = { version = "1.38.1", features = [
+tokio = { version = "1.39.1", features = [
     "rt-multi-thread",
     "macros",
     "time",
@@ -53,9 +52,6 @@
     "sync",
     "io-util",
 ] }
-=======
-tokio = { version = "1.39.1", features = ["rt-multi-thread", "macros", "time", "signal", "net", "sync", "io-util"] }
->>>>>>> eb2a3c17
 tracing = "0.1.40"
 tracing-subscriber = { version = "0.3.18", features = [
     "env-filter",
