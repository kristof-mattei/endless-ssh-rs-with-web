--- conflicted
+++ resolved
@@ -2,11 +2,7 @@
 name = "endless-ssh-rs"
 # don't change this, it's updated before an actual build by update-version.sh
 version = "0.0.0-development"
-<<<<<<< HEAD
-edition = "2021"
-=======
 edition = "2024"
->>>>>>> 1f77f15a
 rust-version = "1.85.0"
 authors = ["Kristof Mattei"]
 description = "endless-ssh-rs in Rust"
@@ -40,10 +36,6 @@
 let_underscore_drop = { level = "deny", priority = 127 }
 non_ascii_idents = { level = "deny", priority = 127 }
 
-<<<<<<< HEAD
-[profile.dev.package.backtrace]
-opt-level = 3
-
 [[test]]
 name = "endless-ssh-rs"
 path = "back-end/tests/integration_tests.rs"
@@ -56,7 +48,6 @@
 libc = "0.2.169"
 mockall = "0.13.1"
 mockall_double = "0.3.1"
-once_cell = "1.20.3"
 rand = "0.9.0"
 tracing = "0.1.41"
 tracing-error = "0.2.1"
@@ -78,20 +69,6 @@
 serde_json = "1.0.139"
 url = { version = "2.5.3", features = ["serde"] }
 
-# We compile the Docker container with musl to get a static library. Smaller, faster.
-# BUT that means that we need to include openssl
-# Documentation on the syntax:
-# https://doc.rust-lang.org/cargo/reference/specifying-dependencies.html#platform-specific-dependencies
+# OpenSSL for musl
 [target.'cfg(all(any(target_arch="x86_64", target_arch="aarch64"), target_os="linux", target_env="musl"))'.dependencies]
-openssl = { version = "0.10.71", features = ["vendored"] }
-=======
-[features]
-coverage = []
-
-[dependencies]
-color-eyre = { git = "https://github.com/eyre-rs/eyre", rev = "c4ee249f7c51dc6452e8704ae8d117d90d6eeebc" }
-
-# OpenSSL for musl
-# [target.'cfg(all(any(target_arch="x86_64", target_arch="aarch64"), target_os="linux", target_env="musl"))'.dependencies]
-# openssl = { version = "0.10.36", features = ["vendored"] }
->>>>>>> 1f77f15a
+openssl = { version = "0.10.71", features = ["vendored"] }