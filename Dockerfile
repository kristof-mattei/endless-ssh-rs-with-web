--- conflicted
+++ resolved
@@ -43,20 +43,13 @@
 
 COPY ./.cargo ./Cargo.toml ./Cargo.lock ./
 
-<<<<<<< HEAD
 # because have our source in a subfolder, we need to ensure that the path in the [[bin]] section exists
 RUN mkdir -p back-end/src && mv src/main.rs back-end/src/main.rs
 
-RUN --mount=type=cache,target=/build/${APPLICATION_NAME}/target \
-    --mount=type=cache,id=cargo-git,target=/usr/local/cargo/git/db,sharing=locked \
-    --mount=type=cache,id=cargo-registery,target=/usr/local/cargo/registry/,sharing=locked \
-    ./build.sh build --release --target ${TARGET}
-=======
 RUN --mount=type=cache,target=/build/target,sharing=locked \
     --mount=type=cache,id=cargo-git,target=/usr/local/cargo/git/db \
     --mount=type=cache,id=cargo-registry,target=/usr/local/cargo/registry \
     /build-scripts/build.sh build --release --target ${TARGET}
->>>>>>> d76f7e68
 
 # Rust full build
 FROM rust-cargo-build AS rust-build
@@ -64,11 +57,7 @@
 WORKDIR /build
 
 # now we copy in the source which is more prone to changes and build it
-<<<<<<< HEAD
-COPY back-end ./back-end
-=======
-COPY ./src ./src
->>>>>>> d76f7e68
+COPY ./back-end ./back-end
 
 # ensure cargo picks up on the change
 RUN touch ./back-end/src/main.rs
@@ -83,7 +72,7 @@
 FROM --platform=${BUILDPLATFORM} node:22.17.0-alpine@sha256:5340cbfc2df14331ab021555fdd9f83f072ce811488e705b0e736b11adeec4bb AS typescript-build
 
 # The following block
-# creates an empty app, and we copy in package.json and packge-lock.json as they represent our dependencies
+# creates an empty app, and we copy in package.json and package-lock.json as they represent our dependencies
 # This allows us to copy in the source in a different layer which in turn allows us to leverage Docker's layer caching
 # That means that if our dependencies don't change rebuilding is much faster
 WORKDIR /build
