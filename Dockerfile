--- conflicted
+++ resolved
@@ -66,7 +66,6 @@
     --mount=type=cache,id=cargo-registery,target=/usr/local/cargo/registry/,sharing=locked \
     cargo install --path . --target ${TARGET} --root /output
 
-<<<<<<< HEAD
 FROM --platform=${BUILDPLATFORM} node:22.12.0-alpine3.19@sha256:40dc4b415c17b85bea9be05314b4a753f45a4e1716bb31c01182e6c53d51a654 AS typescript-build
 
 # The following block
@@ -78,16 +77,14 @@
 
 ARG NPM_CONFIG_FUND=false
 RUN --mount=type=cache,id=npm-dependencies,target=/root/.npm \
-    npm i -g npm@latest && \
-    npm ci --include=dev
+    npm i -g npm@latest \
+    && npm ci --include=dev
 
 # now we copy in the rest
 COPY front-end ./front-end/
 
 RUN npm run build
 
-FROM alpine:3.21.3@sha256:a8560b36e8b8210634f77d9f7f9efd7ffa463e380b75e2e74aff4511df3ef88c
-=======
 FROM alpine:3.21.3@sha256:a8560b36e8b8210634f77d9f7f9efd7ffa463e380b75e2e74aff4511df3ef88c AS passwd-build
 
 # setting `--system` prevents prompting for a password
@@ -98,7 +95,6 @@
 RUN cat /etc/passwd | grep appuser > /tmp/passwd_appuser
 
 FROM scratch
->>>>>>> 1f77f15a
 
 ARG APPLICATION_NAME
 
@@ -109,12 +105,8 @@
 
 WORKDIR /app
 
-<<<<<<< HEAD
-COPY --from=rust-build /output/bin/* /app/entrypoint
+COPY --from=rust-build /output/bin/${APPLICATION_NAME} /app/entrypoint
 COPY --from=typescript-build /build/dist /app/dist
-=======
-COPY --from=rust-build /output/bin/${APPLICATION_NAME} /app/entrypoint
->>>>>>> 1f77f15a
 
 ENV RUST_BACKTRACE=full
 ENTRYPOINT ["/app/entrypoint"]