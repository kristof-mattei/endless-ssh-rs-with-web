FROM rust:1.68.2@sha256:557ff96cf0d2bed8fe24aded88a5dabbca8d71ff4fa66b696ed8a295247c92cc as builder
<<<<<<< HEAD
=======

ARG TARGET=x86_64-unknown-linux-musl
ARG APPLICATION_NAME
>>>>>>> fc481ca1

RUN rustup target add ${TARGET}

RUN rm -f /etc/apt/apt.conf.d/docker-clean; echo 'Binary::apt::APT::Keep-Downloaded-Packages "true";' > /etc/apt/apt.conf.d/keep-cache

# borrowed (Ba Dum Tss!) from
# https://github.com/pablodeymo/rust-musl-builder/blob/7a7ea3e909b1ef00c177d9eeac32d8c9d7d6a08c/Dockerfile#L48-L49
RUN --mount=type=cache,target=/var/cache/apt --mount=type=cache,target=/var/lib/apt \
    apt-get update && \
    apt-get --no-install-recommends install -y \
    build-essential \
    musl-dev \
    musl-tools

# The following block
# creates an empty app, and we copy in Cargo.toml and Cargo.lock as they represent our dependencies
# This allows us to copy in the source in a different layer which in turn allows us to leverage Docker's layer caching
# That means that if our dependencies don't change rebuilding is much faster
WORKDIR /build
<<<<<<< HEAD
RUN cargo new endless-ssh-rs
WORKDIR /build/endless-ssh-rs
COPY Cargo.toml Cargo.lock ./
RUN --mount=type=cache,id=before-build,target=/build/endless-ssh-rs/target \
=======
RUN cargo new ${APPLICATION_NAME}
WORKDIR /build/${APPLICATION_NAME}
COPY Cargo.toml Cargo.lock ./
RUN --mount=type=cache,id=cargo-dependencies,target=/build/${APPLICATION_NAME}/target \
>>>>>>> fc481ca1
    cargo build --release --target ${TARGET}

# now we copy in the source which is more prone to changes and build it
COPY src ./src
# --release not needed, it is implied with install
<<<<<<< HEAD
RUN --mount=type=cache,id=after-build,target=/build/endless-ssh-rs/target \
    cargo install --path . --target ${TARGET} --root /output

FROM alpine:3.17.2@sha256:ff6bdca1701f3a8a67e328815ff2346b0e4067d32ec36b7992c1fdc001dc8517
=======
RUN --mount=type=cache,id=full-build,target=/build/${APPLICATION_NAME}/target \
    cargo install --path . --target ${TARGET} --root /output

FROM alpine:3.17.2@sha256:ff6bdca1701f3a8a67e328815ff2346b0e4067d32ec36b7992c1fdc001dc8517

ARG APPLICATION_NAME
>>>>>>> fc481ca1

RUN addgroup -S appgroup && adduser -S appuser -G appgroup
USER appuser

WORKDIR /app
<<<<<<< HEAD
COPY --from=builder /output/bin/endless-ssh-rs /app
ENTRYPOINT ["/app/endless-ssh-rs"]
=======
COPY --from=builder /output/bin/${APPLICATION_NAME} /app/entrypoint

ENTRYPOINT ["/app/entrypoint"]
>>>>>>> fc481ca1
<|MERGE_RESOLUTION|>--- conflicted
+++ resolved
@@ -1,10 +1,7 @@
 FROM rust:1.68.2@sha256:557ff96cf0d2bed8fe24aded88a5dabbca8d71ff4fa66b696ed8a295247c92cc as builder
-<<<<<<< HEAD
-=======
 
 ARG TARGET=x86_64-unknown-linux-musl
 ARG APPLICATION_NAME
->>>>>>> fc481ca1
 
 RUN rustup target add ${TARGET}
 
@@ -24,45 +21,26 @@
 # This allows us to copy in the source in a different layer which in turn allows us to leverage Docker's layer caching
 # That means that if our dependencies don't change rebuilding is much faster
 WORKDIR /build
-<<<<<<< HEAD
-RUN cargo new endless-ssh-rs
-WORKDIR /build/endless-ssh-rs
-COPY Cargo.toml Cargo.lock ./
-RUN --mount=type=cache,id=before-build,target=/build/endless-ssh-rs/target \
-=======
 RUN cargo new ${APPLICATION_NAME}
 WORKDIR /build/${APPLICATION_NAME}
 COPY Cargo.toml Cargo.lock ./
 RUN --mount=type=cache,id=cargo-dependencies,target=/build/${APPLICATION_NAME}/target \
->>>>>>> fc481ca1
     cargo build --release --target ${TARGET}
 
 # now we copy in the source which is more prone to changes and build it
 COPY src ./src
 # --release not needed, it is implied with install
-<<<<<<< HEAD
-RUN --mount=type=cache,id=after-build,target=/build/endless-ssh-rs/target \
-    cargo install --path . --target ${TARGET} --root /output
-
-FROM alpine:3.17.2@sha256:ff6bdca1701f3a8a67e328815ff2346b0e4067d32ec36b7992c1fdc001dc8517
-=======
 RUN --mount=type=cache,id=full-build,target=/build/${APPLICATION_NAME}/target \
     cargo install --path . --target ${TARGET} --root /output
 
 FROM alpine:3.17.2@sha256:ff6bdca1701f3a8a67e328815ff2346b0e4067d32ec36b7992c1fdc001dc8517
 
 ARG APPLICATION_NAME
->>>>>>> fc481ca1
 
 RUN addgroup -S appgroup && adduser -S appuser -G appgroup
 USER appuser
 
 WORKDIR /app
-<<<<<<< HEAD
-COPY --from=builder /output/bin/endless-ssh-rs /app
-ENTRYPOINT ["/app/endless-ssh-rs"]
-=======
 COPY --from=builder /output/bin/${APPLICATION_NAME} /app/entrypoint
 
-ENTRYPOINT ["/app/entrypoint"]
->>>>>>> fc481ca1
+ENTRYPOINT ["/app/entrypoint"]