<<<<<<< HEAD
FROM --platform=$BUILDPLATFORM rust:1.84.0@sha256:f7cbb35003d4ffb5543f8ad6480c1e36bbae5c3609523c9f0c2e223668ee9c1a AS rust_builder
=======
FROM --platform=${BUILDPLATFORM} rust:1.84.0@sha256:f7cbb35003d4ffb5543f8ad6480c1e36bbae5c3609523c9f0c2e223668ee9c1a AS rust-base
>>>>>>> fcd4f9e0

ARG APPLICATION_NAME

<<<<<<< HEAD
RUN rustup target add ${TARGET}

=======
>>>>>>> fcd4f9e0
RUN rm -f /etc/apt/apt.conf.d/docker-clean \
    && echo 'Binary::apt::APT::Keep-Downloaded-Packages "true";' >/etc/apt/apt.conf.d/keep-cache

# borrowed (Ba Dum Tss!) from
# https://github.com/pablodeymo/rust-musl-builder/blob/7a7ea3e909b1ef00c177d9eeac32d8c9d7d6a08c/Dockerfile#L48-L49
RUN --mount=type=cache,id=apt-cache-amd64,target=/var/cache/apt,sharing=locked \
    --mount=type=cache,id=apt-lib-amd64,target=/var/lib/apt,sharing=locked \
    apt-get update && \
    apt-get --no-install-recommends install -y \
    build-essential \
    musl-dev \
    musl-tools

FROM rust-base AS rust-linux-amd64
ARG TARGET=x86_64-unknown-linux-musl

FROM rust-base AS rust-linux-arm64
ARG TARGET=aarch64-unknown-linux-musl
RUN --mount=type=cache,id=apt-cache-arm64,from=rust-base,source=/var/cache/apt,target=/var/cache/apt,sharing=locked \
    --mount=type=cache,id=apt-lib-arm64,from=rust-base,source=/var/lib/apt,target=/var/lib/apt,sharing=locked \
    dpkg --add-architecture arm64 && \
    apt-get update && \
    apt-get --no-install-recommends install -y \
    libc6-dev-arm64-cross \
    gcc-aarch64-linux-gnu

FROM rust-${TARGETPLATFORM//\//-} AS rust-cargo-build

RUN rustup target add ${TARGET} && rustup component add clippy rustfmt

# The following block
# creates an empty app, and we copy in Cargo.toml and Cargo.lock as they represent our dependencies
# This allows us to copy in the source in a different layer which in turn allows us to leverage Docker's layer caching
# That means that if our dependencies don't change rebuilding is much faster
WORKDIR /build
RUN cargo new ${APPLICATION_NAME}
WORKDIR /build/${APPLICATION_NAME}
COPY .cargo ./.cargo
COPY Cargo.toml Cargo.lock ./

<<<<<<< HEAD
# because have our source in a subfolder, we need to ensure that the path in the [[bin]] section exists
RUN mkdir -p back-end/src && mv src/main.rs back-end/src/main.rs

RUN --mount=type=cache,id=cargo-dependencies,target=/build/${APPLICATION_NAME}/target \
    cargo build --release --target ${TARGET}

# TODO build JS
=======
RUN --mount=type=cache,target=/build/${APPLICATION_NAME}/target \
    --mount=type=cache,id=cargo-git,target=/usr/local/cargo/git/db,sharing=locked \
    --mount=type=cache,id=cargo-registery,target=/usr/local/cargo/registry/,sharing=locked \
    cargo build --release --target ${TARGET}

FROM rust-cargo-build AS rust-build

WORKDIR /build/${APPLICATION_NAME}
>>>>>>> fcd4f9e0

# now we copy in the source which is more prone to changes and build it
COPY . .

# ensure cargo picks up on the change
RUN touch ./src/main.rs

# --release not needed, it is implied with install
<<<<<<< HEAD
RUN --mount=type=cache,id=rust-full-build,target=/build/${APPLICATION_NAME}/target \
    cargo install --path . --target ${TARGET} --root /output

# ----
FROM node:22.12.0-alpine3.19@sha256:40dc4b415c17b85bea9be05314b4a753f45a4e1716bb31c01182e6c53d51a654 AS typescript_builder

# The following block
# creates an empty app, and we copy in package.json and packge-lock.json as they represent our dependencies
# This allows us to copy in the source in a different layer which in turn allows us to leverage Docker's layer caching
# That means that if our dependencies don't change rebuilding is much faster
WORKDIR /build
COPY package.json package-lock.json vite.config.ts tsconfig.json ./

RUN --mount=type=cache,id=npm-dependencies,target=/root/.npm \
    npm ci --include=dev

# now we copy in the rest
COPY front-end ./front-end/

RUN npm run build

=======
RUN --mount=type=cache,target=/build/${APPLICATION_NAME}/target \
    --mount=type=cache,id=cargo-git,target=/usr/local/cargo/git/db,sharing=locked \
    --mount=type=cache,id=cargo-registery,target=/usr/local/cargo/registry/,sharing=locked \
    cargo install --path . --target ${TARGET} --root /output

>>>>>>> fcd4f9e0
FROM alpine:3.21.2@sha256:56fa17d2a7e7f168a043a2712e63aed1f8543aeafdcee47c58dcffe38ed51099

ARG APPLICATION_NAME

RUN addgroup -S appgroup && adduser -S appuser -G appgroup
USER appuser

WORKDIR /app

<<<<<<< HEAD
COPY --from=rust_builder /output/bin/* /app/entrypoint
COPY --from=typescript_builder /build/dist /app/dist
=======
COPY --from=rust-build /output/bin/* /app/entrypoint
>>>>>>> fcd4f9e0

ENV RUST_BACKTRACE=full
ENTRYPOINT ["/app/entrypoint"]<|MERGE_RESOLUTION|>--- conflicted
+++ resolved
@@ -1,16 +1,7 @@
-<<<<<<< HEAD
-FROM --platform=$BUILDPLATFORM rust:1.84.0@sha256:f7cbb35003d4ffb5543f8ad6480c1e36bbae5c3609523c9f0c2e223668ee9c1a AS rust_builder
-=======
 FROM --platform=${BUILDPLATFORM} rust:1.84.0@sha256:f7cbb35003d4ffb5543f8ad6480c1e36bbae5c3609523c9f0c2e223668ee9c1a AS rust-base
->>>>>>> fcd4f9e0
 
 ARG APPLICATION_NAME
 
-<<<<<<< HEAD
-RUN rustup target add ${TARGET}
-
-=======
->>>>>>> fcd4f9e0
 RUN rm -f /etc/apt/apt.conf.d/docker-clean \
     && echo 'Binary::apt::APT::Keep-Downloaded-Packages "true";' >/etc/apt/apt.conf.d/keep-cache
 
@@ -51,15 +42,9 @@
 COPY .cargo ./.cargo
 COPY Cargo.toml Cargo.lock ./
 
-<<<<<<< HEAD
 # because have our source in a subfolder, we need to ensure that the path in the [[bin]] section exists
 RUN mkdir -p back-end/src && mv src/main.rs back-end/src/main.rs
 
-RUN --mount=type=cache,id=cargo-dependencies,target=/build/${APPLICATION_NAME}/target \
-    cargo build --release --target ${TARGET}
-
-# TODO build JS
-=======
 RUN --mount=type=cache,target=/build/${APPLICATION_NAME}/target \
     --mount=type=cache,id=cargo-git,target=/usr/local/cargo/git/db,sharing=locked \
     --mount=type=cache,id=cargo-registery,target=/usr/local/cargo/registry/,sharing=locked \
@@ -68,30 +53,31 @@
 FROM rust-cargo-build AS rust-build
 
 WORKDIR /build/${APPLICATION_NAME}
->>>>>>> fcd4f9e0
 
 # now we copy in the source which is more prone to changes and build it
-COPY . .
+COPY back-end ./back-end
 
 # ensure cargo picks up on the change
-RUN touch ./src/main.rs
+RUN touch ./back-end/src/main.rs
 
 # --release not needed, it is implied with install
-<<<<<<< HEAD
-RUN --mount=type=cache,id=rust-full-build,target=/build/${APPLICATION_NAME}/target \
+RUN --mount=type=cache,target=/build/${APPLICATION_NAME}/target \
+    --mount=type=cache,id=cargo-git,target=/usr/local/cargo/git/db,sharing=locked \
+    --mount=type=cache,id=cargo-registery,target=/usr/local/cargo/registry/,sharing=locked \
     cargo install --path . --target ${TARGET} --root /output
 
-# ----
-FROM node:22.12.0-alpine3.19@sha256:40dc4b415c17b85bea9be05314b4a753f45a4e1716bb31c01182e6c53d51a654 AS typescript_builder
+FROM --platform=${BUILDPLATFORM} node:22.12.0-alpine3.19@sha256:40dc4b415c17b85bea9be05314b4a753f45a4e1716bb31c01182e6c53d51a654 AS typescript-build
 
 # The following block
 # creates an empty app, and we copy in package.json and packge-lock.json as they represent our dependencies
 # This allows us to copy in the source in a different layer which in turn allows us to leverage Docker's layer caching
 # That means that if our dependencies don't change rebuilding is much faster
 WORKDIR /build
-COPY package.json package-lock.json vite.config.ts tsconfig.json ./
+COPY package.json package-lock.json vite.config.ts postcss.config.mjs tailwind.config.mjs tsconfig.json ./
 
+ARG NPM_CONFIG_FUND=false
 RUN --mount=type=cache,id=npm-dependencies,target=/root/.npm \
+    npm i -g npm@latest && \
     npm ci --include=dev
 
 # now we copy in the rest
@@ -99,13 +85,6 @@
 
 RUN npm run build
 
-=======
-RUN --mount=type=cache,target=/build/${APPLICATION_NAME}/target \
-    --mount=type=cache,id=cargo-git,target=/usr/local/cargo/git/db,sharing=locked \
-    --mount=type=cache,id=cargo-registery,target=/usr/local/cargo/registry/,sharing=locked \
-    cargo install --path . --target ${TARGET} --root /output
-
->>>>>>> fcd4f9e0
 FROM alpine:3.21.2@sha256:56fa17d2a7e7f168a043a2712e63aed1f8543aeafdcee47c58dcffe38ed51099
 
 ARG APPLICATION_NAME
@@ -115,12 +94,8 @@
 
 WORKDIR /app
 
-<<<<<<< HEAD
-COPY --from=rust_builder /output/bin/* /app/entrypoint
-COPY --from=typescript_builder /build/dist /app/dist
-=======
 COPY --from=rust-build /output/bin/* /app/entrypoint
->>>>>>> fcd4f9e0
+COPY --from=typescript-build /build/dist /app/dist
 
 ENV RUST_BACKTRACE=full
 ENTRYPOINT ["/app/entrypoint"]