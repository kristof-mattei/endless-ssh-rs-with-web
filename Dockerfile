--- conflicted
+++ resolved
@@ -47,12 +47,9 @@
 
 COPY ./.cargo ./Cargo.toml ./Cargo.lock ./
 
-<<<<<<< HEAD
 # because have our source in a subfolder, we need to ensure that the path in the [[bin]] section exists
-RUN mkdir -p back-end/src && mv src/main.rs back-end/src/main.rs
-=======
-RUN echo "fn main() {}" > ./src/build.rs
->>>>>>> 75149fea
+RUN mkdir -p ./back-end/src && mv ./src/main.rs ./back-end/src/main.rs
+RUN echo "fn main() {}" > ./back-end/src/build.rs
 
 # We use `fetch` to pre-download the files to the cache
 # Notice we do this in the target arch specific branch
@@ -83,13 +80,8 @@
 # now we copy in the source which is more prone to changes and build it
 COPY ./back-end ./back-end
 
-<<<<<<< HEAD
-# ensure cargo picks up on the change
-RUN touch ./back-end/src/main.rs
-=======
 # ensure cargo picks up on the fact that we copied in our code
-RUN touch ./src/main.rs ./src/build.rs
->>>>>>> 75149fea
+RUN touch ./back-end/src/main.rs ./back-end/src/build.rs
 
 ENV PATH="/output/bin:$PATH"
 
