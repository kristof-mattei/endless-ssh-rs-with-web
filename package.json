--- conflicted
+++ resolved
@@ -1,5 +1,4 @@
 {
-<<<<<<< HEAD
     "name": "endless-ssh-rs",
     "version": "0.0.0-development",
     "description": "It's written in Rust!",
@@ -14,7 +13,6 @@
         "lint:fix": "npm run lint -- --fix",
         "preview": "vite preview",
         "format": "prettier --write .",
-        "release": "semantic-release",
         "deps:ci": "depcruise --config dependency-cruiser.config.mjs --output-type err front-end/src",
         "deps:graph": "depcruise --config dependency-cruiser.config.mjs --output-type dot front-end/src | dot -T svg > dependency-graph.svg",
         "deps:report": "depcruise --config dependency-cruiser.config.mjs --output-type err-html --output-to dependency-report.html front-end/src",
@@ -54,10 +52,6 @@
         "@eslint/compat": "1.2.5",
         "@eslint/js": "9.18.0",
         "@rollup/plugin-inject": "5.0.5",
-        "@semantic-release/changelog": "6.0.3",
-        "@semantic-release/commit-analyzer": "13.0.1",
-        "@semantic-release/github": "11.0.1",
-        "@semantic-release/release-notes-generator": "14.0.3",
         "@stylistic/eslint-plugin-ts": "2.12.1",
         "@types/eslint": "9.6.1",
         "@types/node": "22.10.5",
@@ -65,14 +59,13 @@
         "@types/react-dom": "19.0.2",
         "@types/semver": "7.5.8",
         "@vitejs/plugin-react": "4.3.4",
-        "@vitest/coverage-v8": "2.1.8",
-        "@vitest/ui": "2.1.8",
+        "@vitest/coverage-v8": "3.0.0-beta.4",
+        "@vitest/ui": "3.0.0-beta.4",
         "autoprefixer": "10.4.20",
         "bootstrap": "5.3.3",
-        "conventional-changelog-conventionalcommits": "8.0.0",
         "dependency-cruiser": "16.9.0",
         "eslint": "9.18.0",
-        "eslint-config-love": "101.0.0",
+        "eslint-config-love": "116.0.0",
         "eslint-config-prettier": "9.1.0",
         "eslint-import-resolver-node": "0.3.9",
         "eslint-import-resolver-typescript": "3.7.0",
@@ -91,47 +84,15 @@
         "postcss": "8.4.49",
         "prettier": "3.4.2",
         "sass": "1.83.1",
-        "semantic-release": "24.2.1",
         "semver": "7.6.3",
         "serialize-error": "12.0.0",
         "tailwindcss": "3.4.17",
         "typescript": "5.7.3",
-        "vite": "5.4.11",
+        "vite": "6.0.7",
         "vite-plugin-checker": "0.8.0",
         "vite-plugin-svgr": "4.3.0",
         "vite-tsconfig-paths": "5.1.4",
-        "vitest": "2.1.8"
+        "vitest": "3.0.0-beta.4"
     },
     "overrides": {}
-=======
-  "name": "rust-seed",
-  "version": "0.0.0-development",
-  "description": "It's written in Rust!",
-  "main": "src/main.rs",
-  "scripts": {
-    "format": "prettier --write .",
-    "release": "semantic-release"
-  },
-  "engines": {
-    "node": ">=22.13.0",
-    "npm": ">=11.0.0"
-  },
-  "repository": {
-    "type": "git",
-    "url": "https://github.com/kristof-mattei/rust-seed.git"
-  },
-  "author": "",
-  "license": "ISC",
-  "bugs": {
-    "url": "https://github.com/kristof-mattei/rust-seed/issues"
-  },
-  "homepage": "https://github.com/kristof-mattei/rust-seed#readme",
-  "devDependencies": {
-    "@actions/tool-cache": "2.0.1",
-    "prettier": "3.4.2"
-  },
-  "publishConfig": {
-    "access": "restricted"
-  }
->>>>>>> fcd4f9e0
 }