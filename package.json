{
  "name": "endless-ssh-rs-with-web",
  "type": "module",
  "packageManager": "pnpm@10.26.0+sha512.3b3f6c725ebe712506c0ab1ad4133cf86b1f4b687effce62a9b38b4d72e3954242e643190fc51fa1642949c735f403debd44f5cb0edd657abe63a8b6a7e1e402",
  "engines": {
    "node": "24.12.0",
    "pnpm": "10.26.0"
  },
  "scripts": {
    "dev": "vite",
    "build": "vite build",
    "build:watch": "vite build --watch",
    "test": "vitest --coverage.enabled=true",
    "lint": "eslint . --report-unused-disable-directives --max-warnings 0",
    "lint:fix": "npm run lint --fix",
    "preview": "vite preview",
    "format": "prettier --write . '!.local'",
    "deps:ci": "depcruise --config dependency-cruiser.config.mjs --output-type err front-end/src",
    "deps:graph": "depcruise --config dependency-cruiser.config.mjs --output-type dot front-end/src | dot -T svg > dependency-graph.svg",
    "deps:report": "depcruise --config dependency-cruiser.config.mjs --output-type err-html --output-to dependency-report.html front-end/src"
  },
  "lint-staged": {
    "*.{ts,tsx}": [
      "eslint --",
      "depcruise --config dependency-cruiser.config.mjs --include-only ^front-end/src/ --validate --"
    ],
    "*": [
      "prettier --ignore-unknown --"
    ]
  },
  "dependencies": {
    "react": "19.2.3",
    "react-dom": "19.2.3",
    "socket.io-client": "4.8.1"
  },
  "devDependencies": {
    "@codecov/vite-plugin": "1.9.1",
    "@eslint-community/eslint-plugin-eslint-comments": "4.5.0",
    "@eslint/config-helpers": "0.5.0",
    "@eslint/js": "9.39.2",
    "@stylistic/eslint-plugin": "5.6.1",
    "@tailwindcss/vite": "4.1.18",
    "@types/eslint": "9.6.1",
<<<<<<< HEAD
    "@types/node": "25.0.2",
=======
    "@types/node": "24.10.4",
>>>>>>> ba2bacdb
    "@types/react": "19.2.7",
    "@types/react-dom": "19.2.3",
    "@typescript-eslint/parser": "8.50.0",
    "@vitejs/plugin-react": "5.1.2",
    "@vitest/coverage-v8": "4.0.15",
    "@vitest/ui": "4.0.15",
    "dependency-cruiser": "17.3.3",
    "eslint": "9.39.2",
    "eslint-config-love": "137.0.0",
    "eslint-config-prettier": "10.1.8",
    "eslint-import-resolver-node": "0.3.9",
    "eslint-import-resolver-typescript": "4.4.4",
    "eslint-plugin-import": "2.32.0",
    "eslint-plugin-n": "17.23.1",
    "eslint-plugin-perfectionist": "4.15.1",
    "eslint-plugin-prettier": "5.5.4",
    "eslint-plugin-promise": "7.2.1",
    "eslint-plugin-react": "7.37.5",
    "eslint-plugin-react-hook-form": "0.3.1",
    "eslint-plugin-react-hooks": "7.0.1",
    "eslint-plugin-react-refresh": "0.4.25",
    "eslint-plugin-unicorn": "62.0.0",
    "prettier": "3.7.4",
    "prettier-plugin-sh": "0.18.0",
    "prettier-plugin-toml": "2.0.6",
    "tailwindcss": "4.1.18",
    "typescript": "5.9.3",
    "typescript-eslint": "8.50.0",
    "vite": "7.3.0",
    "vite-plugin-checker": "0.12.0",
    "vite-plugin-svgr": "4.5.0",
    "vite-tsconfig-paths": "6.0.1",
    "vitest": "4.0.15"
  }
}<|MERGE_RESOLUTION|>--- conflicted
+++ resolved
@@ -41,11 +41,7 @@
     "@stylistic/eslint-plugin": "5.6.1",
     "@tailwindcss/vite": "4.1.18",
     "@types/eslint": "9.6.1",
-<<<<<<< HEAD
-    "@types/node": "25.0.2",
-=======
     "@types/node": "24.10.4",
->>>>>>> ba2bacdb
     "@types/react": "19.2.7",
     "@types/react-dom": "19.2.3",
     "@typescript-eslint/parser": "8.50.0",
