{
<<<<<<< HEAD
    "name": "endless-ssh-rs",
    "version": "0.0.0-development",
    "description": "It's written in Rust!",
    "type": "module",
    "main": "src/main.rs",
    "scripts": {
        "dev": "vite",
        "build": "vite build",
        "build:watch": "vite build --watch",
        "test": "vitest --coverage.enabled=true",
        "lint": "eslint . --report-unused-disable-directives --max-warnings 0",
        "lint:fix": "npm run lint -- --fix",
        "preview": "vite preview",
        "format": "prettier --write .",
        "deps:ci": "depcruise --config dependency-cruiser.config.mjs --output-type err front-end/src",
        "deps:graph": "depcruise --config dependency-cruiser.config.mjs --output-type dot front-end/src | dot -T svg > dependency-graph.svg",
        "deps:report": "depcruise --config dependency-cruiser.config.mjs --output-type err-html --output-to dependency-report.html front-end/src"
    },
    "engines": {
        "node": ">=22.14.0",
        "npm": ">=11.1.0"
    },
    "repository": {
        "type": "git",
        "url": "https://github.com/kristof-mattei/endless-ssh-rs"
    },
    "author": "",
    "license": "ISC",
    "bugs": {
        "url": "https://github.com/kristof-mattei/endless-ssh-rs/issues"
    },
    "dependencies": {
        "react": "19.0.0",
        "react-dom": "19.0.0",
        "socket.io-client": "4.8.1"
    },
    "lint-staged": {
        "*.{ts,tsx}": [
            "eslint --fix -- ",
            "depcruise --config dependency-cruiser.config.mjs --include-only ^front-end/src/ --validate -- "
        ],
        "*": [
            "prettier --ignore-unknown --write --"
        ]
    },
    "homepage": "https://github.com/kristof-mattei/endless-ssh-rs#readme",
    "devDependencies": {
        "@actions/tool-cache": "2.0.2",
        "@codecov/vite-plugin": "1.9.0",
        "@eslint/compat": "1.2.6",
        "@eslint/js": "9.20.0",
        "@rollup/plugin-inject": "5.0.5",
        "@stylistic/eslint-plugin-ts": "4.0.1",
        "@tailwindcss/vite": "4.0.7",
        "@types/eslint": "9.6.1",
        "@types/node": "22.13.4",
        "@types/react": "19.0.10",
        "@types/react-dom": "19.0.4",
        "@types/semver": "7.5.8",
        "@vitejs/plugin-react": "4.3.4",
        "@vitest/coverage-v8": "3.0.6",
        "@vitest/ui": "3.0.6",
        "autoprefixer": "10.4.20",
        "bootstrap": "5.3.3",
        "dependency-cruiser": "16.10.0",
        "eslint": "9.20.1",
        "eslint-config-love": "118.0.0",
        "eslint-config-prettier": "10.0.1",
        "eslint-import-resolver-node": "0.3.9",
        "eslint-import-resolver-typescript": "3.8.3",
        "eslint-plugin-import": "2.31.0",
        "eslint-plugin-n": "17.15.1",
        "eslint-plugin-perfectionist": "4.9.0",
        "eslint-plugin-prettier": "5.2.3",
        "eslint-plugin-promise": "7.2.1",
        "eslint-plugin-react": "7.37.4",
        "eslint-plugin-react-hook-form": "0.3.0",
        "eslint-plugin-react-hooks": "5.1.0",
        "eslint-plugin-react-refresh": "0.4.19",
        "eslint-plugin-unicorn": "57.0.0",
        "nock": "14.0.1",
        "prettier": "3.5.1",
        "sass": "1.85.0",
        "semver": "7.7.1",
        "serialize-error": "12.0.0",
        "tailwindcss": "4.0.7",
        "typescript": "5.7.3",
        "vite": "6.1.1",
        "vite-plugin-checker": "0.9.0",
        "vite-plugin-svgr": "4.3.0",
        "vite-tsconfig-paths": "5.1.4",
        "vitest": "3.0.6"
    },
    "overrides": {}
=======
  "name": "rust-seed",
  "version": "0.0.0-development",
  "description": "It's written in Rust!",
  "main": "src/main.rs",
  "scripts": {
    "format": "prettier --write .",
    "release": "semantic-release"
  },
  "engines": {
    "node": ">=22.14.0",
    "npm": ">=11.1.0"
  },
  "repository": {
    "type": "git",
    "url": "https://github.com/kristof-mattei/rust-seed.git"
  },
  "author": "",
  "license": "ISC",
  "bugs": {
    "url": "https://github.com/kristof-mattei/rust-seed/issues"
  },
  "homepage": "https://github.com/kristof-mattei/rust-seed#readme",
  "devDependencies": {
    "@actions/tool-cache": "2.0.2",
    "prettier": "3.5.1",
    "prettier-plugin-sh": "0.15.0"
  },
  "publishConfig": {
    "access": "restricted"
  }
>>>>>>> 1f77f15a
}<|MERGE_RESOLUTION|>--- conflicted
+++ resolved
@@ -1,101 +1,5 @@
 {
-<<<<<<< HEAD
-    "name": "endless-ssh-rs",
-    "version": "0.0.0-development",
-    "description": "It's written in Rust!",
-    "type": "module",
-    "main": "src/main.rs",
-    "scripts": {
-        "dev": "vite",
-        "build": "vite build",
-        "build:watch": "vite build --watch",
-        "test": "vitest --coverage.enabled=true",
-        "lint": "eslint . --report-unused-disable-directives --max-warnings 0",
-        "lint:fix": "npm run lint -- --fix",
-        "preview": "vite preview",
-        "format": "prettier --write .",
-        "deps:ci": "depcruise --config dependency-cruiser.config.mjs --output-type err front-end/src",
-        "deps:graph": "depcruise --config dependency-cruiser.config.mjs --output-type dot front-end/src | dot -T svg > dependency-graph.svg",
-        "deps:report": "depcruise --config dependency-cruiser.config.mjs --output-type err-html --output-to dependency-report.html front-end/src"
-    },
-    "engines": {
-        "node": ">=22.14.0",
-        "npm": ">=11.1.0"
-    },
-    "repository": {
-        "type": "git",
-        "url": "https://github.com/kristof-mattei/endless-ssh-rs"
-    },
-    "author": "",
-    "license": "ISC",
-    "bugs": {
-        "url": "https://github.com/kristof-mattei/endless-ssh-rs/issues"
-    },
-    "dependencies": {
-        "react": "19.0.0",
-        "react-dom": "19.0.0",
-        "socket.io-client": "4.8.1"
-    },
-    "lint-staged": {
-        "*.{ts,tsx}": [
-            "eslint --fix -- ",
-            "depcruise --config dependency-cruiser.config.mjs --include-only ^front-end/src/ --validate -- "
-        ],
-        "*": [
-            "prettier --ignore-unknown --write --"
-        ]
-    },
-    "homepage": "https://github.com/kristof-mattei/endless-ssh-rs#readme",
-    "devDependencies": {
-        "@actions/tool-cache": "2.0.2",
-        "@codecov/vite-plugin": "1.9.0",
-        "@eslint/compat": "1.2.6",
-        "@eslint/js": "9.20.0",
-        "@rollup/plugin-inject": "5.0.5",
-        "@stylistic/eslint-plugin-ts": "4.0.1",
-        "@tailwindcss/vite": "4.0.7",
-        "@types/eslint": "9.6.1",
-        "@types/node": "22.13.4",
-        "@types/react": "19.0.10",
-        "@types/react-dom": "19.0.4",
-        "@types/semver": "7.5.8",
-        "@vitejs/plugin-react": "4.3.4",
-        "@vitest/coverage-v8": "3.0.6",
-        "@vitest/ui": "3.0.6",
-        "autoprefixer": "10.4.20",
-        "bootstrap": "5.3.3",
-        "dependency-cruiser": "16.10.0",
-        "eslint": "9.20.1",
-        "eslint-config-love": "118.0.0",
-        "eslint-config-prettier": "10.0.1",
-        "eslint-import-resolver-node": "0.3.9",
-        "eslint-import-resolver-typescript": "3.8.3",
-        "eslint-plugin-import": "2.31.0",
-        "eslint-plugin-n": "17.15.1",
-        "eslint-plugin-perfectionist": "4.9.0",
-        "eslint-plugin-prettier": "5.2.3",
-        "eslint-plugin-promise": "7.2.1",
-        "eslint-plugin-react": "7.37.4",
-        "eslint-plugin-react-hook-form": "0.3.0",
-        "eslint-plugin-react-hooks": "5.1.0",
-        "eslint-plugin-react-refresh": "0.4.19",
-        "eslint-plugin-unicorn": "57.0.0",
-        "nock": "14.0.1",
-        "prettier": "3.5.1",
-        "sass": "1.85.0",
-        "semver": "7.7.1",
-        "serialize-error": "12.0.0",
-        "tailwindcss": "4.0.7",
-        "typescript": "5.7.3",
-        "vite": "6.1.1",
-        "vite-plugin-checker": "0.9.0",
-        "vite-plugin-svgr": "4.3.0",
-        "vite-tsconfig-paths": "5.1.4",
-        "vitest": "3.0.6"
-    },
-    "overrides": {}
-=======
-  "name": "rust-seed",
+  "name": "endless-ssh-rs-with-web",
   "version": "0.0.0-development",
   "description": "It's written in Rust!",
   "main": "src/main.rs",
@@ -109,14 +13,14 @@
   },
   "repository": {
     "type": "git",
-    "url": "https://github.com/kristof-mattei/rust-seed.git"
+    "url": "https://github.com/kristof-mattei/endless-ssh-rs-with-web.git"
   },
   "author": "",
   "license": "ISC",
   "bugs": {
-    "url": "https://github.com/kristof-mattei/rust-seed/issues"
+    "url": "https://github.com/kristof-mattei/endless-ssh-rs-with-web/issues"
   },
-  "homepage": "https://github.com/kristof-mattei/rust-seed#readme",
+  "homepage": "https://github.com/kristof-mattei/endless-ssh-rs-with-web#readme",
   "devDependencies": {
     "@actions/tool-cache": "2.0.2",
     "prettier": "3.5.1",
@@ -125,5 +29,4 @@
   "publishConfig": {
     "access": "restricted"
   }
->>>>>>> 1f77f15a
 }