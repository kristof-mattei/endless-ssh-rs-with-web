{
  "name": "endless-ssh-rs-with-web",
  "type": "module",
  "packageManager": "pnpm@10.26.0+sha512.3b3f6c725ebe712506c0ab1ad4133cf86b1f4b687effce62a9b38b4d72e3954242e643190fc51fa1642949c735f403debd44f5cb0edd657abe63a8b6a7e1e402",
  "engines": {
<<<<<<< HEAD
    "node": "24.12.0",
=======
    "node": "25.2.1",
>>>>>>> 7da1ccd6
    "pnpm": "10.26.0"
  },
  "scripts": {
    "dev": "vite",
    "build": "vite build",
    "build:watch": "vite build --watch",
    "test": "vitest --coverage.enabled=true",
    "lint": "eslint . --report-unused-disable-directives --max-warnings 0",
    "lint:fix": "npm run lint --fix",
    "preview": "vite preview",
    "format": "prettier --write . '!.local'",
    "deps:ci": "depcruise --config dependency-cruiser.config.mjs --output-type err front-end/src",
    "deps:graph": "depcruise --config dependency-cruiser.config.mjs --output-type dot front-end/src | dot -T svg > dependency-graph.svg",
    "deps:report": "depcruise --config dependency-cruiser.config.mjs --output-type err-html --output-to dependency-report.html front-end/src"
  },
  "lint-staged": {
    "*.{ts,tsx}": [
      "eslint --",
      "depcruise --config dependency-cruiser.config.mjs --include-only ^front-end/src/ --validate --"
    ],
    "*": [
      "prettier --ignore-unknown --"
    ]
  },
  "dependencies": {
    "react": "19.2.3",
    "react-dom": "19.2.3",
    "socket.io-client": "4.8.1"
  },
  "devDependencies": {
    "@codecov/vite-plugin": "1.9.1",
    "@eslint-community/eslint-plugin-eslint-comments": "4.5.0",
    "@eslint/config-helpers": "0.5.0",
    "@eslint/js": "9.39.2",
    "@stylistic/eslint-plugin": "5.6.1",
    "@tailwindcss/vite": "4.1.18",
    "@types/eslint": "9.6.1",
    "@types/node": "25.0.2",
    "@types/react": "19.2.7",
    "@types/react-dom": "19.2.3",
    "@typescript-eslint/parser": "8.50.0",
    "@vitejs/plugin-react": "5.1.2",
    "@vitest/coverage-v8": "4.0.15",
    "@vitest/ui": "4.0.15",
    "dependency-cruiser": "17.3.3",
    "eslint": "9.39.2",
    "eslint-config-love": "137.0.0",
    "eslint-config-prettier": "10.1.8",
    "eslint-import-resolver-node": "0.3.9",
    "eslint-import-resolver-typescript": "4.4.4",
    "eslint-plugin-import": "2.32.0",
    "eslint-plugin-n": "17.23.1",
    "eslint-plugin-perfectionist": "4.15.1",
    "eslint-plugin-prettier": "5.5.4",
    "eslint-plugin-promise": "7.2.1",
    "eslint-plugin-react": "7.37.5",
    "eslint-plugin-react-hook-form": "0.3.1",
    "eslint-plugin-react-hooks": "7.0.1",
    "eslint-plugin-react-refresh": "0.4.25",
    "eslint-plugin-unicorn": "62.0.0",
    "prettier": "3.7.4",
    "prettier-plugin-sh": "0.18.0",
    "prettier-plugin-toml": "2.0.6",
    "tailwindcss": "4.1.18",
    "typescript": "5.9.3",
<<<<<<< HEAD
    "typescript-eslint": "8.50.0",
=======
    "typescript-eslint": "8.49.0",
>>>>>>> 7da1ccd6
    "vite": "7.3.0",
    "vite-plugin-checker": "0.12.0",
    "vite-plugin-svgr": "4.5.0",
    "vite-tsconfig-paths": "6.0.1",
    "vitest": "4.0.15"
  }
}<|MERGE_RESOLUTION|>--- conflicted
+++ resolved
@@ -3,11 +3,7 @@
   "type": "module",
   "packageManager": "pnpm@10.26.0+sha512.3b3f6c725ebe712506c0ab1ad4133cf86b1f4b687effce62a9b38b4d72e3954242e643190fc51fa1642949c735f403debd44f5cb0edd657abe63a8b6a7e1e402",
   "engines": {
-<<<<<<< HEAD
-    "node": "24.12.0",
-=======
     "node": "25.2.1",
->>>>>>> 7da1ccd6
     "pnpm": "10.26.0"
   },
   "scripts": {
@@ -73,11 +69,7 @@
     "prettier-plugin-toml": "2.0.6",
     "tailwindcss": "4.1.18",
     "typescript": "5.9.3",
-<<<<<<< HEAD
     "typescript-eslint": "8.50.0",
-=======
-    "typescript-eslint": "8.49.0",
->>>>>>> 7da1ccd6
     "vite": "7.3.0",
     "vite-plugin-checker": "0.12.0",
     "vite-plugin-svgr": "4.5.0",
