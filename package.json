{
  "name": "endless-ssh-rs-with-web",
  "version": "0.0.0-development",
  "description": "It's written in Rust!",
  "type": "module",
  "main": "src/main.rs",
  "scripts": {
    "dev": "vite",
    "build": "vite build",
    "build:watch": "vite build --watch",
    "test": "vitest --coverage.enabled=true",
    "lint": "eslint . --report-unused-disable-directives --max-warnings 0",
    "lint:fix": "npm run lint -- --fix",
    "preview": "vite preview",
    "format": "prettier --write .",
    "deps:ci": "depcruise --config dependency-cruiser.config.mjs --output-type err front-end/src",
    "deps:graph": "depcruise --config dependency-cruiser.config.mjs --output-type dot front-end/src | dot -T svg > dependency-graph.svg",
    "deps:report": "depcruise --config dependency-cruiser.config.mjs --output-type err-html --output-to dependency-report.html front-end/src"
  },
  "engines": {
    "node": ">=22.17.0",
    "npm": ">=11.4.2"
  },
  "repository": {
    "type": "git",
    "url": "https://github.com/kristof-mattei/endless-ssh-rs-with-web.git"
  },
  "author": "",
  "license": "ISC",
  "bugs": {
    "url": "https://github.com/kristof-mattei/endless-ssh-rs-with-web/issues"
  },
  "dependencies": {
    "react": "19.1.0",
    "react-dom": "19.1.0",
    "socket.io-client": "4.8.1"
  },
  "lint-staged": {
    "*.{ts,tsx}": [
      "eslint --fix -- ",
      "depcruise --config dependency-cruiser.config.mjs --include-only ^front-end/src/ --validate -- "
    ],
    "*": [
      "prettier --ignore-unknown --write --"
    ]
  },
  "homepage": "https://github.com/kristof-mattei/endless-ssh-rs-with-web#readme",
  "devDependencies": {
<<<<<<< HEAD
    "@codecov/vite-plugin": "1.9.1",
    "@eslint/js": "9.29.0",
    "@rollup/plugin-inject": "5.0.5",
    "@stylistic/eslint-plugin": "5.0.0",
    "@tailwindcss/vite": "4.1.11",
    "@types/eslint": "9.6.1",
    "@types/node": "22.15.33",
    "@types/react": "19.1.8",
    "@types/react-dom": "19.1.6",
    "@types/semver": "7.7.0",
    "@vitejs/plugin-react": "4.6.0",
    "@vitest/coverage-v8": "3.2.4",
    "@vitest/ui": "3.2.4",
    "autoprefixer": "10.4.21",
    "bootstrap": "5.3.7",
    "dependency-cruiser": "16.10.3",
    "eslint": "9.29.0",
    "eslint-config-love": "121.0.0",
    "eslint-config-prettier": "10.1.5",
    "eslint-import-resolver-node": "0.3.9",
    "eslint-import-resolver-typescript": "4.4.4",
    "eslint-plugin-import": "2.32.0",
    "eslint-plugin-n": "17.20.0",
    "eslint-plugin-perfectionist": "4.15.0",
    "eslint-plugin-prettier": "5.5.1",
    "eslint-plugin-promise": "7.2.1",
    "eslint-plugin-react": "7.37.5",
    "eslint-plugin-react-hook-form": "0.3.1",
    "eslint-plugin-react-hooks": "5.2.0",
    "eslint-plugin-react-refresh": "0.4.20",
    "eslint-plugin-unicorn": "59.0.1",
    "nock": "14.0.5",
    "prettier": "3.6.1",
    "prettier-plugin-sh": "0.18.0",
    "sass": "1.89.2",
    "semver": "7.7.2",
    "serialize-error": "12.0.0",
    "tailwindcss": "4.1.11",
    "typescript": "5.8.3",
    "vite": "6.3.5",
    "vite-plugin-checker": "0.9.3",
    "vite-plugin-svgr": "4.3.0",
    "vite-tsconfig-paths": "5.1.4",
    "vitest": "3.2.4"
=======
    "prettier": "3.6.2",
    "prettier-plugin-sh": "0.18.0"
>>>>>>> 7069d9ce
  },
  "overrides": {}
}<|MERGE_RESOLUTION|>--- conflicted
+++ resolved
@@ -46,7 +46,6 @@
   },
   "homepage": "https://github.com/kristof-mattei/endless-ssh-rs-with-web#readme",
   "devDependencies": {
-<<<<<<< HEAD
     "@codecov/vite-plugin": "1.9.1",
     "@eslint/js": "9.29.0",
     "@rollup/plugin-inject": "5.0.5",
@@ -79,7 +78,7 @@
     "eslint-plugin-react-refresh": "0.4.20",
     "eslint-plugin-unicorn": "59.0.1",
     "nock": "14.0.5",
-    "prettier": "3.6.1",
+    "prettier": "3.6.2",
     "prettier-plugin-sh": "0.18.0",
     "sass": "1.89.2",
     "semver": "7.7.2",
@@ -91,10 +90,6 @@
     "vite-plugin-svgr": "4.3.0",
     "vite-tsconfig-paths": "5.1.4",
     "vitest": "3.2.4"
-=======
-    "prettier": "3.6.2",
-    "prettier-plugin-sh": "0.18.0"
->>>>>>> 7069d9ce
   },
   "overrides": {}
 }