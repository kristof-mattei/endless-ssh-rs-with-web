{
<<<<<<< HEAD
	"name": "endless-ssh-rs",
	"version": "0.0.0-development",
	"description": "It's written in Rust!",
	"type": "module",
	"main": "src/main.rs",
	"scripts": {
		"dev": "vite",
		"build": "tsc && vite build",
		"test": "vitest --coverage.enabled=true",
		"lint": "eslint . --ext ts,tsx --report-unused-disable-directives --max-warnings 0",
		"preview": "vite preview",
		"prettier": "prettier --write .",
		"release": "semantic-release",
		"deps:ci": "depcruise --output-type err front-end/src",
		"deps:graph": "depcruise --output-type dot front-end/src | dot -T svg > dependency-graph.svg",
		"deps:report": "depcruise --output-type err-html --output-to dependency-report.html front-end/src",
		"prepare": "husky"
	},
	"engines": {
		"node": ">=20.15.0",
		"npm": ">=10.8.1"
	},
	"repository": {
		"type": "git",
		"url": "https://github.com/kristof-mattei/endless-ssh-rs"
	},
	"author": "",
	"license": "ISC",
	"bugs": {
		"url": "https://github.com/kristof-mattei/endless-ssh-rs/issues"
	},
	"dependencies": {
		"react": "18.3.1",
		"react-dom": "18.3.1",
		"socket.io-client": "4.7.5"
	},
	"lint-staged": {
		"*.{ts,tsx}": [
			"eslint --fix -- ",
			"depcruise --include-only ^front-end/src/ --validate -- "
		],
		"*": ["prettier --ignore-unknown --write --"]
	},
	"homepage": "https://github.com/kristof-mattei/endless-ssh-rs#readme",
	"devDependencies": {
		"@actions/tool-cache": "2.0.1",
		"@codecov/vite-plugin": "0.0.1-beta.10",
		"@rollup/plugin-inject": "5.0.5",
		"@semantic-release/changelog": "6.0.3",
		"@semantic-release/commit-analyzer": "13.0.0",
		"@semantic-release/github": "10.0.7",
		"@semantic-release/release-notes-generator": "14.0.1",
		"@types/eslint": "8.56.10",
		"@types/node": "20.14.9",
		"@types/react": "18.3.3",
		"@types/react-dom": "18.3.0",
		"@typescript-eslint/eslint-plugin": "7.14.1",
		"@typescript-eslint/parser": "7.14.1",
		"@vitejs/plugin-react": "4.3.1",
		"@vitest/coverage-v8": "1.6.0",
		"autoprefixer": "10.4.19",
		"bootstrap": "5.3.3",
		"conventional-changelog-conventionalcommits": "8.0.0",
		"dependency-cruiser": "16.3.4",
		"eslint": "8.57.0",
		"eslint-config-love": "47.0.0",
		"eslint-config-prettier": "9.1.0",
		"eslint-import-resolver-node": "0.3.9",
		"eslint-import-resolver-typescript": "3.6.1",
		"eslint-plugin-prettier": "5.1.3",
		"eslint-plugin-react": "7.34.3",
		"eslint-plugin-react-hook-form": "0.3.0",
		"eslint-plugin-react-hooks": "4.6.2",
		"eslint-plugin-react-refresh": "0.4.7",
		"husky": "9.0.11",
		"nock": "13.5.4",
		"postcss": "8.4.39",
		"prettier": "3.3.2",
		"sass": "1.77.6",
		"semantic-release": "24.0.0",
		"semver": "7.6.2",
		"serialize-error": "11.0.3",
		"tailwindcss": "3.4.4",
		"typescript": "5.5.2",
		"vite": "5.3.2",
		"vite-plugin-checker": "0.7.0",
		"vite-plugin-svgr": "4.2.0",
		"vite-tsconfig-paths": "4.3.2",
		"vitest": "1.6.0"
	},
	"overrides": {},
	"publishConfig": {
		"access": "restricted"
	}
=======
  "name": "endless-ssh-rs",
  "version": "0.0.0-development",
  "description": "It's written in Rust!",
  "main": "src/main.rs",
  "scripts": {
    "format": "prettier --write .",
    "release": "semantic-release"
  },
  "engines": {
    "node": ">=20.17.0",
    "npm": ">=10.8.3"
  },
  "repository": {
    "type": "git",
    "url": "https://github.com/kristof-mattei/endless-ssh-rs.git"
  },
  "author": "",
  "license": "ISC",
  "bugs": {
    "url": "https://github.com/kristof-mattei/endless-ssh-rs/issues"
  },
  "homepage": "https://github.com/kristof-mattei/endless-ssh-rs#readme",
  "devDependencies": {
    "@actions/tool-cache": "2.0.1",
    "@semantic-release/changelog": "6.0.3",
    "@semantic-release/commit-analyzer": "13.0.0",
    "@semantic-release/github": "10.1.7",
    "@semantic-release/release-notes-generator": "14.0.1",
    "conventional-changelog-conventionalcommits": "8.0.0",
    "prettier": "3.3.3",
    "semantic-release": "24.1.0"
  },
  "publishConfig": {
    "access": "restricted"
  }
>>>>>>> 28976d4a
}<|MERGE_RESOLUTION|>--- conflicted
+++ resolved
@@ -1,100 +1,4 @@
 {
-<<<<<<< HEAD
-	"name": "endless-ssh-rs",
-	"version": "0.0.0-development",
-	"description": "It's written in Rust!",
-	"type": "module",
-	"main": "src/main.rs",
-	"scripts": {
-		"dev": "vite",
-		"build": "tsc && vite build",
-		"test": "vitest --coverage.enabled=true",
-		"lint": "eslint . --ext ts,tsx --report-unused-disable-directives --max-warnings 0",
-		"preview": "vite preview",
-		"prettier": "prettier --write .",
-		"release": "semantic-release",
-		"deps:ci": "depcruise --output-type err front-end/src",
-		"deps:graph": "depcruise --output-type dot front-end/src | dot -T svg > dependency-graph.svg",
-		"deps:report": "depcruise --output-type err-html --output-to dependency-report.html front-end/src",
-		"prepare": "husky"
-	},
-	"engines": {
-		"node": ">=20.15.0",
-		"npm": ">=10.8.1"
-	},
-	"repository": {
-		"type": "git",
-		"url": "https://github.com/kristof-mattei/endless-ssh-rs"
-	},
-	"author": "",
-	"license": "ISC",
-	"bugs": {
-		"url": "https://github.com/kristof-mattei/endless-ssh-rs/issues"
-	},
-	"dependencies": {
-		"react": "18.3.1",
-		"react-dom": "18.3.1",
-		"socket.io-client": "4.7.5"
-	},
-	"lint-staged": {
-		"*.{ts,tsx}": [
-			"eslint --fix -- ",
-			"depcruise --include-only ^front-end/src/ --validate -- "
-		],
-		"*": ["prettier --ignore-unknown --write --"]
-	},
-	"homepage": "https://github.com/kristof-mattei/endless-ssh-rs#readme",
-	"devDependencies": {
-		"@actions/tool-cache": "2.0.1",
-		"@codecov/vite-plugin": "0.0.1-beta.10",
-		"@rollup/plugin-inject": "5.0.5",
-		"@semantic-release/changelog": "6.0.3",
-		"@semantic-release/commit-analyzer": "13.0.0",
-		"@semantic-release/github": "10.0.7",
-		"@semantic-release/release-notes-generator": "14.0.1",
-		"@types/eslint": "8.56.10",
-		"@types/node": "20.14.9",
-		"@types/react": "18.3.3",
-		"@types/react-dom": "18.3.0",
-		"@typescript-eslint/eslint-plugin": "7.14.1",
-		"@typescript-eslint/parser": "7.14.1",
-		"@vitejs/plugin-react": "4.3.1",
-		"@vitest/coverage-v8": "1.6.0",
-		"autoprefixer": "10.4.19",
-		"bootstrap": "5.3.3",
-		"conventional-changelog-conventionalcommits": "8.0.0",
-		"dependency-cruiser": "16.3.4",
-		"eslint": "8.57.0",
-		"eslint-config-love": "47.0.0",
-		"eslint-config-prettier": "9.1.0",
-		"eslint-import-resolver-node": "0.3.9",
-		"eslint-import-resolver-typescript": "3.6.1",
-		"eslint-plugin-prettier": "5.1.3",
-		"eslint-plugin-react": "7.34.3",
-		"eslint-plugin-react-hook-form": "0.3.0",
-		"eslint-plugin-react-hooks": "4.6.2",
-		"eslint-plugin-react-refresh": "0.4.7",
-		"husky": "9.0.11",
-		"nock": "13.5.4",
-		"postcss": "8.4.39",
-		"prettier": "3.3.2",
-		"sass": "1.77.6",
-		"semantic-release": "24.0.0",
-		"semver": "7.6.2",
-		"serialize-error": "11.0.3",
-		"tailwindcss": "3.4.4",
-		"typescript": "5.5.2",
-		"vite": "5.3.2",
-		"vite-plugin-checker": "0.7.0",
-		"vite-plugin-svgr": "4.2.0",
-		"vite-tsconfig-paths": "4.3.2",
-		"vitest": "1.6.0"
-	},
-	"overrides": {},
-	"publishConfig": {
-		"access": "restricted"
-	}
-=======
   "name": "endless-ssh-rs",
   "version": "0.0.0-development",
   "description": "It's written in Rust!",
@@ -130,5 +34,4 @@
   "publishConfig": {
     "access": "restricted"
   }
->>>>>>> 28976d4a
 }