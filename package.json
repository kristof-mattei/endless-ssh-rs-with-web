{
  "name": "endless-ssh-rs",
  "version": "0.0.0-development",
  "description": "It's written in Rust!",
  "main": "src/main.rs",
  "scripts": {
    "prettier": "prettier -w \"**/*.{yml,yaml}\"",
    "release": "semantic-release"
  },
  "engines": {
<<<<<<< HEAD
    "node": ">=v16.19.0",
    "npm": ">=8.19.3"
=======
    "node": ">=v18.14.0",
    "npm": ">=9.4.2"
>>>>>>> 2dae3431
  },
  "repository": {
    "type": "git",
    "url": "https://github.com/kristof-mattei/endless-ssh-rs.git"
  },
  "author": "",
  "license": "ISC",
  "bugs": {
    "url": "https://github.com/kristof-mattei/endless-ssh-rs/issues"
  },
  "homepage": "https://github.com/kristof-mattei/endless-ssh-rs#readme",
  "devDependencies": {
    "@actions/tool-cache": "^2.0.1",
    "@semantic-release/changelog": "^6.0.2",
    "@semantic-release/commit-analyzer": "^9.0.2",
    "@semantic-release/github": "^8.0.7",
    "@semantic-release/release-notes-generator": "^10.0.3",
    "conventional-changelog-conventionalcommits": "^5.0.0",
<<<<<<< HEAD
    "prettier": "^2.7.1",
=======
    "prettier": "^2.8.4",
>>>>>>> 2dae3431
    "semantic-release": "^20.1.0",
    "semver": "^7.3.8",
    "serialize-error": "^11.0.0"
  },
  "publishConfig": {
    "access": "restricted"
  }
}<|MERGE_RESOLUTION|>--- conflicted
+++ resolved
@@ -8,13 +8,8 @@
     "release": "semantic-release"
   },
   "engines": {
-<<<<<<< HEAD
-    "node": ">=v16.19.0",
-    "npm": ">=8.19.3"
-=======
     "node": ">=v18.14.0",
     "npm": ">=9.4.2"
->>>>>>> 2dae3431
   },
   "repository": {
     "type": "git",
@@ -33,11 +28,7 @@
     "@semantic-release/github": "^8.0.7",
     "@semantic-release/release-notes-generator": "^10.0.3",
     "conventional-changelog-conventionalcommits": "^5.0.0",
-<<<<<<< HEAD
-    "prettier": "^2.7.1",
-=======
     "prettier": "^2.8.4",
->>>>>>> 2dae3431
     "semantic-release": "^20.1.0",
     "semver": "^7.3.8",
     "serialize-error": "^11.0.0"
