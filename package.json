{
  "name": "endless-ssh-rs-with-web",
  "type": "module",
  "packageManager": "pnpm@10.26.0+sha512.3b3f6c725ebe712506c0ab1ad4133cf86b1f4b687effce62a9b38b4d72e3954242e643190fc51fa1642949c735f403debd44f5cb0edd657abe63a8b6a7e1e402",
  "engines": {
<<<<<<< HEAD
    "node": "24.12.0",
=======
    "node": "25.2.1",
>>>>>>> 7da1ccd6
    "pnpm": "10.26.0"
  },
  "scripts": {
    "dev": "vite",
    "build": "vite build",
    "build:watch": "vite build --watch",
    "test": "vitest --coverage.enabled=true",
    "lint": "eslint . --report-unused-disable-directives --max-warnings 0",
    "lint:fix": "npm run lint --fix",
    "preview": "vite preview",
    "format": "prettier --write . '!.local'",
    "deps:ci": "depcruise --config dependency-cruiser.config.mjs --output-type err front-end/src",
    "deps:graph": "depcruise --config dependency-cruiser.config.mjs --output-type dot front-end/src | dot -T svg > dependency-graph.svg",
    "deps:report": "depcruise --config dependency-cruiser.config.mjs --output-type err-html --output-to dependency-report.html front-end/src"
  },
  "lint-staged": {
    "*.{ts,tsx}": [
      "eslint --",
      "depcruise --config dependency-cruiser.config.mjs --include-only ^front-end/src/ --validate --"
    ],
    "*": [
      "prettier --ignore-unknown --"
    ]
  },
  "dependencies": {
    "react": "19.2.3",
    "react-dom": "19.2.3",
    "socket.io-client": "4.8.1"
  },
  "devDependencies": {
    "@codecov/vite-plugin": "1.9.1",
    "@eslint-community/eslint-plugin-eslint-comments": "4.5.0",
    "@eslint/config-helpers": "0.5.0",
    "@eslint/js": "9.39.2",
    "@stylistic/eslint-plugin": "5.6.1",
    "@tailwindcss/vite": "4.1.18",
    "@types/eslint": "9.6.1",
    "@types/node": "25.0.2",
    "@types/react": "19.2.7",
    "@types/react-dom": "19.2.3",
    "@typescript-eslint/parser": "8.49.0",
    "@vitejs/plugin-react": "5.1.2",
    "@vitest/coverage-v8": "4.0.15",
    "@vitest/ui": "4.0.15",
    "dependency-cruiser": "17.3.3",
    "eslint": "9.39.2",
    "eslint-config-love": "137.0.0",
    "eslint-config-prettier": "10.1.8",
    "eslint-import-resolver-node": "0.3.9",
    "eslint-import-resolver-typescript": "4.4.4",
    "eslint-plugin-import": "2.32.0",
    "eslint-plugin-n": "17.23.1",
    "eslint-plugin-perfectionist": "4.15.1",
    "eslint-plugin-prettier": "5.5.4",
    "eslint-plugin-promise": "7.2.1",
    "eslint-plugin-react": "7.37.5",
    "eslint-plugin-react-hook-form": "0.3.1",
    "eslint-plugin-react-hooks": "7.0.1",
    "eslint-plugin-react-refresh": "0.4.25",
    "eslint-plugin-unicorn": "62.0.0",
    "prettier": "3.7.4",
    "prettier-plugin-sh": "0.18.0",
    "prettier-plugin-toml": "2.0.6",
    "tailwindcss": "4.1.18",
    "typescript": "5.9.3",
    "typescript-eslint": "8.49.0",
    "vite": "7.3.0",
    "vite-plugin-checker": "0.12.0",
    "vite-plugin-svgr": "4.5.0",
    "vite-tsconfig-paths": "6.0.1",
    "vitest": "4.0.15"
  }
}<|MERGE_RESOLUTION|>--- conflicted
+++ resolved
@@ -3,11 +3,7 @@
   "type": "module",
   "packageManager": "pnpm@10.26.0+sha512.3b3f6c725ebe712506c0ab1ad4133cf86b1f4b687effce62a9b38b4d72e3954242e643190fc51fa1642949c735f403debd44f5cb0edd657abe63a8b6a7e1e402",
   "engines": {
-<<<<<<< HEAD
-    "node": "24.12.0",
-=======
     "node": "25.2.1",
->>>>>>> 7da1ccd6
     "pnpm": "10.26.0"
   },
   "scripts": {
