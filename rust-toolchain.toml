--- conflicted
+++ resolved
@@ -1,9 +1,4 @@
 [toolchain]
-<<<<<<< HEAD
-channel = "stable"
+channel = "1.63.0"
 components = ["cargo", "clippy", "rustfmt"]
-=======
-channel = "1.63.0"
-components = [ "cargo", "clippy", "rustfmt"  ]
->>>>>>> e1f3ad13
 profile = "minimal"