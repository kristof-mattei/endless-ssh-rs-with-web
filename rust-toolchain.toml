--- conflicted
+++ resolved
@@ -1,8 +1,4 @@
 [toolchain]
-<<<<<<< HEAD
-channel = "1.66.0"
-=======
 channel = "1.66.1"
->>>>>>> e346303a
 components = ["cargo", "clippy", "rustfmt"]
 profile = "minimal"