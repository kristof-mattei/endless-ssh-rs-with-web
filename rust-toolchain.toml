[toolchain]
<<<<<<< HEAD
channel = "1.62.0"
components = ["cargo", "clippy", "rustfmt"]
=======
channel = "1.62.1"
components = [ "cargo", "clippy", "rustfmt"  ]
>>>>>>> deb6be85
profile = "minimal"<|MERGE_RESOLUTION|>--- conflicted
+++ resolved
@@ -1,9 +1,4 @@
 [toolchain]
-<<<<<<< HEAD
-channel = "1.62.0"
+channel = "1.61.0"
 components = ["cargo", "clippy", "rustfmt"]
-=======
-channel = "1.62.1"
-components = [ "cargo", "clippy", "rustfmt"  ]
->>>>>>> deb6be85
 profile = "minimal"