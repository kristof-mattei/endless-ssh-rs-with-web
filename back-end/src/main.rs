--- conflicted
+++ resolved
@@ -46,8 +46,8 @@
 use crate::router::build_router;
 use crate::server::setup_server;
 use crate::state::ApplicationState;
-<<<<<<< HEAD
 use crate::statistics::{Statistics, statistics_sigusr1_handler};
+use crate::utils::flatten_handle;
 
 type StdDuration = std::time::Duration;
 
@@ -66,9 +66,6 @@
             clap_error.exit();
         }
     })?);
-=======
-use crate::utils::flatten_handle;
->>>>>>> 89bfa6a3
 
     config.log();
 
@@ -289,12 +286,6 @@
     let config = get_config()?;
 
     // initialize the runtime
-<<<<<<< HEAD
-    let rt = tokio::runtime::Runtime::new().unwrap();
-
-    // start service
-    let result: Result<(), eyre::Report> = rt.block_on(start_tasks(config));
-=======
     let result: Result<(), eyre::Report> = tokio::runtime::Builder::new_multi_thread()
         .enable_io()
         .enable_time()
@@ -303,11 +294,10 @@
         .block_on(async {
             // explicitly launch everything in a spawned task
             // see https://docs.rs/tokio/latest/tokio/attr.main.html#non-worker-async-function
-            let handle = tokio::task::spawn(start_tasks());
+            let handle = tokio::task::spawn(start_tasks(config));
 
             flatten_handle(handle).await
         });
->>>>>>> 89bfa6a3
 
     result
 }