mod cli;
mod client;
mod client_queue;
mod config;
mod events;
mod ffi_wrapper;
mod helpers;
mod line;
mod listener;
mod router;
mod sender;
mod server;
<<<<<<< HEAD
mod signal_handlers;
=======
mod span;
>>>>>>> 4531ae28
mod state;
mod states;
mod statistics;
mod timeout;
mod traits;
mod utils;

use std::env::{self, VarError};
use std::net::SocketAddr;
use std::sync::{Arc, LazyLock};
use std::time::Duration;

use color_eyre::config::HookBuilder;
use color_eyre::eyre;
use dotenvy::dotenv;
use tokio::net::TcpStream;
use tokio::sync::{RwLock, Semaphore};
use tokio::time::timeout;
use tokio::{signal, sync};
use tokio_util::sync::CancellationToken;
use tokio_util::task::TaskTracker;
use tracing::{Level, event};
use tracing_subscriber::layer::SubscriberExt as _;
use tracing_subscriber::util::SubscriberInitExt as _;
use tracing_subscriber::{EnvFilter, Layer as _};

use crate::cli::parse_cli;
use crate::client::Client;
use crate::client_queue::process_clients_forever;
use crate::events::{ClientEvent, database_listen_forever};
use crate::listener::listen_forever;
use crate::router::build_router;
use crate::server::setup_server;
use crate::state::ApplicationState;
use crate::statistics::Statistics;

const SIZE_IN_BYTES: usize = 1;

static BROADCAST_CHANNEL: LazyLock<sync::broadcast::Sender<ClientEvent>> =
    LazyLock::new(|| sync::broadcast::channel(100).0);

async fn start_tasks() -> Result<(), eyre::Report> {
    let statistics = Arc::new(RwLock::new(Statistics::new()));

    let config = Arc::new(parse_cli().inspect_err(|error| {
        // this prints the error in color and exits
        // can't do anything else until
        // https://github.com/clap-rs/clap/issues/2914
        // is merged in
        if let Some(clap_error) = error.downcast_ref::<clap::error::Error>() {
            clap_error.exit();
        }
    })?);

    config.log();

    // clients channel
    let (client_sender, client_receiver) =
        tokio::sync::mpsc::channel::<Client<TcpStream>>(config.max_clients.into());

    // available slots semaphore
    let semaphore = Arc::new(Semaphore::new(config.max_clients.into()));

    let application_state = ApplicationState::new(states::config::Config {});

    // this channel is used to communicate between
    // tasks and this function, in the case that a task fails, they'll send a message on the shutdown channel
    // after which we'll gracefully terminate other services
    let token = CancellationToken::new();

    let tasks = TaskTracker::new();

    {
        let bind_to = SocketAddr::from(([0, 0, 0, 0], 3000));
        let router = build_router(application_state);

        let token = token.clone();

        tasks.spawn(async move {
            let _guard = token.clone().drop_guard();

            match setup_server(bind_to, router, token).await {
                Err(err) => {
                    event!(Level::ERROR, ?err, "Webserver died");
                },
                Ok(()) => {
                    event!(Level::INFO, "Webserver shut down gracefully");
                },
            }
        });
    }

    {
        tasks.spawn(listen_forever(
            client_sender.clone(),
            Arc::clone(&semaphore),
            Arc::clone(&config),
            Arc::clone(&statistics),
        ));
    }

    {
        // listen to new connection channel, convert into client, push to client channel
        tasks.spawn(process_clients_forever(
            client_sender.clone(),
            client_receiver,
            Arc::clone(&semaphore),
            Arc::clone(&config),
            Arc::clone(&statistics),
        ));
    }

    {
        let statistics = Arc::clone(&statistics);

        tasks.spawn(async move {
            while let Some(()) = signal_handlers::wait_for_sigusr1().await {
                statistics.read().await.log_totals::<(), _>(&[]);
            }
        });
    }

    {
        tasks.spawn(async move {
            database_listen_forever().await;
        });
    }

    // now we wait forever for either
    // * SIGTERM
    // * ctrl + c (SIGINT)
    // * a message on the shutdown channel, sent either by the server task or
    // another task when they complete (which means they failed)
    #[expect(
        clippy::pattern_type_mismatch,
        reason = "Can't seem to fix this with tokio macro matching"
    )]
    {
        tokio::select! {
        r = utils::wait_for_sigterm() => {
            if let Err(err) = r {
                event!(Level::ERROR, ?err, "Failed to register SIGERM handler, aborting");
            } else {
                // we completed because ...
                event!(Level::WARN, "Sigterm detected, stopping all tasks");
            }
        },
        r = signal::ctrl_c() => {
            if let Err(err) = r {
                event!(Level::ERROR, ?err, "Failed to register CTRL+C handler, aborting");
            } else {
                // we completed because ...
                event!(Level::WARN, "CTRL+C detected, stopping all tasks");
            }
        },
        () = token.cancelled() => {
            event!(Level::WARN, "Underlying task stopped, stopping all others tasks");
        },
        };
    }

    // backup, in case we forgot a dropguard somewhere
    token.cancel();

    tasks.close();

    // wait for the task that holds the server to exit gracefully
    // it listens to shutdown_send
    if timeout(Duration::from_millis(10000), tasks.wait())
        .await
        .is_err()
    {
        event!(Level::ERROR, "Tasks didn't stop within allotted time!");
    }

    {
        (statistics.read().await).log_totals::<(), _>(&[]);
    }

    event!(Level::INFO, "Goodbye");

    Ok(())
}

fn build_default_filter() -> EnvFilter {
    EnvFilter::builder()
        .parse(format!(
            "DEBUG,{}=TRACE,tower_http::trace=TRACE",
            env!("CARGO_CRATE_NAME")
        ))
        .expect("Default filter should always work")
}

fn init_tracing() -> Result<(), eyre::Report> {
    let (filter, filter_parsing_error) = match env::var(EnvFilter::DEFAULT_ENV) {
        Ok(user_directive) => match EnvFilter::builder().parse(user_directive) {
            Ok(filter) => (filter, None),
            Err(error) => (build_default_filter(), Some(eyre::Report::new(error))),
        },
        Err(VarError::NotPresent) => (build_default_filter(), None),
        Err(error @ VarError::NotUnicode(_)) => {
            (build_default_filter(), Some(eyre::Report::new(error)))
        },
    };

    let registry = tracing_subscriber::registry();

    #[cfg(feature = "tokio-console")]
    let registry = registry.with(console_subscriber::ConsoleLayer::builder().spawn());

    registry
        .with(tracing_subscriber::fmt::layer().with_filter(filter))
        .with(tracing_error::ErrorLayer::default())
        .try_init()?;

    filter_parsing_error.map_or(Ok(()), Err)
}

fn main() -> Result<(), eyre::Report> {
    // set up .env, if it fails, user didn't provide any
    let _r = dotenv();

    HookBuilder::default()
        .capture_span_trace_by_default(true)
        .display_env_section(false)
        .install()?;

    init_tracing()?;

    // initialize the runtime
    let rt = tokio::runtime::Runtime::new().unwrap();

    // start service
    let result: Result<(), eyre::Report> = rt.block_on(start_tasks());

    result
}<|MERGE_RESOLUTION|>--- conflicted
+++ resolved
@@ -10,11 +10,8 @@
 mod router;
 mod sender;
 mod server;
-<<<<<<< HEAD
 mod signal_handlers;
-=======
 mod span;
->>>>>>> 4531ae28
 mod state;
 mod states;
 mod statistics;
