mod cli;
mod client;
mod client_queue;
mod config;
mod events;
mod ffi_wrapper;
mod helpers;
mod line;
mod listener;
mod sender;
mod server;
mod signal_handlers;
mod statistics;
mod timeout;
mod traits;
mod utils;

use std::env::{self, VarError};
use std::sync::{Arc, LazyLock};
use std::time::Duration;

use client::Client;
use client_queue::process_clients_forever;
use color_eyre::config::HookBuilder;
use color_eyre::eyre;
use dotenvy::dotenv;
use events::{ClientEvent, database_listen_forever};
use listener::listen_forever;
use server::server_forever;
use tokio::net::TcpStream;
use tokio::sync;
use tokio::sync::{RwLock, Semaphore};
use tokio::time::timeout;
use tokio_util::sync::CancellationToken;
use tracing::{Level, event};
use tracing_subscriber::layer::SubscriberExt;
use tracing_subscriber::util::SubscriberInitExt;
use tracing_subscriber::{EnvFilter, Layer};

use crate::cli::parse_cli;
use crate::statistics::Statistics;

const SIZE_IN_BYTES: usize = 1;

static BROADCAST_CHANNEL: LazyLock<sync::broadcast::Sender<ClientEvent>> =
    LazyLock::new(|| sync::broadcast::channel(100).0);

async fn start_tasks() -> Result<(), eyre::Report> {
    let statistics = Arc::new(RwLock::new(Statistics::new()));

    let config = Arc::new(parse_cli().inspect_err(|error| {
        // this prints the error in color and exits
        // can't do anything else until
        // https://github.com/clap-rs/clap/issues/2914
        // is merged in
        if let Some(clap_error) = error.downcast_ref::<clap::error::Error>() {
            clap_error.exit();
        }
    })?);

    config.log();

    let bind_to = ([0, 0, 0, 0], 3000).into();

    // TODO
    let router = axum::Router::new();

    // clients channel
    let (client_sender, client_receiver) =
        tokio::sync::mpsc::channel::<Client<TcpStream>>(config.max_clients.into());

    // available slots semaphore
    let semaphore = Arc::new(Semaphore::new(config.max_clients.into()));

    // this channel is used to communicate between
    // tasks and this function, in the case that a task fails, they'll send a message on the shutdown channel
    // after which we'll gracefully terminate other services
    let token = CancellationToken::new();

    let mut tasks = tokio::task::JoinSet::new();

    {
        let token = token.clone();

        tasks.spawn(server_forever(bind_to, router, token.clone()));
    }

    {
        tasks.spawn(listen_forever(
            client_sender.clone(),
            semaphore.clone(),
            config.clone(),
            statistics.clone(),
        ));
    }

    {
        // listen to new connection channel, convert into client, push to client channel
        tasks.spawn(process_clients_forever(
            client_sender.clone(),
            client_receiver,
            semaphore.clone(),
            config.clone(),
            statistics.clone(),
        ));
    }

    {
        let statistics = statistics.clone();

        tasks.spawn(async move {
            while let Some(()) = signal_handlers::wait_for_sigusr1().await {
                statistics.read().await.log_totals::<()>(&[]);
            }
        });
    }

    {
        tasks.spawn(async move {
            database_listen_forever().await;
        });
    }

    // now we wait forever for either
    // * SIGTERM
    // * ctrl + c (SIGINT)
    // * a message on the shutdown channel, sent either by the server task or
    // another task when they complete (which means they failed)
    tokio::select! {
<<<<<<< HEAD
        _ = signal_handlers::wait_for_sigint() => {
            // we completed because ...
            event!(Level::WARN, message = "CTRL+C detected, stopping all tasks");
        },
        _ = tasks.join_next() => {},
        _ = signal_handlers::wait_for_sigterm() => {
            // we completed because ...
            event!(Level::WARN, message = "Sigterm detected, stopping all tasks");
=======
        r = utils::wait_for_sigterm() => {
            if let Err(err) = r {
                event!(Level::ERROR, ?err, "Failed to register SIGERM handler, aborting");
            } else {
                // we completed because ...
                event!(Level::WARN, "Sigterm detected, stopping all tasks");
            }
        },
        r = signal::ctrl_c() => {
            if let Err(err) = r {
                event!(Level::ERROR, ?err, "Failed to register CTRL+C handler, aborting");
            } else {
                // we completed because ...
                event!(Level::WARN, "CTRL+C detected, stopping all tasks");
            }
>>>>>>> ac8c0b67
        },
        () = token.cancelled() => {
            event!(Level::WARN, "Underlying task stopped, stopping all others tasks");
        },
    };

    // backup, in case we forgot a dropguard somewhere
    token.cancel();

    // wait for the task that holds the server to exit gracefully
    // it listens to shutdown_send
    if timeout(Duration::from_millis(10000), tasks.shutdown())
        .await
        .is_err()
    {
        event!(Level::ERROR, "Tasks didn't stop within allotted time!");
<<<<<<< HEAD
    }

    {
        (statistics.read().await).log_totals::<()>(&[]);
=======
>>>>>>> ac8c0b67
    }

    event!(Level::INFO, "Goodbye");

    Ok(())
}

fn build_default_filter() -> EnvFilter {
    EnvFilter::builder()
        .parse(format!("INFO,{}=TRACE", env!("CARGO_CRATE_NAME")))
        .expect("Default filter should always work")
}

fn init_tracing() -> Result<(), eyre::Report> {
    let (filter, filter_parsing_error) = match env::var(EnvFilter::DEFAULT_ENV) {
        Ok(user_directive) => match EnvFilter::builder().parse(user_directive) {
            Ok(filter) => (filter, None),
            Err(error) => (build_default_filter(), Some(eyre::Report::new(error))),
        },
        Err(VarError::NotPresent) => (build_default_filter(), None),
        Err(error @ VarError::NotUnicode(_)) => {
            (build_default_filter(), Some(eyre::Report::new(error)))
        },
    };

    let registry = tracing_subscriber::registry();

    #[cfg(feature = "tokio-console")]
    let registry = registry.with(console_subscriber::ConsoleLayer::builder().spawn());

    registry
        .with(tracing_subscriber::fmt::layer().with_filter(filter))
        .with(tracing_error::ErrorLayer::default())
        .try_init()?;

    filter_parsing_error.map_or(Ok(()), Err)
}

fn main() -> Result<(), eyre::Report> {
    // set up .env, if it fails, user didn't provide any
    let _r = dotenv();

    HookBuilder::default()
        .capture_span_trace_by_default(true)
        .display_env_section(false)
        .install()?;

    init_tracing()?;

    // initialize the runtime
    let rt = tokio::runtime::Runtime::new().unwrap();

    // start service
    let result: Result<(), eyre::Report> = rt.block_on(start_tasks());

    result
}<|MERGE_RESOLUTION|>--- conflicted
+++ resolved
@@ -7,38 +7,45 @@
 mod helpers;
 mod line;
 mod listener;
+mod router;
 mod sender;
 mod server;
 mod signal_handlers;
+mod state;
+mod states;
 mod statistics;
 mod timeout;
 mod traits;
 mod utils;
 
-use std::env::{self, VarError};
 use std::sync::{Arc, LazyLock};
 use std::time::Duration;
-
-use client::Client;
-use client_queue::process_clients_forever;
+use std::{
+    env::{self, VarError},
+    net::SocketAddr,
+};
+
 use color_eyre::config::HookBuilder;
 use color_eyre::eyre;
 use dotenvy::dotenv;
-use events::{ClientEvent, database_listen_forever};
-use listener::listen_forever;
-use server::server_forever;
 use tokio::net::TcpStream;
-use tokio::sync;
 use tokio::sync::{RwLock, Semaphore};
 use tokio::time::timeout;
+use tokio::{signal, sync};
 use tokio_util::sync::CancellationToken;
+use tokio_util::task::TaskTracker;
 use tracing::{Level, event};
 use tracing_subscriber::layer::SubscriberExt;
 use tracing_subscriber::util::SubscriberInitExt;
 use tracing_subscriber::{EnvFilter, Layer};
 
-use crate::cli::parse_cli;
+use crate::client_queue::process_clients_forever;
+use crate::events::{ClientEvent, database_listen_forever};
+use crate::listener::listen_forever;
+use crate::server::setup_server;
 use crate::statistics::Statistics;
+use crate::{cli::parse_cli, router::build_router};
+use crate::{client::Client, state::ApplicationState};
 
 const SIZE_IN_BYTES: usize = 1;
 
@@ -60,29 +67,40 @@
 
     config.log();
 
-    let bind_to = ([0, 0, 0, 0], 3000).into();
-
-    // TODO
-    let router = axum::Router::new();
-
     // clients channel
     let (client_sender, client_receiver) =
         tokio::sync::mpsc::channel::<Client<TcpStream>>(config.max_clients.into());
 
     // available slots semaphore
     let semaphore = Arc::new(Semaphore::new(config.max_clients.into()));
+
+    let application_state = ApplicationState::new(states::config::Config {});
 
     // this channel is used to communicate between
     // tasks and this function, in the case that a task fails, they'll send a message on the shutdown channel
     // after which we'll gracefully terminate other services
     let token = CancellationToken::new();
 
-    let mut tasks = tokio::task::JoinSet::new();
-
-    {
+    let tasks = TaskTracker::new();
+
+    {
+        let bind_to = SocketAddr::from(([0, 0, 0, 0], 3000));
+        let router = build_router(application_state);
+
         let token = token.clone();
 
-        tasks.spawn(server_forever(bind_to, router, token.clone()));
+        tasks.spawn(async move {
+            let _guard = token.clone().drop_guard();
+
+            match setup_server(bind_to, router, token).await {
+                Err(err) => {
+                    event!(Level::ERROR, ?err, "Webserver died");
+                },
+                Ok(()) => {
+                    event!(Level::INFO, "Webserver shut down gracefully");
+                },
+            }
+        });
     }
 
     {
@@ -127,16 +145,6 @@
     // * a message on the shutdown channel, sent either by the server task or
     // another task when they complete (which means they failed)
     tokio::select! {
-<<<<<<< HEAD
-        _ = signal_handlers::wait_for_sigint() => {
-            // we completed because ...
-            event!(Level::WARN, message = "CTRL+C detected, stopping all tasks");
-        },
-        _ = tasks.join_next() => {},
-        _ = signal_handlers::wait_for_sigterm() => {
-            // we completed because ...
-            event!(Level::WARN, message = "Sigterm detected, stopping all tasks");
-=======
         r = utils::wait_for_sigterm() => {
             if let Err(err) = r {
                 event!(Level::ERROR, ?err, "Failed to register SIGERM handler, aborting");
@@ -152,7 +160,6 @@
                 // we completed because ...
                 event!(Level::WARN, "CTRL+C detected, stopping all tasks");
             }
->>>>>>> ac8c0b67
         },
         () = token.cancelled() => {
             event!(Level::WARN, "Underlying task stopped, stopping all others tasks");
@@ -162,20 +169,19 @@
     // backup, in case we forgot a dropguard somewhere
     token.cancel();
 
+    tasks.close();
+
     // wait for the task that holds the server to exit gracefully
     // it listens to shutdown_send
-    if timeout(Duration::from_millis(10000), tasks.shutdown())
+    if timeout(Duration::from_millis(10000), tasks.wait())
         .await
         .is_err()
     {
         event!(Level::ERROR, "Tasks didn't stop within allotted time!");
-<<<<<<< HEAD
     }
 
     {
         (statistics.read().await).log_totals::<()>(&[]);
-=======
->>>>>>> ac8c0b67
     }
 
     event!(Level::INFO, "Goodbye");
