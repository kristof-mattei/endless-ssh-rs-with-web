--- conflicted
+++ resolved
@@ -1,4 +1,4 @@
-<<<<<<< HEAD
+mod build_env;
 mod cli;
 mod client;
 mod client_queue;
@@ -8,9 +8,6 @@
 mod helpers;
 mod line;
 mod listener;
-=======
-mod build_env;
->>>>>>> 6fc8a2bb
 mod router;
 mod sender;
 mod server;
@@ -39,19 +36,15 @@
 use tracing::{Level, event};
 use tracing_subscriber::layer::SubscriberExt as _;
 use tracing_subscriber::util::SubscriberInitExt as _;
-<<<<<<< HEAD
 use tracing_subscriber::{EnvFilter, Layer as _};
 
+use crate::build_env::get_build_env;
 use crate::cli::parse_cli;
 use crate::client::Client;
 use crate::client_queue::process_clients;
 use crate::config::Config;
 use crate::events::{ClientEvent, database_listen_forever};
 use crate::listener::listen_for_new_connections;
-=======
-
-use crate::build_env::get_build_env;
->>>>>>> 6fc8a2bb
 use crate::router::build_router;
 use crate::server::setup_server;
 use crate::state::ApplicationState;
@@ -84,25 +77,6 @@
     Ok(config)
 }
 
-<<<<<<< HEAD
-fn show_intro() {
-    const NAME: &str = env!("CARGO_PKG_NAME");
-    const VERSION: &str = env!("CARGO_PKG_VERSION");
-
-    event!(
-        Level::INFO,
-        "{} v{} - built for {}-{}",
-        NAME,
-        VERSION,
-        std::env::var("TARGETARCH")
-            .as_deref()
-            .unwrap_or("unknown-arch"),
-        std::env::var("TARGETVARIANT")
-            .as_deref()
-            .unwrap_or("base variant")
-    );
-}
-=======
 fn print_header() {
     const NAME: &str = env!("CARGO_PKG_NAME");
     const VERSION: &str = env!("CARGO_PKG_VERSION");
@@ -121,14 +95,10 @@
 
 /// starts all the tasks, such as the web server, the key refresh, ...
 /// ensures all tasks are gracefully shutdown in case of error, ctrl+c or sigterm
-async fn start_tasks() -> Result<(), eyre::Report> {
-    let config = build_configs()?;
-
-    print_header();
->>>>>>> 6fc8a2bb
-
 #[expect(clippy::too_many_lines, reason = "Task setup")]
 async fn start_tasks(config: Arc<Config>) -> Result<(), eyre::Report> {
+    print_header();
+
     // this channel is used to communicate between
     // tasks and this function, in the case that a task fails, they'll send a message on the shutdown channel
     // after which we'll gracefully terminate other services
@@ -318,8 +288,6 @@
 
     init_tracing()?;
 
-    show_intro();
-
     let config = get_config()?;
 
     // initialize the runtime
