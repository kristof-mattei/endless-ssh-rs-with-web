--- conflicted
+++ resolved
@@ -1,5 +1,3 @@
-<<<<<<< HEAD
-=======
 use color_eyre::eyre::{self, Context};
 use url::Url;
 
@@ -12,5 +10,4 @@
     let value = std::env::var(key)?;
 
     Url::parse(&value).wrap_err_with(|| format!("Couldn't convert {:?} to URL", value))
-}
->>>>>>> ac8c0b67
+}