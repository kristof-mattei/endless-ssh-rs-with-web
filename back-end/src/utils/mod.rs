--- conflicted
+++ resolved
@@ -2,14 +2,9 @@
 pub mod url;
 
 use color_eyre::eyre;
+use tokio::signal::unix::{SignalKind, signal};
 use tokio::task::JoinHandle;
 
-<<<<<<< HEAD
-pub mod env;
-
-#[expect(dead_code)]
-=======
->>>>>>> ac8c0b67
 /// Use this when you have a `JoinHandle<Result<T, E>>`
 /// and you want to use it with `tokio::try_join!`
 /// when the task completes with an `Result::Err`
@@ -34,8 +29,6 @@
         Ok(Err(err)) => Err(err.into()),
         Err(err) => Err(err.into()),
     }
-<<<<<<< HEAD
-=======
 }
 
 /// Waits forever for a sigterm
@@ -44,5 +37,4 @@
 pub(crate) async fn wait_for_sigterm() -> Result<(), std::io::Error> {
     signal(SignalKind::terminate())?.recv().await;
     Ok(())
->>>>>>> ac8c0b67
 }