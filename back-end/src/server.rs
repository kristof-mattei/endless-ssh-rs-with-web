use std::future::IntoFuture;
use std::net::SocketAddr;

use axum::Router;
use tokio_util::sync::CancellationToken;
use tracing::{Level, event};

<<<<<<< HEAD
pub(crate) async fn server_forever(bind_to: SocketAddr, router: Router, token: CancellationToken) {
=======
/// Set up server on socket, with a router, and a cancellation token for graceful shutdown
///
/// # Errors
/// * Couldn't bind to address
/// * Server failure
pub(crate) async fn setup_server(
    bind_to: SocketAddr,
    router: Router,
    token: CancellationToken,
) -> Result<(), eyre::Report> {
>>>>>>> ac8c0b67
    event!(Level::INFO, ?bind_to, "Trying to bind");

    let listener = match tokio::net::TcpListener::bind(bind_to).await {
        Ok(listener) => listener,
        Err(err) => {
            event!(Level::ERROR, ?err, "Failed to bind server to port");
            return;
        },
    };

    event!(Level::INFO, ?bind_to, "Server bound successfully");

    let server = axum::serve(listener, router)
        .with_graceful_shutdown(token.cancelled_owned())
        .into_future();

    match server.await {
        Ok(()) => {
            event!(Level::INFO, "Server shut down gracefully");
        },
        Err(err) => {
            event!(Level::ERROR, ?err, "Server died");
        },
    }
}<|MERGE_RESOLUTION|>--- conflicted
+++ resolved
@@ -1,13 +1,10 @@
-use std::future::IntoFuture;
 use std::net::SocketAddr;
 
 use axum::Router;
+use color_eyre::eyre::{self, Context};
 use tokio_util::sync::CancellationToken;
 use tracing::{Level, event};
 
-<<<<<<< HEAD
-pub(crate) async fn server_forever(bind_to: SocketAddr, router: Router, token: CancellationToken) {
-=======
 /// Set up server on socket, with a router, and a cancellation token for graceful shutdown
 ///
 /// # Errors
@@ -18,29 +15,16 @@
     router: Router,
     token: CancellationToken,
 ) -> Result<(), eyre::Report> {
->>>>>>> ac8c0b67
     event!(Level::INFO, ?bind_to, "Trying to bind");
 
-    let listener = match tokio::net::TcpListener::bind(bind_to).await {
-        Ok(listener) => listener,
-        Err(err) => {
-            event!(Level::ERROR, ?err, "Failed to bind server to port");
-            return;
-        },
-    };
+    let listener = tokio::net::TcpListener::bind(bind_to)
+        .await
+        .wrap_err("Failed to bind Webserver to port")?;
 
-    event!(Level::INFO, ?bind_to, "Server bound successfully");
+    event!(Level::INFO, ?bind_to, "Webserver bound successfully");
 
-    let server = axum::serve(listener, router)
+    axum::serve(listener, router)
         .with_graceful_shutdown(token.cancelled_owned())
-        .into_future();
-
-    match server.await {
-        Ok(()) => {
-            event!(Level::INFO, "Server shut down gracefully");
-        },
-        Err(err) => {
-            event!(Level::ERROR, ?err, "Server died");
-        },
-    }
+        .await
+        .map_err(Into::into)
 }