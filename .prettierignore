.git
.mypy_cache
.vscode/rust-prettifier-for-lldb
CHANGELOG.md
profiling
reports
<<<<<<< HEAD
back-end/src   # rust-fmt
back-end/tests # rust-fmt
target
package.json
package-lock.json
tsconfig.json
tsconfig.dev.json
tsconfig.build.json
=======
src   # rust-fmt
tests # rust-fmt
target
pnpm-lock.yaml
>>>>>>> e1c0c752
<|MERGE_RESOLUTION|>--- conflicted
+++ resolved
@@ -4,18 +4,11 @@
 CHANGELOG.md
 profiling
 reports
-<<<<<<< HEAD
 back-end/src   # rust-fmt
 back-end/tests # rust-fmt
 target
 package.json
-package-lock.json
+pnpm-lock.yaml
 tsconfig.json
 tsconfig.dev.json
-tsconfig.build.json
-=======
-src   # rust-fmt
-tests # rust-fmt
-target
-pnpm-lock.yaml
->>>>>>> e1c0c752
+tsconfig.build.json