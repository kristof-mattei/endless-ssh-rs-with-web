--- conflicted
+++ resolved
@@ -496,11 +496,7 @@
           outputs: type=docker,dest=/tmp/${{ env.PLATFORM_UNIQUE_TAG }}.tar
 
       - name: Upload artifact
-<<<<<<< HEAD
-        uses: actions/upload-artifact@1746f4ab65b179e0ea60a494b83293b640dd5bba # v4.3.2
-=======
         uses: actions/upload-artifact@65462800fd760344b1a7b4382951275a0abb4808 # v4.3.3
->>>>>>> 3dd0af41
         with:
           name: containers-${{ env.PLATFORM_PAIR }}
           path: /tmp/${{ env.PLATFORM_UNIQUE_TAG }}.tar
