# yaml-language-server: $schema=https://json.schemastore.org/github-workflow.json
name: Build

on:
  push:
    branches:
      - main
  pull_request:
    branches:
      - main

permissions:
  contents: read
  checks: write
  pull-requests: write
  issues: write
  packages: write

env:
  CARGO_TERM_COLOR: always
  BUILD_DOCKER_CONTAINER: true
  # Use docker.io for Docker Hub if empty
  REGISTRY: ghcr.io
  APPLICATION_NAME: rust-end-to-end-application
  # github.repository as <account>/<repo>
  IMAGE_NAME: ${{ github.repository }}
  # just a name, but storing it separately as we're nice people
  DOCKER_IMAGE_ARTIFACT_NAME: Docker image
  DOCKER_IMAGE_OUTPUT_LOCATION: /tmp
  DOCKER_IMAGE_TAR_LOCATION: /tmp/docker-image.tar # notice /tmp same as DOCKER_IMAGE_OUTPUT_LOCATION

concurrency:
  # each new commit to a PR runs this workflow
  # so we need to avoid a long running older one from overwriting the "pr-<number>-latest"
  group: "${{ github.workflow }} @ ${{ github.ref_name }}"
  cancel-in-progress: true

jobs:
  produce-docker-container:
    name: Should Docker container be built?
    runs-on: ubuntu-latest
    outputs:
      should: ${{ fromJSON(env.BUILD_DOCKER_CONTAINER) }}

    steps:
      - name: Dummy
        shell: bash
        run: |
          echo "These are not the steps you're looking for..."

  changes:
    name: Detect changes
    runs-on: ubuntu-latest
    outputs:
      code: ${{ steps.filter.outputs.code }}
    steps:
      - name: Checkout
        uses: actions/checkout@8f4b7f84864484a7bf31766abe9204da3cbe65b3 # v3.5.0

      - name: Check if we actually made changes
        uses: dorny/paths-filter@4512585405083f25c027a35db413c2b3b9006d50 # tag=v2.11.1
        id: filter
        with:
          token: ${{ secrets.GITHUB_TOKEN }}
          filters: .github/file-filters.yml

  calculate-version:
    name: Calculate version
    runs-on: ubuntu-latest
    needs:
      - changes
      - produce-docker-container
    outputs:
      version: ${{ steps.version.outputs.nextversion }}
    if: |
      github.event_name == 'pull_request' &&
      fromJSON(needs.produce-docker-container.outputs.should) == true &&
      fromJSON(needs.changes.outputs.code) == true
    steps:
      - name: Checkout
        uses: actions/checkout@8f4b7f84864484a7bf31766abe9204da3cbe65b3 # v3.5.0
        with:
          fetch-depth: 0

      - name: Cache dependencies
        uses: actions/cache@88522ab9f39a2ea568f7027eddc7d8d8bc9d59c8 # v3.3.1
        env:
          CACHE_NAME: cargo-cache-dependencies
        with:
          path: |
            ~/.cargo
            ./target
          key: ${{ runner.os }}-build-${{ env.CACHE_NAME }}-${{ hashFiles('Cargo.lock') }}-cocogitto
          restore-keys: |
            ${{ runner.os }}-build-${{ env.CACHE_NAME }}-${{ hashFiles('Cargo.lock') }}-
            ${{ runner.os }}-build-${{ env.CACHE_NAME }}-

      - name: Set up toolchain
        shell: bash
        run: |
          rm ${HOME}/.cargo/bin/rustfmt
          rm ${HOME}/.cargo/bin/cargo-fmt
          rustup update

          cargo --version

      - name: Get binstall
        shell: bash
        run: |
          cd /tmp
          archive="cargo-binstall-x86_64-unknown-linux-musl.tgz"
          wget "https://github.com/cargo-bins/cargo-binstall/releases/latest/download/${archive}"

          tar -xvf "./${archive}"

          rm "./${archive}"

          mv ./cargo-binstall ~/.cargo/bin/

      - name: Install cocogitto to get the next version number
        shell: bash
        run: |
          cargo binstall --no-confirm cocogitto --target x86_64-unknown-linux-musl --pkg-url "{ repo }/releases/download/{ version }/{ name }-{ version }-{ target }.tar.gz" --bin-dir "{ bin }" --pkg-fmt tgz

      - name: Calculate next version
        id: version
        shell: bash
        run: |
          VERSION="$(cog bump --auto --dry-run || true)"

          if [[ -z $VERSION ]]; then
              VERSION="$(git tag --points-at "$(git rev-list --tags --max-count=1)" | sort --reverse | head --lines 1)"

              echo "No version generated, defaulting to latest git tag: ${VERSION}"
          else
              echo "New version: ${VERSION}"
          fi

          # remove v
          VERSION="${VERSION//v/}"

          # store
          echo "nextversion=${VERSION}" >> ${GITHUB_OUTPUT}

  cargo-build:
    name: Cargo build
    runs-on: ubuntu-latest
    needs:
      - changes
    if: |
      github.event_name == 'pull_request' &&
      fromJSON(needs.changes.outputs.code) == true
    steps:
      - name: Checkout
        uses: actions/checkout@8f4b7f84864484a7bf31766abe9204da3cbe65b3 # v3.5.0

      - name: Cache dependencies
        uses: actions/cache@88522ab9f39a2ea568f7027eddc7d8d8bc9d59c8 # v3.3.1
        env:
          CACHE_NAME: cargo-cache-dependencies
        with:
          path: |
            ~/.cargo
            ./target
          key: ${{ runner.os }}-build-${{ env.CACHE_NAME }}-${{ hashFiles('Cargo.lock') }}-build
          restore-keys: |
            ${{ runner.os }}-build-${{ env.CACHE_NAME }}-${{ hashFiles('Cargo.lock') }}-
            ${{ runner.os }}-build-${{ env.CACHE_NAME }}-

      - name: Set up toolchain
        shell: bash
        run: |
          rm ${HOME}/.cargo/bin/rustfmt
          rm ${HOME}/.cargo/bin/cargo-fmt
          rustup update

          cargo --version

      - name: Build
        shell: bash
        run: |
          cargo build --all-targets --workspace --verbose

  cargo-fmt:
    name: Cargo fmt
    runs-on: ubuntu-latest
    needs:
      - changes
    if: |
      github.event_name == 'pull_request' &&
      fromJSON(needs.changes.outputs.code) == true
    steps:
      - name: Checkout
        uses: actions/checkout@8f4b7f84864484a7bf31766abe9204da3cbe65b3 # v3.5.0

      - name: Cache dependencies
        uses: actions/cache@88522ab9f39a2ea568f7027eddc7d8d8bc9d59c8 # v3.3.1
        env:
          CACHE_NAME: cargo-cache-dependencies
        with:
          path: |
            ~/.cargo
            ./target
          key: ${{ runner.os }}-build-${{ env.CACHE_NAME }}-${{ hashFiles('Cargo.lock') }}-fmt
          restore-keys: |
            ${{ runner.os }}-build-${{ env.CACHE_NAME }}-${{ hashFiles('Cargo.lock') }}-
            ${{ runner.os }}-build-${{ env.CACHE_NAME }}-

      - name: Set up toolchain
        shell: bash
        run: |
          rm ${HOME}/.cargo/bin/rustfmt
          rm ${HOME}/.cargo/bin/cargo-fmt
          rustup update

          cargo --version

      - name: Check formatting
        shell: bash
        run: |
          cargo fmt --all -- --check --verbose

  cargo-test-and-report:
    name: Cargo test (and report)
    runs-on: ubuntu-latest
    needs:
      - changes
    if: fromJSON(needs.changes.outputs.code) == true
    steps:
      - name: Checkout
        uses: actions/checkout@8f4b7f84864484a7bf31766abe9204da3cbe65b3 # v3.5.0

      - name: Cache dependencies
        uses: actions/cache@88522ab9f39a2ea568f7027eddc7d8d8bc9d59c8 # v3.3.1
        env:
          CACHE_NAME: cargo-cache-dependencies
        with:
          path: |
            ~/.cargo
            ./target
          key: ${{ runner.os }}-build-${{ env.CACHE_NAME }}-${{ hashFiles('Cargo.lock') }}-test
          restore-keys: |
            ${{ runner.os }}-build-${{ env.CACHE_NAME }}-${{ hashFiles('Cargo.lock') }}-
            ${{ runner.os }}-build-${{ env.CACHE_NAME }}-

      - name: Set up toolchain
        shell: bash
        run: |
          rm ${HOME}/.cargo/bin/rustfmt
          rm ${HOME}/.cargo/bin/cargo-fmt
          rustup update

          cargo --version

      - name: Install llvm-tools-preview
        shell: bash
        run: |
          rustup component add llvm-tools-preview

      - name: Get binstall
        shell: bash
        run: |
          archive="cargo-binstall-x86_64-unknown-linux-musl.tgz"
          wget "https://github.com/ryankurte/cargo-binstall/releases/latest/download/${archive}"

          tar -xvf "./${archive}"

          rm "./${archive}"

          mv ./cargo-binstall ~/.cargo/bin/

      - name: Install nextest, custom test runner, with native support for junit
        shell: bash
        run: |
          cargo binstall --no-confirm cargo-nextest;

      - name: Install grcov
        shell: bash
        run: |
          cargo binstall --no-confirm grcov --pkg-url "{ repo }/releases/download/v{ version }/{ name }-{ target }.tar.bz2" --pkg-fmt tbz2 --bin-dir "{ bin }";

      - name: Build with instrumentation support
        shell: bash
        env:
          RUSTFLAGS: "-C instrument-coverage"
        run: |
          cargo build --all-targets --workspace --verbose

      - name: Run nextest
        shell: bash
        id: tests
        env:
          RUSTFLAGS: "-C instrument-coverage"
          LLVM_PROFILE_FILE: "profiling/profile-%p-%m.profraw"
        run: |
          cargo nextest run --profile ci --no-fail-fast --all-targets --workspace
        continue-on-error: true

      - name: Upload test results
        uses: EnricoMi/publish-unit-test-result-action@c17275514dfdc215d6fc05b09b8c386ea78ba1ca # v2.6.1
        with:
          check_name: Test results
          github_token: ${{ secrets.GITHUB_TOKEN }}
          junit_files: reports/results.xml

      - name: Run grcov
        shell: bash
        run: |
          grcov $(find profiling -name "profile-*.profraw" -print) --source-dir . --binary-path ./target/debug/ --output-type lcov --branch --ignore-not-existing --llvm --keep-only "src/**" --keep-only "tests/**" --output-path ./reports/lcov.info

      - name: Upload to CodeCov
        uses: codecov/codecov-action@d9f34f8cd5cb3b3eb79b3e4b5dae3a16df499a70 # tag=v3.1.1
        with:
          token: ${{ secrets.CODECOV_TOKEN }}
          directory: reports
          fail_ci_if_error: true

      - name: Fail if tests failed
        shell: bash
        if: steps.tests.outcome != 'success'
        run: |
          # the test reporter we use (or any for that matter)
          # all show a report. But we cannot depend on that report because
          # we don't know which subsection it belongs in GitHub
          # so we explicitly fail this one
          # which will fail All Done
          exit 1;

  cargo-clippy-and-report:
    name: Cargo clippy (and report)
    runs-on: ubuntu-latest
    needs:
      - changes
    if: |
      github.event_name == 'pull_request' &&
      fromJSON(needs.changes.outputs.code) == true
    steps:
      - name: Checkout
        uses: actions/checkout@8f4b7f84864484a7bf31766abe9204da3cbe65b3 # v3.5.0

      - name: Cache dependencies
        uses: actions/cache@88522ab9f39a2ea568f7027eddc7d8d8bc9d59c8 # v3.3.1
        env:
          CACHE_NAME: cargo-cache-dependencies
        with:
          path: |
            ~/.cargo
            ./target
          key: ${{ runner.os }}-build-${{ env.CACHE_NAME }}-${{ hashFiles('Cargo.lock') }}-clippy
          restore-keys: |
            ${{ runner.os }}-build-${{ env.CACHE_NAME }}-${{ hashFiles('Cargo.lock') }}-
            ${{ runner.os }}-build-${{ env.CACHE_NAME }}-

      - name: Set up toolchain
        shell: bash
        run: |
          rm ${HOME}/.cargo/bin/rustfmt
          rm ${HOME}/.cargo/bin/cargo-fmt
          rustup update

          cargo --version

      - name: Run Clippy for GitHub Actions report
        uses: actions-rs-plus/clippy-check@9035ac35de400d5b7d37b4ce176ebd153e424d29 # v2
        with:
          args: --workspace --all-targets --all-features -- --deny clippy::all --deny clippy::pedantic --deny clippy::cargo

  docker-build:
    name: Build Docker container
    runs-on: ubuntu-latest
    needs:
      - calculate-version
    # if: ... is not needed because calculate-version will not run if we disable building the docker container
    steps:
      - name: Checkout
        uses: actions/checkout@8f4b7f84864484a7bf31766abe9204da3cbe65b3 # v3.5.0

      - name: Set the Cargo.toml version before we copy in the data into the Docker container
        shell: bash
        run: |
          ./.github/scripts/update-version.sh ${{ needs.calculate-version.outputs.version }}

      - name: Set up Docker Buildx
        id: buildx
        uses: docker/setup-buildx-action@4b4e9c3e2d4531116a6f8ba8e71fc6e2cb6e6c8c # v2.5.0

      # TODO validate no changes between github.event.pull_request.head.sha and the actual current sha (representing the hypothetical merge)

      # Extract metadata (tags, labels) for Docker
      # https://github.com/docker/metadata-action
      - name: Extract Docker metadata
        id: meta
        uses: docker/metadata-action@507c2f2dc502c992ad446e3d7a5dfbe311567a96 # v4.3.0
        with:
          images: ${{ env.REGISTRY }}/${{ env.IMAGE_NAME }}
          tags: |
            type=ref,event=pr,suffix=-latest
            type=raw,value=pr-${{ github.event.pull_request.base.sha }}-${{ github.event.pull_request.head.sha }}
          labels: |
            org.opencontainers.image.version=pr-${{ github.event.number }}
            org.opencontainers.image.source=${{ github.event.pull_request.html_url }}

      - name: Log into registry ${{ env.REGISTRY }}
        uses: docker/login-action@f4ef78c080cd8ba55a85445d5b36e214a81df20a # tag=v2.1.0
        with:
          registry: ${{ env.REGISTRY }}
          username: ${{ github.actor }}
          password: ${{ secrets.GITHUB_TOKEN }}

      - name: Lowercase the image name
        shell: bash
        run: |
          echo "IMAGE_NAME=${IMAGE_NAME,,}" >> ${GITHUB_ENV}

      - name: Build Docker image
        uses: docker/build-push-action@3b5e8027fcad23fda98b2e3ac259d8d67585f671 # v4.0.0
        with:
          build-args: |
            APPLICATION_NAME=${{ env.APPLICATION_NAME }}
          context: .
          # this container is THE PR's artifact, and we will re-tag it
          # once the PR has been accepted
          tags: ${{ steps.meta.outputs.tags }}
          labels: ${{ steps.meta.outputs.labels }}
          cache-from: type=registry,ref=${{ env.REGISTRY }}/${{ env.IMAGE_NAME }}:buildcache
          cache-to: type=registry,ref=${{ env.REGISTRY }}/${{ env.IMAGE_NAME }}:buildcache,mode=max
          outputs: type=docker,dest=${{ env.DOCKER_IMAGE_TAR_LOCATION }}

      - name: Upload artifact
        uses: actions/upload-artifact@0b7f8abb1508181956e8e162db84b466c27e18ce # v3.1.2
        with:
          name: ${{ env.DOCKER_IMAGE_ARTIFACT_NAME }}
          path: ${{ env.DOCKER_IMAGE_TAR_LOCATION }}

  docker-publish:
    name: Publish Docker container
    runs-on: ubuntu-latest
    needs:
      - cargo-build
      - cargo-fmt
      - cargo-test-and-report
      - cargo-clippy-and-report
      - docker-build
<<<<<<< HEAD
    if: github.repository == 'kristof-mattei/endless-ssh-rs' && github.event_name == 'pull_request'
=======
    # Check if the event is not triggered by a fork
    if: github.event.pull_request.head.repo.full_name == github.repository && github.event_name == 'pull_request'
>>>>>>> fc481ca1
    steps:
      - name: Set up Docker Buildx
        uses: docker/setup-buildx-action@4b4e9c3e2d4531116a6f8ba8e71fc6e2cb6e6c8c # v2.5.0

      - name: Download artifact
        uses: actions/download-artifact@9bc31d5ccc31df68ecc42ccf4149144866c47d8a # v3.0.2
        with:
          name: ${{ env.DOCKER_IMAGE_ARTIFACT_NAME }}
          path: ${{ env.DOCKER_IMAGE_OUTPUT_LOCATION }}

      - name: Log into registry ${{ env.REGISTRY }}
        uses: docker/login-action@f4ef78c080cd8ba55a85445d5b36e214a81df20a # tag=v2.1.0
        with:
          registry: ${{ env.REGISTRY }}
          username: ${{ github.actor }}
          password: ${{ secrets.GITHUB_TOKEN }}

      - name: Load image from artifact
        shell: bash
        run: |
          docker load --input ${{ env.DOCKER_IMAGE_TAR_LOCATION }}

      - name: Push image with all tags
        shell: bash
        run: |
          docker push ${REGISTRY,,}/${IMAGE_NAME,,} --all-tags

  all-done:
    name: All done
    # this is the job that should be marked as required on GitHub. It's the only one that'll reliably trigger
    # when any upstream fails: success
    # when all upstream skips: pass
    # when all upstream success: success
    # combination of upstream skip and success: success
    runs-on: ubuntu-latest
    needs:
      - calculate-version
      - cargo-build
      - cargo-fmt
      - cargo-clippy-and-report
      - cargo-test-and-report
      - docker-build
      - docker-publish
    if: always()
    steps:
      - name: Fail!
        shell: bash
        if: contains(needs.*.result, 'failure') || contains(needs.*.result, 'cancelled')
        run: |
          echo "One / more upstream failed or was cancelled. Failing job..."

          exit 1

      - name: Success!
        shell: bash
        run: |
          echo "Great success!"<|MERGE_RESOLUTION|>--- conflicted
+++ resolved
@@ -21,7 +21,7 @@
   BUILD_DOCKER_CONTAINER: true
   # Use docker.io for Docker Hub if empty
   REGISTRY: ghcr.io
-  APPLICATION_NAME: rust-end-to-end-application
+  APPLICATION_NAME: endless-ssh-rs
   # github.repository as <account>/<repo>
   IMAGE_NAME: ${{ github.repository }}
   # just a name, but storing it separately as we're nice people
@@ -441,12 +441,8 @@
       - cargo-test-and-report
       - cargo-clippy-and-report
       - docker-build
-<<<<<<< HEAD
-    if: github.repository == 'kristof-mattei/endless-ssh-rs' && github.event_name == 'pull_request'
-=======
     # Check if the event is not triggered by a fork
     if: github.event.pull_request.head.repo.full_name == github.repository && github.event_name == 'pull_request'
->>>>>>> fc481ca1
     steps:
       - name: Set up Docker Buildx
         uses: docker/setup-buildx-action@4b4e9c3e2d4531116a6f8ba8e71fc6e2cb6e6c8c # v2.5.0
