--- conflicted
+++ resolved
@@ -438,11 +438,7 @@
       - cargo-test-and-report
       - cargo-clippy-and-report
       - docker-build
-<<<<<<< HEAD
-    if: ${{ github.repository == 'kristof-mattei/endless-ssh-rs' && github.event_name == 'pull_request' }}
-=======
-    if: github.repository == 'kristof-mattei/rust-end-to-end-application' && github.event_name == 'pull_request'
->>>>>>> e9aa5d6c
+    if: github.repository == 'kristof-mattei/endless-ssh-rs' && github.event_name == 'pull_request'
     steps:
       - name: Set up Docker Buildx
         uses: docker/setup-buildx-action@f03ac48505955848960e80bbb68046aa35c7b9e7 # v2.4.1
