--- conflicted
+++ resolved
@@ -66,11 +66,7 @@
           fetch-depth: 0
 
       - name: Cache dependencies
-<<<<<<< HEAD
-        uses: actions/cache@b195c997a41f41d0dab6d9aafe79e437611b78db
-=======
         uses: actions/cache@fd5de65bc895cf536527842281bea11763fefd77 # tag=v3.0.8
->>>>>>> f45d964c
         env:
           CACHE_NAME: cargo-cache-dependencies
         with:
@@ -135,11 +131,7 @@
         uses: actions/checkout@2541b1294d2704b0964813337f33b291d3f8596b # tag=v3.0.2
 
       - name: Cache dependencies
-<<<<<<< HEAD
-        uses: actions/cache@b195c997a41f41d0dab6d9aafe79e437611b78db
-=======
         uses: actions/cache@fd5de65bc895cf536527842281bea11763fefd77 # tag=v3.0.8
->>>>>>> f45d964c
         env:
           CACHE_NAME: cargo-cache-dependencies
         with:
@@ -177,11 +169,7 @@
         uses: actions/checkout@2541b1294d2704b0964813337f33b291d3f8596b # tag=v3.0.2
 
       - name: Cache dependencies
-<<<<<<< HEAD
-        uses: actions/cache@b195c997a41f41d0dab6d9aafe79e437611b78db
-=======
         uses: actions/cache@fd5de65bc895cf536527842281bea11763fefd77 # tag=v3.0.8
->>>>>>> f45d964c
         env:
           CACHE_NAME: cargo-cache-dependencies
         with:
@@ -219,11 +207,7 @@
         uses: actions/checkout@2541b1294d2704b0964813337f33b291d3f8596b # tag=v3.0.2
 
       - name: Cache dependencies
-<<<<<<< HEAD
-        uses: actions/cache@b195c997a41f41d0dab6d9aafe79e437611b78db
-=======
         uses: actions/cache@fd5de65bc895cf536527842281bea11763fefd77 # tag=v3.0.8
->>>>>>> f45d964c
         env:
           CACHE_NAME: cargo-cache-dependencies
         with:
@@ -289,11 +273,7 @@
         continue-on-error: true
 
       - name: Upload test results
-<<<<<<< HEAD
-        uses: EnricoMi/publish-unit-test-result-action@60624fdd8b1c397574bea72453e03235683eca86
-=======
         uses: EnricoMi/publish-unit-test-result-action@2a60c5d47eb29cd5cc922f51bbea18e148f56203 # tag=v2
->>>>>>> f45d964c
         with:
           check_name: Test results
           github_token: ${{ secrets.GITHUB_TOKEN }}
@@ -342,11 +322,7 @@
         uses: actions/checkout@2541b1294d2704b0964813337f33b291d3f8596b # tag=v3.0.2
 
       - name: Cache dependencies
-<<<<<<< HEAD
-        uses: actions/cache@b195c997a41f41d0dab6d9aafe79e437611b78db
-=======
         uses: actions/cache@fd5de65bc895cf536527842281bea11763fefd77 # tag=v3.0.8
->>>>>>> f45d964c
         env:
           CACHE_NAME: cargo-cache-dependencies
         with:
@@ -390,11 +366,7 @@
 
       - name: Set up Docker Buildx
         id: buildx
-<<<<<<< HEAD
-        uses: docker/setup-buildx-action@bea6a01aa40b4d58b0382d47e1c4a70137af67b1
-=======
         uses: docker/setup-buildx-action@dc7b9719a96d48369863986a06765841d7ea23f6 # tag=v2
->>>>>>> f45d964c
 
       # TODO validate no changes between github.event.pull_request.head.sha and the actual current sha (representing the hypothetical merge)
 
@@ -402,11 +374,7 @@
       # https://github.com/docker/metadata-action
       - name: Extract Docker metadata
         id: meta
-<<<<<<< HEAD
-        uses: docker/metadata-action@59bc9ddfd5a31eb6f5b55e89b65578fe3bbba85e
-=======
         uses: docker/metadata-action@69f6fc9d46f2f8bf0d5491e4aabe0bb8c6a4678a # tag=v4.0.1
->>>>>>> f45d964c
         with:
           images: ${{ env.REGISTRY }}/${{ env.IMAGE_NAME }}
           tags: |
@@ -417,11 +385,7 @@
             org.opencontainers.image.source=${{ github.event.pull_request.html_url }}
 
       - name: Log into registry ${{ env.REGISTRY }}
-<<<<<<< HEAD
-        uses: docker/login-action@be010b42938448d8a286c21d5c4ccf2aae1524a1
-=======
         uses: docker/login-action@49ed152c8eca782a232dede0303416e8f356c37b # tag=v2
->>>>>>> f45d964c
         with:
           registry: ${{ env.REGISTRY }}
           username: ${{ github.actor }}
@@ -433,11 +397,7 @@
           echo "IMAGE_NAME=${IMAGE_NAME,,}" >> ${GITHUB_ENV}
 
       - name: Build Docker image
-<<<<<<< HEAD
-        uses: docker/build-push-action@965c6a410d446a30e95d35052c67d6eded60dad6
-=======
         uses: docker/build-push-action@c84f38281176d4c9cdb1626ffafcd6b3911b5d94 # tag=v3.1.1
->>>>>>> f45d964c
         with:
           context: .
           # this container is THE PR's artifact, and we will re-tag it
@@ -466,11 +426,7 @@
     if: ${{ github.repository == 'kristof-mattei/endless-ssh-rs' && github.event_name == 'pull_request' }}
     steps:
       - name: Set up Docker Buildx
-<<<<<<< HEAD
-        uses: docker/setup-buildx-action@bea6a01aa40b4d58b0382d47e1c4a70137af67b1
-=======
         uses: docker/setup-buildx-action@dc7b9719a96d48369863986a06765841d7ea23f6 # tag=v2
->>>>>>> f45d964c
 
       - name: Download artifact
         uses: actions/download-artifact@fb598a63ae348fa914e94cd0ff38f362e927b741 # tag=v3
@@ -479,11 +435,7 @@
           path: ${{ env.DOCKER_IMAGE_OUTPUT_LOCATION }}
 
       - name: Log into registry ${{ env.REGISTRY }}
-<<<<<<< HEAD
-        uses: docker/login-action@be010b42938448d8a286c21d5c4ccf2aae1524a1
-=======
         uses: docker/login-action@49ed152c8eca782a232dede0303416e8f356c37b # tag=v2
->>>>>>> f45d964c
         with:
           registry: ${{ env.REGISTRY }}
           username: ${{ github.actor }}
