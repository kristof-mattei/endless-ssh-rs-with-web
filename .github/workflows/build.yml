--- conflicted
+++ resolved
@@ -22,10 +22,6 @@
   # HAS_CONTAINER: true
   # Use docker.io for Docker Hub if empty
   REGISTRY: ghcr.io
-<<<<<<< HEAD
-  APPLICATION_NAME: endless-ssh-rs
-=======
->>>>>>> 4a3fe575
   # github.repository as <account>/<repo>
   IMAGE_NAME: ${{ github.repository }}
   # just a name, but storing it separately as we're nice people
