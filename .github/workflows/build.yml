# yaml-language-server: $schema=https://json.schemastore.org/github-workflow.json
name: Build

on:
  push:
    branches:
      - main
  pull_request:
    branches:
      - main

permissions:
  contents: read
  checks: write
  pull-requests: write
  issues: write
  packages: write

env:
  # set this to true in GitHub variables to enable building the container
  # HAS_CONTAINER: true
  # Use docker.io for Docker Hub if empty
  REGISTRY: ghcr.io
  # github.repository as <account>/<repo>
  IMAGE_NAME: ${{ github.repository }}
  # just a name, but storing it separately as we're nice people
  RUSTFLAGS: --deny=warnings

concurrency:
  # each new commit to a PR runs this workflow
  # so we need to avoid a long running older one from overwriting the "pr-<number>-latest"
  group: "${{ github.workflow }} @ ${{ github.ref_name }}"
  cancel-in-progress: true

jobs:
  build-rust:
    name: Build Rust code
    uses: ./.github/workflows/build-rust.yml
    secrets: inherit

  build-typescript:
    name: Build TypeScript code
    uses: ./.github/workflows/build-typescript.yml
    secrets: inherit

  repo-has-container:
    name: Repo has container?
    runs-on: ubuntu-latest
    outputs:
      has_container: ${{ steps.determine.outputs.has_container }}

    steps:
      - name: Repo has docker container?
        shell: bash
        id: determine
        run: |
          HAS_CONTAINER="${{ vars.HAS_CONTAINER }}"
          echo "has_container=${HAS_CONTAINER:-false}" >> ${GITHUB_OUTPUT}

  changes:
    name: Detect changes
    runs-on: ubuntu-latest
    outputs:
      docker: ${{ steps.filter.outputs.docker }}
      rust: ${{ steps.filter.outputs.rust }}
      typescript: ${{ steps.filter.outputs.typescript }}
    steps:
      - name: Checkout
        uses: actions/checkout@11bd71901bbe5b1630ceea73d27597364c9af683 # v4.2.2
        with:
          show-progress: false
          submodules: true

      - name: Check if we actually made changes
        uses: dorny/paths-filter@de90cc6fb38fc0963ad72b210f1f284cd68cea36 # v3.0.2
        id: filter
        with:
          token: ${{ secrets.GITHUB_TOKEN }}
          filters: .github/file-filters.yml

  calculate-version:
    name: Calculate version
    runs-on: ubuntu-latest
    needs:
      - changes
      - repo-has-container
    outputs:
      version: ${{ steps.version.outputs.version }}
    if: |
      github.event_name == 'pull_request' &&
      fromJSON(needs.repo-has-container.outputs.has_container) == true &&
      (
        fromJSON(needs.changes.outputs.docker) == true ||
        fromJSON(needs.changes.outputs.rust) == true ||
        fromJSON(needs.changes.outputs.typescript) == true
      )
    steps:
      - name: Checkout
        uses: actions/checkout@11bd71901bbe5b1630ceea73d27597364c9af683 # v4.2.2
        with:
          show-progress: false
          fetch-depth: 0

      - name: Cache dependencies
        uses: actions/cache@d4323d4df104b026a6aa633fdb11d772146be0bf # v4.2.2
        env:
          CACHE_NAME: cargo-cache-dependencies
        with:
          path: |
            ~/.cargo
            ./target
          key: ${{ runner.os }}-build-${{ env.CACHE_NAME }}-${{ hashFiles('Cargo.lock') }}-cocogitto
          restore-keys: |
            ${{ runner.os }}-build-${{ env.CACHE_NAME }}-${{ hashFiles('Cargo.lock') }}-
            ${{ runner.os }}-build-${{ env.CACHE_NAME }}-

      - name: Set up mold
        uses: rui314/setup-mold@f80524ca6eeaa76759b57fb78ddce5d87a20c720 # v1

      - name: Set up toolchain
        shell: bash
        run: |
          rm ${HOME}/.cargo/bin/cargo-fmt
          rm ${HOME}/.cargo/bin/rust-analyzer
          rm ${HOME}/.cargo/bin/rustfmt

          rustup update
          rustup show active-toolchain || rustup toolchain install
          rustup show

          cargo --version

      - name: Get binstall
        shell: bash
        run: |
          cd /tmp
          archive="cargo-binstall-x86_64-unknown-linux-musl.tgz"
          wget "https://github.com/cargo-bins/cargo-binstall/releases/latest/download/${archive}"

          tar -xvf "./${archive}"

          rm "./${archive}"

          mv ./cargo-binstall ~/.cargo/bin/

      - name: Install cocogitto to get the next version number
        shell: bash
        run: |
          cargo binstall --no-confirm cocogitto --target x86_64-unknown-linux-musl --pkg-url "{ repo }/releases/download/{ version }/{ name }-{ version }-{ target }.tar.gz" --bin-dir "{ bin }" --pkg-fmt tgz

      - name: Calculate next version
        shell: bash
        id: version
        run: |
          VERSION="$(cog bump --auto --dry-run || true)"

          if [[ "$VERSION" =~ ^v[0-9]+\.[0-9]+\.[0-9]+$ ]]; then
              echo "New version: ${VERSION}"
          else
              VERSION="v$(cog -v get-version)"

              echo "No version generated, defaulting to latest tag: ${VERSION}"
          fi

          # remove v
          VERSION="${VERSION//v/}"

          # store
          echo "version=${VERSION}" >> ${GITHUB_OUTPUT}

<<<<<<< HEAD
=======
  cargo-build:
    name: Cargo build
    runs-on: ubuntu-latest
    needs:
      - changes
    if: |
      github.event_name == 'pull_request' &&
      fromJSON(needs.changes.outputs.code) == true
    steps:
      - name: Checkout
        uses: actions/checkout@11bd71901bbe5b1630ceea73d27597364c9af683 # v4.2.2
        with:
          show-progress: false

      - name: Cache dependencies
        uses: actions/cache@d4323d4df104b026a6aa633fdb11d772146be0bf # v4.2.2
        env:
          CACHE_NAME: cargo-cache-dependencies
        with:
          path: |
            ~/.cargo
            ./target
          key: ${{ runner.os }}-build-${{ env.CACHE_NAME }}-${{ hashFiles('Cargo.lock') }}-build
          restore-keys: |
            ${{ runner.os }}-build-${{ env.CACHE_NAME }}-${{ hashFiles('Cargo.lock') }}-
            ${{ runner.os }}-build-${{ env.CACHE_NAME }}-

      - name: Set up mold
        uses: rui314/setup-mold@f80524ca6eeaa76759b57fb78ddce5d87a20c720 # v1

      - name: Set up toolchain
        shell: bash
        run: |
          rm ${HOME}/.cargo/bin/cargo-fmt
          rm ${HOME}/.cargo/bin/rust-analyzer
          rm ${HOME}/.cargo/bin/rustfmt

          rustup update
          rustup show active-toolchain || rustup toolchain install
          rustup show

          cargo --version

      - name: Build
        shell: bash
        run: |
          cargo build --all-targets --workspace --verbose

  cargo-fmt:
    name: Cargo fmt
    runs-on: ubuntu-latest
    needs:
      - changes
    if: |
      github.event_name == 'pull_request' &&
      fromJSON(needs.changes.outputs.code) == true
    steps:
      - name: Checkout
        uses: actions/checkout@11bd71901bbe5b1630ceea73d27597364c9af683 # v4.2.2
        with:
          show-progress: false

      - name: Cache dependencies
        uses: actions/cache@d4323d4df104b026a6aa633fdb11d772146be0bf # v4.2.2
        env:
          CACHE_NAME: cargo-cache-dependencies
        with:
          path: |
            ~/.cargo
            ./target
          key: ${{ runner.os }}-build-${{ env.CACHE_NAME }}-${{ hashFiles('Cargo.lock') }}-fmt
          restore-keys: |
            ${{ runner.os }}-build-${{ env.CACHE_NAME }}-${{ hashFiles('Cargo.lock') }}-
            ${{ runner.os }}-build-${{ env.CACHE_NAME }}-

      - name: Set up mold
        uses: rui314/setup-mold@f80524ca6eeaa76759b57fb78ddce5d87a20c720 # v1

      - name: Set up toolchain
        shell: bash
        run: |
          rm ${HOME}/.cargo/bin/cargo-fmt
          rm ${HOME}/.cargo/bin/rust-analyzer
          rm ${HOME}/.cargo/bin/rustfmt

          rustup update
          rustup show active-toolchain || rustup toolchain install
          rustup show

          cargo --version

      - name: Check formatting
        shell: bash
        run: |
          cargo fmt --all -- --check --verbose

  cargo-test-and-report:
    name: Cargo test (and report)
    runs-on: ubuntu-latest
    steps:
      - name: Checkout
        uses: actions/checkout@11bd71901bbe5b1630ceea73d27597364c9af683 # v4.2.2
        with:
          show-progress: false

      - name: Cache dependencies
        uses: actions/cache@d4323d4df104b026a6aa633fdb11d772146be0bf # v4.2.2
        env:
          CACHE_NAME: cargo-cache-dependencies
        with:
          path: |
            ~/.cargo
            ./target
          key: ${{ runner.os }}-build-${{ env.CACHE_NAME }}-${{ hashFiles('Cargo.lock') }}-test
          restore-keys: |
            ${{ runner.os }}-build-${{ env.CACHE_NAME }}-${{ hashFiles('Cargo.lock') }}-
            ${{ runner.os }}-build-${{ env.CACHE_NAME }}-

      - name: Set up mold
        uses: rui314/setup-mold@f80524ca6eeaa76759b57fb78ddce5d87a20c720 # v1

      - name: Set up toolchain
        shell: bash
        run: |
          rm ${HOME}/.cargo/bin/cargo-fmt
          rm ${HOME}/.cargo/bin/rust-analyzer
          rm ${HOME}/.cargo/bin/rustfmt

          rustup update
          rustup show active-toolchain || rustup toolchain install
          rustup show

          cargo --version

      - name: Install llvm-tools-preview
        shell: bash
        run: |
          rustup component add llvm-tools-preview

      - name: Get binstall
        shell: bash
        run: |
          archive="cargo-binstall-x86_64-unknown-linux-musl.tgz"
          wget "https://github.com/cargo-bins/cargo-binstall/releases/latest/download/${archive}"

          tar -xvf "./${archive}"

          rm "./${archive}"

          mv ./cargo-binstall ~/.cargo/bin/

      - name: Install nextest, custom test runner, with native support for junit
        shell: bash
        run: |
          cargo binstall --no-confirm cargo-nextest;

      - name: Install grcov
        shell: bash
        run: |
          cargo binstall --no-confirm grcov --pkg-url "{ repo }/releases/download/v{ version }/{ name }-{ target }.tar.bz2" --pkg-fmt tbz2 --bin-dir "{ bin }";

      - name: Build with instrumentation support
        shell: bash
        env:
          RUSTFLAGS: "${{ env.RUSTFLAGS }} --allow=warnings -C instrument-coverage"
        run: |
          cargo build --all-targets --all-features --workspace --verbose

      - name: Run nextest
        shell: bash
        id: tests
        env:
          RUSTFLAGS: "${{ env.RUSTFLAGS }} --allow=warnings -C instrument-coverage"
          LLVM_PROFILE_FILE: "profiling/profile-%p-%m.profraw"
        run: |
          cargo nextest run --profile ci --no-fail-fast --all-targets --all-features --workspace
        continue-on-error: true

      - name: Upload test results
        uses: EnricoMi/publish-unit-test-result-action@170bf24d20d201b842d7a52403b73ed297e6645b # v2.18.0
        with:
          check_name: Test results
          github_token: ${{ secrets.GITHUB_TOKEN }}
          junit_files: reports/results.xml

      - name: Run grcov
        shell: bash
        run: |
          grcov $(find profiling -name "profile-*.profraw" -print) --source-dir . --binary-path ./target/debug/ --output-type lcov --branch --ignore-not-existing --llvm --keep-only "src/**" --keep-only "tests/**" --output-path ./reports/lcov.info

      - name: Upload coverage results (to Codecov.io)
        uses: codecov/codecov-action@0565863a31f2c772f9f0395002a31e3f06189574 # v5.4.0
        with:
          disable_search: true
          fail_ci_if_error: true
          files: reports/lcov.info
          plugins: ""
          token: ${{ secrets.CODECOV_TOKEN }}

      - name: Upload test results to Codecov
        uses: codecov/test-results-action@5c441a7bcc06f8706cde90192857d337c5dab8a6 # v1.0.4
        with:
          disable_search: true
          fail_ci_if_error: true
          files: reports/results.xml
          token: ${{ secrets.CODECOV_TOKEN }}

      - name: Fail if tests failed
        shell: bash
        if: |
          steps.tests.outcome != 'success'
        run: |
          # the test reporter we use (or any for that matter)
          # all show a report. But we cannot depend on that report because
          # we don't know which subsection it belongs in GitHub
          # so we explicitly fail this one
          # which will fail All Done
          exit 1;

  cargo-clippy-and-report:
    name: Cargo clippy (and report)
    runs-on: ubuntu-latest
    needs:
      - changes
    if: |
      github.event_name == 'pull_request' &&
      fromJSON(needs.changes.outputs.code) == true
    steps:
      - name: Checkout
        uses: actions/checkout@11bd71901bbe5b1630ceea73d27597364c9af683 # v4.2.2
        with:
          show-progress: false

      - name: Cache dependencies
        uses: actions/cache@d4323d4df104b026a6aa633fdb11d772146be0bf # v4.2.2
        env:
          CACHE_NAME: cargo-cache-dependencies
        with:
          path: |
            ~/.cargo
            ./target
          key: ${{ runner.os }}-build-${{ env.CACHE_NAME }}-${{ hashFiles('Cargo.lock') }}-clippy
          restore-keys: |
            ${{ runner.os }}-build-${{ env.CACHE_NAME }}-${{ hashFiles('Cargo.lock') }}-
            ${{ runner.os }}-build-${{ env.CACHE_NAME }}-

      - name: Set up mold
        uses: rui314/setup-mold@f80524ca6eeaa76759b57fb78ddce5d87a20c720 # v1

      - name: Set up toolchain
        shell: bash
        run: |
          rm ${HOME}/.cargo/bin/cargo-fmt
          rm ${HOME}/.cargo/bin/rust-analyzer
          rm ${HOME}/.cargo/bin/rustfmt

          rustup update
          rustup show active-toolchain || rustup toolchain install
          rustup show

          cargo --version

      - name: Run Clippy for GitHub Actions report
        uses: actions-rs-plus/clippy-check@0d83844d8ff1a67b11d384d9dd6adcdcf142a8a7 # v2.2.1
        with:
          args: --workspace --all-targets --all-features --no-deps

>>>>>>> d07d4e16
  docker-build:
    name: Build Docker container
    runs-on: ubuntu-latest
    needs:
      - calculate-version
      - repo-has-container
      - changes
    if: |
      github.event_name == 'pull_request' &&
      fromJSON(needs.repo-has-container.outputs.has_container) == true &&
      (!(
        contains(needs.*.result, 'failure') ||
        contains(needs.*.result, 'cancelled')
      )) &&
      (
        fromJSON(needs.changes.outputs.docker) == true ||
        fromJSON(needs.changes.outputs.rust) == true ||
        fromJSON(needs.changes.outputs.typescript) == true
      )
    env:
      APPLICATION_NAME: PLACEHOLDER # overridden in step 'Set application name', this is merely to satisfy the linter
      PATH_TO_TAR: PLACEHOLDER # same ^
      UNIQUE_TAG: PLACEHOLDER # same ^
    steps:
      - name: Checkout
        uses: actions/checkout@11bd71901bbe5b1630ceea73d27597364c9af683 # v4.2.2
        with:
          show-progress: false

<<<<<<< HEAD
=======
      - name: Cache dependencies
        uses: actions/cache@d4323d4df104b026a6aa633fdb11d772146be0bf # v4.2.2
        env:
          CACHE_NAME: cargo-cache-dependencies
        with:
          path: |
            ~/.cargo
            ./target
          key: ${{ runner.os }}-build-${{ env.CACHE_NAME }}-${{ hashFiles('Cargo.lock') }}-test
          restore-keys: |
            ${{ runner.os }}-build-${{ env.CACHE_NAME }}-${{ hashFiles('Cargo.lock') }}-
            ${{ runner.os }}-build-${{ env.CACHE_NAME }}-

      - name: Set up mold
        uses: rui314/setup-mold@f80524ca6eeaa76759b57fb78ddce5d87a20c720 # v1

      - name: Set up toolchain
        shell: bash
        run: |
          rm ${HOME}/.cargo/bin/cargo-fmt
          rm ${HOME}/.cargo/bin/rust-analyzer
          rm ${HOME}/.cargo/bin/rustfmt

          rustup update
          rustup show active-toolchain || rustup toolchain install
          rustup show

          cargo --version

>>>>>>> d07d4e16
      - name: Get binstall
        shell: bash
        run: |
          archive="cargo-binstall-x86_64-unknown-linux-musl.tgz"
          wget "https://github.com/cargo-bins/cargo-binstall/releases/latest/download/${archive}"

          tar -xvf "./${archive}"

          rm "./${archive}"

          mv ./cargo-binstall ~/.cargo/bin/

      - name: Install cargo-edit to do set-version
        shell: bash
        run: |
          cargo binstall cargo-edit

      - name: Set the Cargo.toml version before we copy in the data into the Docker container
        shell: bash
        run: |
          cargo set-version ${{ needs.calculate-version.outputs.version }}

      - name: Set up Docker Buildx
        uses: docker/setup-buildx-action@b5ca514318bd6ebac0fb2aedd5d36ec1b5c232a2 # v3.10.0

      # TODO validate no changes between github.event.pull_request.head.sha and the actual current sha (representing the hypothetical merge)

      - name: Lowercase the image name
        shell: bash
        run: |
          echo "IMAGE_NAME=${IMAGE_NAME,,}" >> ${GITHUB_ENV}

      - name: Set Docker tag
        shell: bash
        run: |
          UNIQUE_TAG=pr-${{ github.event.pull_request.base.sha }}-${{ github.event.pull_request.head.sha }}
          echo "UNIQUE_TAG=${UNIQUE_TAG##*/}" >> ${GITHUB_ENV}

      # Extract metadata (tags, labels) for Docker
      # https://github.com/docker/metadata-action
      - name: Extract Docker metadata
        uses: docker/metadata-action@902fa8ec7d6ecbf8d84d538b9b233a880e428804 # v5.7.0
        id: meta
        with:
          images: ${{ env.REGISTRY }}/${{ env.IMAGE_NAME }}
          tags: |
            type=raw,value=${{ env.UNIQUE_TAG }}
          labels: |
            org.opencontainers.image.version=pr-${{ github.event.number }}
            org.opencontainers.image.source=${{ github.event.pull_request.html_url }}

      - name: Log into registry ${{ env.REGISTRY }}
        uses: docker/login-action@9780b0c442fbb1117ed29e0efdff1e18412f7567 # v3.3.0
        with:
          registry: ${{ env.REGISTRY }}
          username: ${{ github.actor }}
          password: ${{ secrets.GITHUB_TOKEN }}

      - name: Set application name
        shell: bash
        run: |
          APPLICATION_NAME=${{ github.repository }}
          echo "APPLICATION_NAME=${APPLICATION_NAME##*/}" >> ${GITHUB_ENV}

      - name: Build Docker image
        uses: docker/build-push-action@471d1dc4e07e5cdedd4c2171150001c434f0b7a4 # v6.15.0
        with:
          build-args: |
            APPLICATION_NAME=${{ env.APPLICATION_NAME }}
          context: .
          # this container is THE PR's artifact, and we will re-tag it
          # once the PR has been accepted
          tags: ${{ steps.meta.outputs.tags }}
          labels: ${{ steps.meta.outputs.labels }}
          cache-from: type=registry,ref=${{ env.REGISTRY }}/${{ env.IMAGE_NAME }}:buildcache-${{ env.APPLICATION_NAME }}
          cache-to: type=registry,ref=${{ env.REGISTRY }}/${{ env.IMAGE_NAME }}:buildcache-${{ env.APPLICATION_NAME }},mode=max
          platforms: linux/amd64, linux/arm64
          outputs: type=oci,dest=/tmp/${{ env.UNIQUE_TAG }}.tar

      - name: Upload artifact
        uses: actions/upload-artifact@4cec3d8aa04e39d1a68397de0c4cd6fb9dce8ec1 # v4.6.1
        with:
          name: container-${{ env.APPLICATION_NAME }}
          path: /tmp/${{ env.UNIQUE_TAG }}.tar
          if-no-files-found: error
          retention-days: 1

  docker-publish:
    name: Publish Docker container
    runs-on: ubuntu-latest
    needs:
      - docker-build
    env:
      APPLICATION_NAME: PLACEHOLDER # overridden in step 'Set application name', this is merely to satisfy the linter
      UNIQUE_TAG: PLACEHOLDER # same ^
    # Check if the event is not triggered by a fork
    if: |
      github.event.pull_request.head.repo.full_name == github.repository &&
      github.event_name == 'pull_request'
    steps:
<<<<<<< HEAD
      - name: Set up Docker Buildx
        uses: docker/setup-buildx-action@b5ca514318bd6ebac0fb2aedd5d36ec1b5c232a2 # v3.10.0

      - name: Download artifact
        uses: actions/download-artifact@cc203385981b70ca67e1cc392babf9cc229d5806 # v4.1.9
=======
      - name: Set up Docker
        uses: docker/setup-docker-action@c2d73c1a11a9b44be6d855121d75c3e0dac814c1 # v4.2.0
>>>>>>> d07d4e16
        with:
          daemon-config: |
            {
              "features": {
                "containerd-snapshotter": true
              }
            }

      - name: Log into registry ${{ env.REGISTRY }}
        uses: docker/login-action@9780b0c442fbb1117ed29e0efdff1e18412f7567 # v3.3.0
        with:
          registry: ${{ env.REGISTRY }}
          username: ${{ github.actor }}
          password: ${{ secrets.GITHUB_TOKEN }}

      - name: Lowercase the image name
        shell: bash
        run: |
          echo "IMAGE_NAME=${IMAGE_NAME,,}" >> ${GITHUB_ENV}

      - name: Set application name
        shell: bash
        run: |
          APPLICATION_NAME=${{ github.repository }}
          echo "APPLICATION_NAME=${APPLICATION_NAME##*/}" >> ${GITHUB_ENV}

      - name: Set Docker tag (which is also the filename.tar)
        shell: bash
        run: |
          UNIQUE_TAG=pr-${{ github.event.pull_request.base.sha }}-${{ github.event.pull_request.head.sha }}
          echo "UNIQUE_TAG=${UNIQUE_TAG##*/}" >> ${GITHUB_ENV}

      - name: Extract Docker metadata
        uses: docker/metadata-action@902fa8ec7d6ecbf8d84d538b9b233a880e428804 # v5.7.0
        id: meta
        with:
          images: ${{ env.REGISTRY }}/${{ env.IMAGE_NAME }}
          tags: |
            type=ref,event=pr,suffix=-latest
            type=raw,value=${{ env.UNIQUE_TAG }}

      - name: Download artifact
        uses: actions/download-artifact@cc203385981b70ca67e1cc392babf9cc229d5806 # v4.1.9
        id: artifact
        with:
          path: /tmp/container/
          name: container-${{ env.APPLICATION_NAME }}

      - name: Load images from artifacts
        shell: bash
        run: |
          docker load --input ${{ steps.artifact.outputs.download-path }}/${{ env.UNIQUE_TAG }}.tar

      - name: Push image to register
        shell: bash
        run: |
          base_tag=$(printf '${{ env.REGISTRY }}/${{ env.IMAGE_NAME }}:%s ' ${{ env.UNIQUE_TAG }})

          docker push ${base_tag}

      - name: Set new tags on pushed image
        shell: bash
        working-directory: /tmp/container/
        run: |
          new_tags="${{ join(steps.meta.outputs.tags, ' ') }}"
          new_tags=$(printf -- '--tag %s ' $new_tags)

          base_tag=$(printf '${{ env.REGISTRY }}/${{ env.IMAGE_NAME }}:%s ' ${{ env.UNIQUE_TAG }})

          docker buildx imagetools create $new_tags $base_tag

          for new_tag in $(echo "${{ join(steps.meta.outputs.tags, ' ') }}"); do
            echo "${new_tag}:"
            docker buildx imagetools inspect --raw $new_tag
            echo "" # newline
          done

  all-done:
    name: All done
    # this is the job that should be marked as required on GitHub. It's the only one that'll reliably trigger
    # when any upstream fails: success
    # when all upstream skips: pass
    # when all upstream success: success
    # combination of upstream skip and success: success
    runs-on: ubuntu-latest
    needs:
      - build-rust
      - build-typescript
      - docker-build
      - docker-publish
    if: |
      always()
    steps:
      - name: Fail!
        shell: bash
        if: |
          contains(needs.*.result, 'failure') ||
          contains(needs.*.result, 'cancelled')
        run: |
          echo "One / more upstream failed or was cancelled. Failing job..."

          exit 1

      - name: Success!
        shell: bash
        run: |
          echo "Great success!"<|MERGE_RESOLUTION|>--- conflicted
+++ resolved
@@ -168,276 +168,6 @@
           # store
           echo "version=${VERSION}" >> ${GITHUB_OUTPUT}
 
-<<<<<<< HEAD
-=======
-  cargo-build:
-    name: Cargo build
-    runs-on: ubuntu-latest
-    needs:
-      - changes
-    if: |
-      github.event_name == 'pull_request' &&
-      fromJSON(needs.changes.outputs.code) == true
-    steps:
-      - name: Checkout
-        uses: actions/checkout@11bd71901bbe5b1630ceea73d27597364c9af683 # v4.2.2
-        with:
-          show-progress: false
-
-      - name: Cache dependencies
-        uses: actions/cache@d4323d4df104b026a6aa633fdb11d772146be0bf # v4.2.2
-        env:
-          CACHE_NAME: cargo-cache-dependencies
-        with:
-          path: |
-            ~/.cargo
-            ./target
-          key: ${{ runner.os }}-build-${{ env.CACHE_NAME }}-${{ hashFiles('Cargo.lock') }}-build
-          restore-keys: |
-            ${{ runner.os }}-build-${{ env.CACHE_NAME }}-${{ hashFiles('Cargo.lock') }}-
-            ${{ runner.os }}-build-${{ env.CACHE_NAME }}-
-
-      - name: Set up mold
-        uses: rui314/setup-mold@f80524ca6eeaa76759b57fb78ddce5d87a20c720 # v1
-
-      - name: Set up toolchain
-        shell: bash
-        run: |
-          rm ${HOME}/.cargo/bin/cargo-fmt
-          rm ${HOME}/.cargo/bin/rust-analyzer
-          rm ${HOME}/.cargo/bin/rustfmt
-
-          rustup update
-          rustup show active-toolchain || rustup toolchain install
-          rustup show
-
-          cargo --version
-
-      - name: Build
-        shell: bash
-        run: |
-          cargo build --all-targets --workspace --verbose
-
-  cargo-fmt:
-    name: Cargo fmt
-    runs-on: ubuntu-latest
-    needs:
-      - changes
-    if: |
-      github.event_name == 'pull_request' &&
-      fromJSON(needs.changes.outputs.code) == true
-    steps:
-      - name: Checkout
-        uses: actions/checkout@11bd71901bbe5b1630ceea73d27597364c9af683 # v4.2.2
-        with:
-          show-progress: false
-
-      - name: Cache dependencies
-        uses: actions/cache@d4323d4df104b026a6aa633fdb11d772146be0bf # v4.2.2
-        env:
-          CACHE_NAME: cargo-cache-dependencies
-        with:
-          path: |
-            ~/.cargo
-            ./target
-          key: ${{ runner.os }}-build-${{ env.CACHE_NAME }}-${{ hashFiles('Cargo.lock') }}-fmt
-          restore-keys: |
-            ${{ runner.os }}-build-${{ env.CACHE_NAME }}-${{ hashFiles('Cargo.lock') }}-
-            ${{ runner.os }}-build-${{ env.CACHE_NAME }}-
-
-      - name: Set up mold
-        uses: rui314/setup-mold@f80524ca6eeaa76759b57fb78ddce5d87a20c720 # v1
-
-      - name: Set up toolchain
-        shell: bash
-        run: |
-          rm ${HOME}/.cargo/bin/cargo-fmt
-          rm ${HOME}/.cargo/bin/rust-analyzer
-          rm ${HOME}/.cargo/bin/rustfmt
-
-          rustup update
-          rustup show active-toolchain || rustup toolchain install
-          rustup show
-
-          cargo --version
-
-      - name: Check formatting
-        shell: bash
-        run: |
-          cargo fmt --all -- --check --verbose
-
-  cargo-test-and-report:
-    name: Cargo test (and report)
-    runs-on: ubuntu-latest
-    steps:
-      - name: Checkout
-        uses: actions/checkout@11bd71901bbe5b1630ceea73d27597364c9af683 # v4.2.2
-        with:
-          show-progress: false
-
-      - name: Cache dependencies
-        uses: actions/cache@d4323d4df104b026a6aa633fdb11d772146be0bf # v4.2.2
-        env:
-          CACHE_NAME: cargo-cache-dependencies
-        with:
-          path: |
-            ~/.cargo
-            ./target
-          key: ${{ runner.os }}-build-${{ env.CACHE_NAME }}-${{ hashFiles('Cargo.lock') }}-test
-          restore-keys: |
-            ${{ runner.os }}-build-${{ env.CACHE_NAME }}-${{ hashFiles('Cargo.lock') }}-
-            ${{ runner.os }}-build-${{ env.CACHE_NAME }}-
-
-      - name: Set up mold
-        uses: rui314/setup-mold@f80524ca6eeaa76759b57fb78ddce5d87a20c720 # v1
-
-      - name: Set up toolchain
-        shell: bash
-        run: |
-          rm ${HOME}/.cargo/bin/cargo-fmt
-          rm ${HOME}/.cargo/bin/rust-analyzer
-          rm ${HOME}/.cargo/bin/rustfmt
-
-          rustup update
-          rustup show active-toolchain || rustup toolchain install
-          rustup show
-
-          cargo --version
-
-      - name: Install llvm-tools-preview
-        shell: bash
-        run: |
-          rustup component add llvm-tools-preview
-
-      - name: Get binstall
-        shell: bash
-        run: |
-          archive="cargo-binstall-x86_64-unknown-linux-musl.tgz"
-          wget "https://github.com/cargo-bins/cargo-binstall/releases/latest/download/${archive}"
-
-          tar -xvf "./${archive}"
-
-          rm "./${archive}"
-
-          mv ./cargo-binstall ~/.cargo/bin/
-
-      - name: Install nextest, custom test runner, with native support for junit
-        shell: bash
-        run: |
-          cargo binstall --no-confirm cargo-nextest;
-
-      - name: Install grcov
-        shell: bash
-        run: |
-          cargo binstall --no-confirm grcov --pkg-url "{ repo }/releases/download/v{ version }/{ name }-{ target }.tar.bz2" --pkg-fmt tbz2 --bin-dir "{ bin }";
-
-      - name: Build with instrumentation support
-        shell: bash
-        env:
-          RUSTFLAGS: "${{ env.RUSTFLAGS }} --allow=warnings -C instrument-coverage"
-        run: |
-          cargo build --all-targets --all-features --workspace --verbose
-
-      - name: Run nextest
-        shell: bash
-        id: tests
-        env:
-          RUSTFLAGS: "${{ env.RUSTFLAGS }} --allow=warnings -C instrument-coverage"
-          LLVM_PROFILE_FILE: "profiling/profile-%p-%m.profraw"
-        run: |
-          cargo nextest run --profile ci --no-fail-fast --all-targets --all-features --workspace
-        continue-on-error: true
-
-      - name: Upload test results
-        uses: EnricoMi/publish-unit-test-result-action@170bf24d20d201b842d7a52403b73ed297e6645b # v2.18.0
-        with:
-          check_name: Test results
-          github_token: ${{ secrets.GITHUB_TOKEN }}
-          junit_files: reports/results.xml
-
-      - name: Run grcov
-        shell: bash
-        run: |
-          grcov $(find profiling -name "profile-*.profraw" -print) --source-dir . --binary-path ./target/debug/ --output-type lcov --branch --ignore-not-existing --llvm --keep-only "src/**" --keep-only "tests/**" --output-path ./reports/lcov.info
-
-      - name: Upload coverage results (to Codecov.io)
-        uses: codecov/codecov-action@0565863a31f2c772f9f0395002a31e3f06189574 # v5.4.0
-        with:
-          disable_search: true
-          fail_ci_if_error: true
-          files: reports/lcov.info
-          plugins: ""
-          token: ${{ secrets.CODECOV_TOKEN }}
-
-      - name: Upload test results to Codecov
-        uses: codecov/test-results-action@5c441a7bcc06f8706cde90192857d337c5dab8a6 # v1.0.4
-        with:
-          disable_search: true
-          fail_ci_if_error: true
-          files: reports/results.xml
-          token: ${{ secrets.CODECOV_TOKEN }}
-
-      - name: Fail if tests failed
-        shell: bash
-        if: |
-          steps.tests.outcome != 'success'
-        run: |
-          # the test reporter we use (or any for that matter)
-          # all show a report. But we cannot depend on that report because
-          # we don't know which subsection it belongs in GitHub
-          # so we explicitly fail this one
-          # which will fail All Done
-          exit 1;
-
-  cargo-clippy-and-report:
-    name: Cargo clippy (and report)
-    runs-on: ubuntu-latest
-    needs:
-      - changes
-    if: |
-      github.event_name == 'pull_request' &&
-      fromJSON(needs.changes.outputs.code) == true
-    steps:
-      - name: Checkout
-        uses: actions/checkout@11bd71901bbe5b1630ceea73d27597364c9af683 # v4.2.2
-        with:
-          show-progress: false
-
-      - name: Cache dependencies
-        uses: actions/cache@d4323d4df104b026a6aa633fdb11d772146be0bf # v4.2.2
-        env:
-          CACHE_NAME: cargo-cache-dependencies
-        with:
-          path: |
-            ~/.cargo
-            ./target
-          key: ${{ runner.os }}-build-${{ env.CACHE_NAME }}-${{ hashFiles('Cargo.lock') }}-clippy
-          restore-keys: |
-            ${{ runner.os }}-build-${{ env.CACHE_NAME }}-${{ hashFiles('Cargo.lock') }}-
-            ${{ runner.os }}-build-${{ env.CACHE_NAME }}-
-
-      - name: Set up mold
-        uses: rui314/setup-mold@f80524ca6eeaa76759b57fb78ddce5d87a20c720 # v1
-
-      - name: Set up toolchain
-        shell: bash
-        run: |
-          rm ${HOME}/.cargo/bin/cargo-fmt
-          rm ${HOME}/.cargo/bin/rust-analyzer
-          rm ${HOME}/.cargo/bin/rustfmt
-
-          rustup update
-          rustup show active-toolchain || rustup toolchain install
-          rustup show
-
-          cargo --version
-
-      - name: Run Clippy for GitHub Actions report
-        uses: actions-rs-plus/clippy-check@0d83844d8ff1a67b11d384d9dd6adcdcf142a8a7 # v2.2.1
-        with:
-          args: --workspace --all-targets --all-features --no-deps
-
->>>>>>> d07d4e16
   docker-build:
     name: Build Docker container
     runs-on: ubuntu-latest
@@ -467,8 +197,6 @@
         with:
           show-progress: false
 
-<<<<<<< HEAD
-=======
       - name: Cache dependencies
         uses: actions/cache@d4323d4df104b026a6aa633fdb11d772146be0bf # v4.2.2
         env:
@@ -498,7 +226,6 @@
 
           cargo --version
 
->>>>>>> d07d4e16
       - name: Get binstall
         shell: bash
         run: |
@@ -599,16 +326,8 @@
       github.event.pull_request.head.repo.full_name == github.repository &&
       github.event_name == 'pull_request'
     steps:
-<<<<<<< HEAD
-      - name: Set up Docker Buildx
-        uses: docker/setup-buildx-action@b5ca514318bd6ebac0fb2aedd5d36ec1b5c232a2 # v3.10.0
-
-      - name: Download artifact
-        uses: actions/download-artifact@cc203385981b70ca67e1cc392babf9cc229d5806 # v4.1.9
-=======
       - name: Set up Docker
         uses: docker/setup-docker-action@c2d73c1a11a9b44be6d855121d75c3e0dac814c1 # v4.2.0
->>>>>>> d07d4e16
         with:
           daemon-config: |
             {
