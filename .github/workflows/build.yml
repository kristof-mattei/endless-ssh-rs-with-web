--- conflicted
+++ resolved
@@ -167,8 +167,6 @@
           # store
           echo "next_version=${VERSION}" >> ${GITHUB_OUTPUT}
 
-<<<<<<< HEAD
-=======
   cargo-build:
     name: Cargo build
     runs-on: ubuntu-latest
@@ -428,7 +426,6 @@
         with:
           args: --workspace --all-targets --all-features --no-deps
 
->>>>>>> 28976d4a
   docker-build:
     name: Build Docker container for ${{ matrix.platform.docker }}-${{ matrix.platform.rust }}
     runs-on: ubuntu-latest
@@ -522,11 +519,7 @@
           echo "APPLICATION_NAME=${APPLICATION_NAME##*/}" >> ${GITHUB_ENV}
 
       - name: Build Docker image
-<<<<<<< HEAD
-        uses: docker/build-push-action@15560696de535e4014efeff63c48f16952e52dd1 # v6.2.0
-=======
         uses: docker/build-push-action@5cd11c3a4ced054e52742c5fd54dca954e0edd85 # v6.7.0
->>>>>>> 28976d4a
         with:
           build-args: |
             APPLICATION_NAME=${{ env.APPLICATION_NAME }}
