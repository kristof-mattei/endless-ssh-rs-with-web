# yaml-language-server: $schema=https://json.schemastore.org/github-workflow.json
name: CI

on:
  push:
    branches:
      - main
  pull_request:
    branches:
      - main

concurrency:
  # each new commit to a PR runs this workflow
  # so we need to avoid a long running older one from overwriting the "pr-<number>-latest"
  group: "${{ github.workflow }} @ ${{ github.ref_name }}"
  cancel-in-progress: true

permissions:
  contents: read

env:
  CARGO_TERM_COLOR: always
  # Use docker.io for Docker Hub if empty
  REGISTRY: ghcr.io
  # github.repository as <account>/<repo>
  IMAGE_NAME: ${{ github.repository }}
  RUSTFLAGS: --deny=warnings

jobs:
  build-rust:
    name: Build Rust code
    uses: ./.github/workflows/build-rust.yml
    secrets: inherit
    permissions:
      checks: write
      contents: read
      id-token: write
      pull-requests: write

  build-typescript:
    name: Build TypeScript code
    uses: ./.github/workflows/build-typescript.yml
    secrets: inherit
    permissions:
      checks: write
      contents: read
      id-token: write
      pull-requests: write

  repo-has-container:
    name: Repo has container?
    runs-on: ubuntu-latest
    outputs:
      has_container: ${{ steps.determine.outputs.has_container }}
    steps:
      - name: Repo has docker container?
        shell: bash
        id: determine
        run: |
          has_container="${{ vars.HAS_CONTAINER }}"
          echo "has_container=${has_container:-false}" >> ${GITHUB_OUTPUT}

  changes:
    name: Detect changes
    runs-on: ubuntu-latest
    permissions:
      contents: read
      pull-requests: read
    outputs:
      docker: ${{ steps.filter.outputs.docker }}
      rust: ${{ steps.filter.outputs.rust }}
      typescript: ${{ steps.filter.outputs.typescript }}
    steps:
      - &checkout
        name: Checkout
        uses: actions/checkout@08c6903cd8c0fde910a37f88322edcfb5dd907a8 # v5.0.0
        with:
          show-progress: false

      - name: Check if we actually made changes
        uses: dorny/paths-filter@de90cc6fb38fc0963ad72b210f1f284cd68cea36 # v3.0.2
        id: filter
        with:
          token: ${{ secrets.GITHUB_TOKEN }}
          filters: .github/file-filters.yml

  calculate-version:
    name: Calculate version
    runs-on: ubuntu-latest
    needs:
      - changes
      - repo-has-container
    outputs:
      version: ${{ steps.version.outputs.version }}
    if: |
      github.event_name == 'pull_request' &&
      fromJSON(needs.repo-has-container.outputs.has_container) == true &&
      (
        fromJSON(needs.changes.outputs.docker) == true ||
        fromJSON(needs.changes.outputs.rust) == true ||
        fromJSON(needs.changes.outputs.typescript) == true
      )
    steps:
      - name: Checkout
        uses: actions/checkout@08c6903cd8c0fde910a37f88322edcfb5dd907a8 # v5.0.0
        with:
          show-progress: false
          fetch-depth: 0

      - &cache_cargo
        name: Cache cargo
        uses: actions/cache@0400d5f644dc74513175e3cd8d07132dd4860809 # v4.2.4
        env:
          CACHE_NAME: cargo
        with:
          path: |
            ~/.cargo/.crates.toml
            ~/.cargo/.crates2.json
            ~/.cargo/bin/
            ~/.cargo/registry/index/
            ~/.cargo/registry/cache/
            ~/.cargo/git/db/
          key: ${{ runner.os }}-${{ runner.arch }}-build-${{ env.CACHE_NAME }}-${{ hashFiles('Cargo.lock') }}-${{ github.job }}
          restore-keys: |
            ${{ runner.os }}-${{ runner.arch }}-build-${{ env.CACHE_NAME }}-${{ hashFiles('Cargo.lock') }}-
            ${{ runner.os }}-${{ runner.arch }}-build-${{ env.CACHE_NAME }}-

      - &set_up_mold
        name: Set up mold
        uses: rui314/setup-mold@725a8794d15fc7563f59595bd9556495c0564878 # v1

      - &set_up_toolchain
        name: Set up toolchain
        shell: bash
        run: |
          rm ${HOME}/.cargo/bin/cargo-fmt
          rm ${HOME}/.cargo/bin/rust-analyzer
          rm ${HOME}/.cargo/bin/rustfmt

          rustup self update
          rustup update
          rustup show active-toolchain || rustup toolchain install
          rustup show

          cargo --version

      - &get_binstall
        name: Get binstall
        shell: bash
        working-directory: /tmp
        run: |
          case ${{ runner.arch }} in
            X64)
              full_platform="x86_64"
              ;;
            ARM64)
              full_platform="aarch64"
              ;;
          esac

          archive="cargo-binstall-${full_platform}-unknown-linux-musl.tgz"
          wget \
            --output-document=- \
            --timeout=10 \
            --waitretry=3 \
            --retry-connrefused \
            --progress=dot:mega \
            "https://github.com/cargo-bins/cargo-binstall/releases/latest/download/${archive}" \
            | tar \
                --directory=${HOME}/.cargo/bin/ \
                --strip-components=0 \
                --no-overwrite-dir \
                --extract \
                --verbose \
                --gunzip \
                --file=-

      - name: Install cocogitto to get the next version number
        shell: bash
        run: |
          cargo binstall \
            --github-token ${{ secrets.GITHUB_TOKEN }} \
            --no-confirm cocogitto \
            --pkg-url "{ repo }/releases/download/{ version }/{ name }-{ version }-{ target }.tar.gz" \
            --bin-dir "{ target }/{ bin }{ binary-ext }" \
            --target x86_64-unknown-linux-musl \
            --pkg-fmt tgz \
            --bin cog \
            --strategies crate-meta-data

      - name: Calculate next version
        shell: bash
        id: version
        run: |
          version="$(cog bump --auto --dry-run || true)"

          if [[ "${version}" =~ ^v[0-9]+\.[0-9]+\.[0-9]+$ ]]; then
              echo "New version: ${version}"
          else
              version="v$(cog -v get-version)"

              echo "No version generated, defaulting to latest tag: ${version}"
          fi

          # remove v
          version="${version//v/}"

          # store
          echo "version=${VERSION}" >> ${GITHUB_OUTPUT}

<<<<<<< HEAD
=======
  cargo-build:
    name: Cargo build
    runs-on: ubuntu-latest
    needs:
      - changes
    if: |
      github.event_name == 'pull_request' &&
      fromJSON(needs.changes.outputs.code) == true
    steps:
      - *checkout

      - *cache_cargo

      - &cache_target
        name: Cache target
        uses: actions/cache@0400d5f644dc74513175e3cd8d07132dd4860809 # v4.2.4
        env:
          CACHE_NAME: target
        with:
          path: |
            ./target
          key: ${{ runner.os }}-${{ runner.arch }}-build-${{ env.CACHE_NAME }}-${{ hashFiles('Cargo.lock') }}-${{ github.job }}
          restore-keys: |
            ${{ runner.os }}-${{ runner.arch }}-build-${{ env.CACHE_NAME }}-${{ hashFiles('Cargo.lock') }}-
            ${{ runner.os }}-${{ runner.arch }}-build-${{ env.CACHE_NAME }}-

      - *set_up_mold

      - *set_up_toolchain

      - name: Build
        shell: bash
        run: |
          cargo build ${{ env.CARGO_FEATURES }} --all-targets --locked --workspace --verbose

  cargo-fmt:
    name: Cargo fmt
    runs-on: ubuntu-latest
    needs:
      - changes
    if: |
      github.event_name == 'pull_request' &&
      fromJSON(needs.changes.outputs.code) == true
    steps:
      - *checkout

      - *cache_cargo

      - *set_up_mold

      - *set_up_toolchain

      - name: Install rustfmt
        shell: bash
        run: |
          rustup component add rustfmt

          # restore symlinks
          rustup update

      - name: Check formatting
        shell: bash
        run: |
          cargo fmt --all -- --check --verbose

  cargo-test-and-report:
    name: Cargo test (and report)
    runs-on: ubuntu-latest
    permissions:
      checks: write
      contents: read
      id-token: write
      pull-requests: write
    steps:
      - *checkout

      - *cache_cargo

      - *cache_target

      - *set_up_mold

      - *set_up_toolchain

      - name: Install llvm-tools
        shell: bash
        run: |
          rustup component add llvm-tools

          # restore symlinks
          rustup update

      - *get_binstall

      - name: Install nextest, custom test runner, with native support for junit and grcov
        shell: bash
        run: |
          cargo binstall --github-token ${{ secrets.GITHUB_TOKEN }} --no-confirm cargo-nextest grcov

      - name: Build with instrumentation support
        shell: bash
        env:
          RUSTFLAGS: "${{ env.RUSTFLAGS }} --allow=warnings -Cinstrument-coverage"
          # build-* ones are not parsed by grcov
          LLVM_PROFILE_FILE: "profiling/build-%p-%m.profraw"
        run: |
          cargo build ${{ env.CARGO_FEATURES }} --all-targets --locked --workspace --verbose

      - name: Run nextest
        shell: bash
        id: tests
        env:
          RUSTFLAGS: "${{ env.RUSTFLAGS }} --allow=warnings -Cinstrument-coverage"
          LLVM_PROFILE_FILE: "profiling/profile-%p-%m.profraw"
        run: |
          cargo nextest run --profile ci --no-fail-fast ${{ env.CARGO_FEATURES }} --all-targets --workspace
        continue-on-error: true

      - name: Upload test results
        uses: EnricoMi/publish-unit-test-result-action@3a74b2957438d0b6e2e61d67b05318aa25c9e6c6 # v2.20.0
        with:
          check_name: Test results
          github_token: ${{ secrets.GITHUB_TOKEN }}
          files: |
            reports/results.xml

      - name: Run grcov
        shell: bash
        run: |
          grcov $(find . -name "profile-*.profraw" -print) \
            --binary-path ./target/debug/ \
            --branch \
            --ignore-not-existing \
            --keep-only "src/**" \
            --llvm \
            --output-path ./reports/lcov.info \
            --output-type lcov \
            --source-dir .

      - name: Upload coverage results (to Codecov.io)
        uses: codecov/codecov-action@fdcc8476540edceab3de004e990f80d881c6cc00 # v5.5.0
        with:
          disable_search: true
          disable_telem: true
          fail_ci_if_error: true
          files: reports/lcov.info
          plugins: ""
          use_oidc: true

      - name: Upload test results to Codecov
        uses: codecov/test-results-action@47f89e9acb64b76debcd5ea40642d25a4adced9f # v1.1.1
        with:
          disable_search: true
          # doesn't exist here... yet
          # disable_telem: true
          fail_ci_if_error: true
          files: reports/results.xml
          use_oidc: true

      - name: Fail if tests failed
        shell: bash
        if: |
          steps.tests.outcome != 'success'
        run: |
          # the test reporter we use (or any for that matter)
          # all show a report. But we cannot depend on that report because
          # we don't know which subsection it belongs in GitHub
          # so we explicitly fail this one
          # which will fail All Done
          exit 1

  cargo-clippy-and-report:
    name: Cargo clippy (and report)
    runs-on: ubuntu-latest
    needs:
      - changes
    if: |
      github.event_name == 'pull_request' &&
      fromJSON(needs.changes.outputs.code) == true
    steps:
      - *checkout

      - *cache_cargo

      - *cache_target

      - *set_up_mold

      - *set_up_toolchain

      - name: Run Clippy for GitHub Actions report
        uses: actions-rs-plus/clippy-check@fe8905c5766416f0593a503a2230a7c83141a8f0 # v2.3.0
        with:
          args: ${{ env.CARGO_FEATURES }} --all-targets --locked --workspace --verbose

>>>>>>> 5f1884a8
  # this name is also used in `publish-crate-after-release.yml`
  docker-build:
    name: Build Docker container on ${{ matrix.runs-on }}
    strategy:
      matrix:
        runs-on:
          - "ubuntu-latest"
          - "ubuntu-24.04-arm"
    outputs:
      application_name: ${{ steps.variables.outputs.application_name }}
      description: ${{ steps.variables.outputs.description }}
      full_image_name_remote_registry: ${{ steps.variables.outputs.full_image_name_remote_registry }}
      full_image_name_local_registry: ${{ steps.variables.outputs.full_image_name_local_registry }}
      registry: ${{ steps.variables.outputs.registry }}
      unique_tag: ${{ steps.variables.outputs.unique_tag }}
    runs-on: ${{ matrix.runs-on }}
    permissions:
      contents: read
      packages: write
    needs:
      - calculate-version
      - changes
      - repo-has-container
    if: |
      github.event_name == 'pull_request' &&
      fromJSON(needs.repo-has-container.outputs.has_container) == true &&
      (!(
        contains(needs.*.result, 'failure') ||
        contains(needs.*.result, 'cancelled')
      )) &&
      (
        fromJSON(needs.changes.outputs.docker) == true ||
        fromJSON(needs.changes.outputs.rust) == true ||
        fromJSON(needs.changes.outputs.typescript) == true
      )
    steps:
      - *checkout

      - *cache_cargo

      - *set_up_mold

      - *set_up_toolchain

      - *get_binstall

      - name: Install cargo-edit to do set-version, and cargo-get to get the description
        shell: bash
        run: |
          cargo binstall --github-token ${{ secrets.GITHUB_TOKEN }} --no-confirm cargo-edit cargo-get

      - name: Set the Cargo.toml version before we copy in the data into the Docker container
        shell: bash
        run: |
          cargo set-version ${{ needs.calculate-version.outputs.version }}

      # TODO validate no changes between github.event.pull_request.head.sha and the actual current sha (representing the hypothetical merge)
      - name: Set variables
        shell: bash
        id: variables
        run: |
          # This is the unique docker tag
          unique_tag=pr-${{ github.event.pull_request.base.sha }}-${{ github.event.pull_request.head.sha }}
          echo "unique_tag=${unique_tag}" >> ${GITHUB_OUTPUT}

          # The application name, used in the Dockerfile
          application_name=${{ env.IMAGE_NAME }}
          # split at the last / and keep that (kristof-mattei/repo-name -> repo-name)
          application_name=${application_name##*/}
          # lowercase
          application_name=${application_name,,}
          echo "application_name=${application_name}" >> ${GITHUB_OUTPUT}

          # The registry to which we'll push
          registry=${{ env.REGISTRY }}
          registry=${registry,,}
          echo "registry=${registry}" >> ${GITHUB_OUTPUT}

          # The final full image name, which is the registry, the owner and the repo name
          image_name=${{ env.IMAGE_NAME }}
          image_name=${image_name,,}
          echo "full_image_name_remote_registry=${registry}/${image_name}" >> ${GITHUB_OUTPUT}

          # The local registry to which we'll push
          local_registry=localhost:5000
          local_registry=${local_registry,,}
          echo "full_image_name_local_registry=${local_registry}/${image_name}" >> ${GITHUB_OUTPUT}

          # The application's description, from Cargo.toml
          description=$(cargo get package.description)
          echo "description=${description}" >> ${GITHUB_OUTPUT}

      # Extract metadata (tags, labels) for Docker
      # https://github.com/docker/metadata-action
      - name: Extract Docker metadata
        uses: docker/metadata-action@c1e51972afc2121e065aed6d45c65596fe445f3f # v5.8.0
        id: meta
        with:
          labels: |
            org.opencontainers.image.description=${{ steps.variables.outputs.description }}
            org.opencontainers.image.revision=${{ github.event.pull_request.base.sha }}-${{ github.event.pull_request.head.sha }}
            org.opencontainers.image.source=${{ github.event.pull_request.html_url }}
            org.opencontainers.image.version=pr-${{ github.event.number }}
          images: ${{ steps.variables.outputs.full_image_name_local_registry }}
          tags: |
            type=raw,value=${{ steps.variables.outputs.unique_tag }}

      - name: Log into registry ${{ steps.variables.outputs.registry }}
        uses: docker/login-action@184bdaa0721073962dff0199f1fb9940f07167d1 # v3.5.0
        with:
          password: ${{ secrets.GITHUB_TOKEN }}
          registry: ${{ steps.variables.outputs.registry }}
          username: ${{ github.actor }}

      - name: Set up QEMU
        uses: docker/setup-qemu-action@29109295f81e9208d7d86ff1c6c12d2833863392 # v3.6.0

      - name: Set up Docker Buildx
        uses: docker/setup-buildx-action@e468171a9de216ec08956ac3ada2f0791b6bd435 # v3.11.1

      - name: Build Docker image
        uses: docker/build-push-action@263435318d21b8e681c14492fe198d362a7d2c83 # v6.18.0
        with:
          build-args: |
            APPLICATION_NAME=${{ steps.variables.outputs.application_name }}
          context: .
          # this container is THE PR's artifact, and we will re-tag it
          # once the PR has been accepted
          cache-from: type=registry,ref=${{ steps.variables.outputs.full_image_name_remote_registry }}:buildcache-${{ runner.arch }}-${{ steps.variables.outputs.application_name }}
          cache-to: type=registry,ref=${{ steps.variables.outputs.full_image_name_remote_registry }}:buildcache-${{ runner.arch }}-${{ steps.variables.outputs.application_name }},mode=max
          labels: ${{ steps.meta.outputs.labels }}
          outputs: type=oci,dest=/tmp/${{ steps.variables.outputs.unique_tag }}.tar
          platforms: linux/amd64,linux/arm64
          tags: ${{ steps.meta.outputs.tags }}

      - name: Upload artifact
        uses: actions/upload-artifact@ea165f8d65b6e75b540449e92b4886f43607fa02 # v4.6.2
        if: |
          matrix.runs-on == 'ubuntu-latest'
        with:
          if-no-files-found: error
          name: container-${{ steps.variables.outputs.application_name }}
          path: /tmp/${{ steps.variables.outputs.unique_tag }}.tar
          retention-days: 1

  docker-publish:
    name: Publish Docker container
    runs-on: ubuntu-latest
    services:
      registry:
        image: registry:3@sha256:3725021071ec9383eb3d87ddbdff9ed602439b3f7c958c9c2fb941049ea6531d
        ports:
          - 5000:5000
    permissions:
      attestations: write
      id-token: write
      packages: write
    needs:
      - docker-build
    # Check if the event is not triggered by a fork
    if: |
      github.event.pull_request.head.repo.full_name == github.repository &&
      github.event_name == 'pull_request'
    steps:
      - name: Set up Docker
        uses: docker/setup-docker-action@b60f85385d03ac8acfca6d9996982511d8620a19 # v4.3.0
        with:
          daemon-config: |
            {
              "features": {
                "containerd-snapshotter": true
              }
            }

      - name: Log into registry ${{ needs.docker-build.outputs.registry }}
        uses: docker/login-action@184bdaa0721073962dff0199f1fb9940f07167d1 # v3.5.0
        with:
          registry: ${{ needs.docker-build.outputs.registry }}
          username: ${{ github.actor }}
          password: ${{ secrets.GITHUB_TOKEN }}

      - name: Build Docker metadata
        uses: docker/metadata-action@c1e51972afc2121e065aed6d45c65596fe445f3f # v5.8.0
        id: meta
        with:
          labels: |
            org.opencontainers.image.description=${{ needs.docker-build.outputs.description }}
            org.opencontainers.image.revision=${{ github.event.pull_request.base.sha }}-${{ github.event.pull_request.head.sha }}
            org.opencontainers.image.source=${{ github.event.pull_request.html_url }}
            org.opencontainers.image.version=pr-${{ github.event.number }}
          images: ${{ needs.docker-build.outputs.full_image_name_local_registry }}
          tags: |
            type=raw,value=${{ needs.docker-build.outputs.unique_tag }}
            type=ref,event=pr,suffix=-latest

      - name: Download artifacts
        uses: actions/download-artifact@634f93cb2916e3fdff6788551b99b062d0335ce0 # v5.0.0
        id: artifact
        with:
          path: /tmp/container/
          name: container-${{ needs.docker-build.outputs.application_name }}

      - name: Load image from artifacts & push to registry
        shell: bash
        working-directory: ${{ steps.artifact.outputs.download-path }}
        run: |
          docker load --input ./${{ needs.docker-build.outputs.unique_tag }}.tar
          docker push ${{ needs.docker-build.outputs.full_image_name_local_registry }}:${{ needs.docker-build.outputs.unique_tag }}

      - name: Create image in final destination
        shell: bash
        run: |
          new_tags=()
          while IFS= read -r tag; do
            new_tags+=(--tag)
            new_tags+=(${tag})
          done <<< "${{ steps.meta.outputs.tags }}"

          new_labels=()
          while IFS= read -r label; do
            new_labels+=(--annotation)
            new_labels+=("index:${label}")
          done <<< "${{ steps.meta.outputs.labels }}"

          # merge labels & annotations
          docker buildx imagetools create "${new_tags[@]}" "${new_labels[@]}" \
            ${{ needs.docker-build.outputs.full_image_name_local_registry }}:${{ needs.docker-build.outputs.unique_tag }}

          for new_tag in $(echo "${{ join(steps.meta.outputs.tags, ' ') }}"); do
            echo "${new_tag}:"
            docker buildx imagetools inspect --raw ${new_tag}
            # empty to get newline
            echo ""
          done

      - name: Get digest of image in our local registry
        shell: bash
        id: local_image
        run: |
          digest=$(docker buildx imagetools inspect ${{ needs.docker-build.outputs.full_image_name_local_registry }}:${{ needs.docker-build.outputs.unique_tag }} --format "{{json .}}" | jq --raw-output ".manifest.digest")

          echo "digest=${digest}" >> ${GITHUB_OUTPUT}

      - name: Publish to the actual repo
        shell: bash
        run: |
          docker buildx imagetools create \
            --tag ${{ needs.docker-build.outputs.full_image_name_remote_registry }}:${{ needs.docker-build.outputs.unique_tag }} \
            ${{ needs.docker-build.outputs.full_image_name_local_registry }}:${{ needs.docker-build.outputs.unique_tag }}

      # note that we use the digest of the local image
      # these digests don't change after pushing, but
      # since we deal with tags (mutable), and the way to get a digest is to use the tag, I prefer
      # sourcing the digest from the local registry we just spun up (trusted)
      - name: Generate artifact attestation
        uses: actions/attest-build-provenance@977bb373ede98d70efdf65b84cb5f73e068dcc2a # v3.0.0
        id: attestation
        with:
          subject-name: ${{ needs.docker-build.outputs.full_image_name_remote_registry }}
          subject-digest: ${{ steps.local_image.outputs.digest }}
          push-to-registry: true

  all-done:
    name: All done
    # this is the job that should be marked as required on GitHub. It's the only one that'll reliably trigger
    # when any upstream fails: success
    # when all upstream skips: pass
    # when all upstream success: success
    # combination of upstream skip and success: success
    runs-on: ubuntu-latest
    needs:
      - build-rust
      - build-typescript
      - docker-build
      - docker-publish
    if: |
      always()
    steps:
      - name: Fail!
        shell: bash
        if: |
          contains(needs.*.result, 'failure') ||
          contains(needs.*.result, 'cancelled')
        run: |
          echo "One / more upstream failed or was cancelled. Failing job..."

          exit 1

      - name: Success!
        shell: bash
        run: |
          echo "Great success!"<|MERGE_RESOLUTION|>--- conflicted
+++ resolved
@@ -208,204 +208,6 @@
           # store
           echo "version=${VERSION}" >> ${GITHUB_OUTPUT}
 
-<<<<<<< HEAD
-=======
-  cargo-build:
-    name: Cargo build
-    runs-on: ubuntu-latest
-    needs:
-      - changes
-    if: |
-      github.event_name == 'pull_request' &&
-      fromJSON(needs.changes.outputs.code) == true
-    steps:
-      - *checkout
-
-      - *cache_cargo
-
-      - &cache_target
-        name: Cache target
-        uses: actions/cache@0400d5f644dc74513175e3cd8d07132dd4860809 # v4.2.4
-        env:
-          CACHE_NAME: target
-        with:
-          path: |
-            ./target
-          key: ${{ runner.os }}-${{ runner.arch }}-build-${{ env.CACHE_NAME }}-${{ hashFiles('Cargo.lock') }}-${{ github.job }}
-          restore-keys: |
-            ${{ runner.os }}-${{ runner.arch }}-build-${{ env.CACHE_NAME }}-${{ hashFiles('Cargo.lock') }}-
-            ${{ runner.os }}-${{ runner.arch }}-build-${{ env.CACHE_NAME }}-
-
-      - *set_up_mold
-
-      - *set_up_toolchain
-
-      - name: Build
-        shell: bash
-        run: |
-          cargo build ${{ env.CARGO_FEATURES }} --all-targets --locked --workspace --verbose
-
-  cargo-fmt:
-    name: Cargo fmt
-    runs-on: ubuntu-latest
-    needs:
-      - changes
-    if: |
-      github.event_name == 'pull_request' &&
-      fromJSON(needs.changes.outputs.code) == true
-    steps:
-      - *checkout
-
-      - *cache_cargo
-
-      - *set_up_mold
-
-      - *set_up_toolchain
-
-      - name: Install rustfmt
-        shell: bash
-        run: |
-          rustup component add rustfmt
-
-          # restore symlinks
-          rustup update
-
-      - name: Check formatting
-        shell: bash
-        run: |
-          cargo fmt --all -- --check --verbose
-
-  cargo-test-and-report:
-    name: Cargo test (and report)
-    runs-on: ubuntu-latest
-    permissions:
-      checks: write
-      contents: read
-      id-token: write
-      pull-requests: write
-    steps:
-      - *checkout
-
-      - *cache_cargo
-
-      - *cache_target
-
-      - *set_up_mold
-
-      - *set_up_toolchain
-
-      - name: Install llvm-tools
-        shell: bash
-        run: |
-          rustup component add llvm-tools
-
-          # restore symlinks
-          rustup update
-
-      - *get_binstall
-
-      - name: Install nextest, custom test runner, with native support for junit and grcov
-        shell: bash
-        run: |
-          cargo binstall --github-token ${{ secrets.GITHUB_TOKEN }} --no-confirm cargo-nextest grcov
-
-      - name: Build with instrumentation support
-        shell: bash
-        env:
-          RUSTFLAGS: "${{ env.RUSTFLAGS }} --allow=warnings -Cinstrument-coverage"
-          # build-* ones are not parsed by grcov
-          LLVM_PROFILE_FILE: "profiling/build-%p-%m.profraw"
-        run: |
-          cargo build ${{ env.CARGO_FEATURES }} --all-targets --locked --workspace --verbose
-
-      - name: Run nextest
-        shell: bash
-        id: tests
-        env:
-          RUSTFLAGS: "${{ env.RUSTFLAGS }} --allow=warnings -Cinstrument-coverage"
-          LLVM_PROFILE_FILE: "profiling/profile-%p-%m.profraw"
-        run: |
-          cargo nextest run --profile ci --no-fail-fast ${{ env.CARGO_FEATURES }} --all-targets --workspace
-        continue-on-error: true
-
-      - name: Upload test results
-        uses: EnricoMi/publish-unit-test-result-action@3a74b2957438d0b6e2e61d67b05318aa25c9e6c6 # v2.20.0
-        with:
-          check_name: Test results
-          github_token: ${{ secrets.GITHUB_TOKEN }}
-          files: |
-            reports/results.xml
-
-      - name: Run grcov
-        shell: bash
-        run: |
-          grcov $(find . -name "profile-*.profraw" -print) \
-            --binary-path ./target/debug/ \
-            --branch \
-            --ignore-not-existing \
-            --keep-only "src/**" \
-            --llvm \
-            --output-path ./reports/lcov.info \
-            --output-type lcov \
-            --source-dir .
-
-      - name: Upload coverage results (to Codecov.io)
-        uses: codecov/codecov-action@fdcc8476540edceab3de004e990f80d881c6cc00 # v5.5.0
-        with:
-          disable_search: true
-          disable_telem: true
-          fail_ci_if_error: true
-          files: reports/lcov.info
-          plugins: ""
-          use_oidc: true
-
-      - name: Upload test results to Codecov
-        uses: codecov/test-results-action@47f89e9acb64b76debcd5ea40642d25a4adced9f # v1.1.1
-        with:
-          disable_search: true
-          # doesn't exist here... yet
-          # disable_telem: true
-          fail_ci_if_error: true
-          files: reports/results.xml
-          use_oidc: true
-
-      - name: Fail if tests failed
-        shell: bash
-        if: |
-          steps.tests.outcome != 'success'
-        run: |
-          # the test reporter we use (or any for that matter)
-          # all show a report. But we cannot depend on that report because
-          # we don't know which subsection it belongs in GitHub
-          # so we explicitly fail this one
-          # which will fail All Done
-          exit 1
-
-  cargo-clippy-and-report:
-    name: Cargo clippy (and report)
-    runs-on: ubuntu-latest
-    needs:
-      - changes
-    if: |
-      github.event_name == 'pull_request' &&
-      fromJSON(needs.changes.outputs.code) == true
-    steps:
-      - *checkout
-
-      - *cache_cargo
-
-      - *cache_target
-
-      - *set_up_mold
-
-      - *set_up_toolchain
-
-      - name: Run Clippy for GitHub Actions report
-        uses: actions-rs-plus/clippy-check@fe8905c5766416f0593a503a2230a7c83141a8f0 # v2.3.0
-        with:
-          args: ${{ env.CARGO_FEATURES }} --all-targets --locked --workspace --verbose
-
->>>>>>> 5f1884a8
   # this name is also used in `publish-crate-after-release.yml`
   docker-build:
     name: Build Docker container on ${{ matrix.runs-on }}
