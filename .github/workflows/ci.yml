# yaml-language-server: $schema=https://json.schemastore.org/github-workflow.json
name: CI

on:
  push:
    branches:
      - main
  pull_request:
    branches:
      - main

concurrency:
  # each new commit to a PR runs this workflow
  # so we need to avoid a long running older one from overwriting the "pr-<number>-latest"
  group: "${{ github.workflow }} @ ${{ github.ref_name }}"
  cancel-in-progress: true

permissions:
  contents: read

env:
  CARGO_TERM_COLOR: always
  # Use docker.io for Docker Hub if empty
  REGISTRY: ghcr.io
  # github.repository as <account>/<repo>
  IMAGE_NAME: ${{ github.repository }}
  RUSTFLAGS: --deny=warnings

jobs:
  build-rust:
    name: Build Rust code
    uses: ./.github/workflows/build-rust.yml
    secrets: inherit
    permissions:
      checks: write
      contents: read
      id-token: write
      pull-requests: write

  build-typescript:
    name: Build TypeScript code
    uses: ./.github/workflows/build-typescript.yml
    secrets: inherit
    permissions:
      checks: write
      contents: read
      id-token: write
      pull-requests: write

  repo-has-container:
    name: Repo has container?
    runs-on: ubuntu-latest
    outputs:
      has_container: ${{ steps.determine.outputs.has_container }}
    steps:
      - name: Repo has docker container?
        shell: bash
        id: determine
        run: |
          has_container="${{ vars.HAS_CONTAINER }}"
          echo "has_container=${has_container:-false}" >> ${GITHUB_OUTPUT}

  changes:
    name: Detect changes
    runs-on: ubuntu-latest
    permissions:
      contents: read
      pull-requests: read
    outputs:
      docker: ${{ steps.filter.outputs.docker }}
      rust: ${{ steps.filter.outputs.rust }}
      typescript: ${{ steps.filter.outputs.typescript }}
    steps:
<<<<<<< HEAD
      - name: Checkout
=======
      - &checkout
        name: Checkout
>>>>>>> 7ef62bcc
        uses: actions/checkout@08c6903cd8c0fde910a37f88322edcfb5dd907a8 # v5
        with:
          show-progress: false

      - name: Check if we actually made changes
        uses: dorny/paths-filter@de90cc6fb38fc0963ad72b210f1f284cd68cea36 # v3.0.2
        id: filter
        with:
          token: ${{ secrets.GITHUB_TOKEN }}
          filters: .github/file-filters.yml

  calculate-version:
    name: Calculate version
    runs-on: ubuntu-latest
    needs:
      - changes
      - repo-has-container
    outputs:
      version: ${{ steps.version.outputs.version }}
    if: |
      github.event_name == 'pull_request' &&
      fromJSON(needs.repo-has-container.outputs.has_container) == true &&
      (
        fromJSON(needs.changes.outputs.docker) == true ||
        fromJSON(needs.changes.outputs.rust) == true ||
        fromJSON(needs.changes.outputs.typescript) == true
      )
    steps:
      - name: Checkout
        uses: actions/checkout@08c6903cd8c0fde910a37f88322edcfb5dd907a8 # v5
        with:
          show-progress: false
          fetch-depth: 0

      - &cache_dependencies
        name: Cache dependencies
        uses: actions/cache@0400d5f644dc74513175e3cd8d07132dd4860809 # v4.2.4
        env:
          CACHE_NAME: cargo-cache-dependencies
        with:
          path: |
            ~/.cargo
            ./target
          key: ${{ runner.os }}-${{ runner.arch }}-build-${{ env.CACHE_NAME }}-${{ hashFiles('Cargo.lock') }}-${{ env.GITHUB_JOB }}
          restore-keys: |
            ${{ runner.os }}-${{ runner.arch }}-build-${{ env.CACHE_NAME }}-${{ hashFiles('Cargo.lock') }}-
            ${{ runner.os }}-${{ runner.arch }}-build-${{ env.CACHE_NAME }}-

      - &set_up_mold
        name: Set up mold
        uses: rui314/setup-mold@7344740a9418dcdcb481c7df83d9fbd1d5072d7d # v1

      - &set_up_toolchain
        name: Set up toolchain
        shell: bash
        run: |
          rm ${HOME}/.cargo/bin/cargo-fmt
          rm ${HOME}/.cargo/bin/rust-analyzer
          rm ${HOME}/.cargo/bin/rustfmt

          rustup self update
          rustup update
          rustup show active-toolchain || rustup toolchain install
          rustup show

          cargo --version

      - &get_binstall
        name: Get binstall
        shell: bash
        working-directory: /tmp
        run: |
          archive="cargo-binstall-x86_64-unknown-linux-musl.tgz"
          wget \
            --output-document=- \
            --timeout=10 \
            --waitretry=3 \
            --retry-connrefused \
            --progress=dot:mega \
            "https://github.com/cargo-bins/cargo-binstall/releases/latest/download/${archive}" \
            | tar \
                --directory=${HOME}/.cargo/bin/ \
                --strip-components=0 \
                --no-overwrite-dir \
                --extract \
                --verbose \
                --gunzip \
                --file=-

      - name: Install cocogitto to get the next version number
        shell: bash
        run: |
          cargo binstall --no-confirm cocogitto --pkg-url "{ repo }/releases/download/{ version }/{ name }-{ version }-{ target }.tar.gz" --bin-dir "{ target }/{ bin }{ binary-ext }" --target x86_64-unknown-linux-musl --pkg-fmt tgz --bin cog --strategies crate-meta-data

      - name: Calculate next version
        shell: bash
        id: version
        run: |
          version="$(cog bump --auto --dry-run || true)"

          if [[ "${version}" =~ ^v[0-9]+\.[0-9]+\.[0-9]+$ ]]; then
              echo "New version: ${version}"
          else
              version="v$(cog -v get-version)"

              echo "No version generated, defaulting to latest tag: ${version}"
          fi

          # remove v
          version="${version//v/}"

          # store
          echo "version=${VERSION}" >> ${GITHUB_OUTPUT}

  docker-build:
    name: Build Docker container on ${{ matrix.runs-on }} for ${{ matrix.platform }}
    strategy:
      matrix:
        runs-on:
          - "ubuntu-latest"
          - "ubuntu-24.04-arm"
        platform:
          - "amd64"
          - "arm64"
    outputs:
      application_name: ${{ steps.variables.outputs.application_name }}
      description: ${{ steps.variables.outputs.description }}
      full_image_name_remote_registry: ${{ steps.variables.outputs.full_image_name_remote_registry }}
      full_image_name_local_registry: ${{ steps.variables.outputs.full_image_name_local_registry }}
      registry: ${{ steps.variables.outputs.registry }}
      unique_tag: ${{ steps.variables.outputs.unique_tag }}
    runs-on: ${{ matrix.runs-on }}
    permissions:
      contents: read
      packages: write
    needs:
      - calculate-version
      - changes
      - repo-has-container
    if: |
      github.event_name == 'pull_request' &&
      fromJSON(needs.repo-has-container.outputs.has_container) == true &&
      (!(
        contains(needs.*.result, 'failure') ||
        contains(needs.*.result, 'cancelled')
      )) &&
      (
        fromJSON(needs.changes.outputs.docker) == true ||
        fromJSON(needs.changes.outputs.rust) == true ||
        fromJSON(needs.changes.outputs.typescript) == true
      )
    steps:
<<<<<<< HEAD
      - name: Checkout
        uses: actions/checkout@08c6903cd8c0fde910a37f88322edcfb5dd907a8 # v5
        with:
          show-progress: false

      - name: Cache dependencies
        uses: actions/cache@0400d5f644dc74513175e3cd8d07132dd4860809 # v4.2.4
        env:
          CACHE_NAME: cargo-cache-dependencies
        with:
          path: |
            ~/.cargo
            ./target
          key: ${{ runner.os }}-${{ runner.arch }}-build-${{ env.CACHE_NAME }}-${{ hashFiles('Cargo.lock') }}-docker
          restore-keys: |
            ${{ runner.os }}-${{ runner.arch }}-build-${{ env.CACHE_NAME }}-${{ hashFiles('Cargo.lock') }}-
            ${{ runner.os }}-${{ runner.arch }}-build-${{ env.CACHE_NAME }}-

      - name: Set up mold
        uses: rui314/setup-mold@7344740a9418dcdcb481c7df83d9fbd1d5072d7d # v1
=======
      - *checkout
>>>>>>> 7ef62bcc

      - *cache_dependencies

      - *set_up_mold

      - *set_up_toolchain

      - name: Get binstall
        shell: bash
        working-directory: /tmp
        run: |
          case ${{ matrix.runs-on }} in
            ubuntu-latest)
              full_platform="x86_64"
              ;;
            ubuntu-24.04-arm)
              full_platform="aarch64"
              ;;
          esac

          archive="cargo-binstall-${full_platform}-unknown-linux-musl.tgz"
          wget \
            --output-document=- \
            --timeout=10 \
            --waitretry=3 \
            --retry-connrefused \
            --progress=dot:mega \
            "https://github.com/cargo-bins/cargo-binstall/releases/latest/download/${archive}" \
            | tar \
                --directory=${HOME}/.cargo/bin/ \
                --strip-components=0 \
                --no-overwrite-dir \
                --extract \
                --verbose \
                --gunzip \
                --file=-

      - name: Install cargo-edit to do set-version, and cargo-get to get the description
        shell: bash
        run: |
          cargo binstall --no-confirm cargo-edit cargo-get

      - name: Set the Cargo.toml version before we copy in the data into the Docker container
        shell: bash
        run: |
          cargo set-version ${{ needs.calculate-version.outputs.version }}

      # TODO validate no changes between github.event.pull_request.head.sha and the actual current sha (representing the hypothetical merge)
      - name: Set variables
        shell: bash
        id: variables
        run: |
          # This is the unique docker tag
          unique_tag=pr-${{ github.event.pull_request.base.sha }}-${{ github.event.pull_request.head.sha }}
          echo "unique_tag=${unique_tag}" >> ${GITHUB_OUTPUT}

          # but we're only building 1 arch here, so we need to identify that container (we'll merge them later)
          unique_tag_arch=${unique_tag}-${{ matrix.platform }}
          echo "unique_tag_arch=${unique_tag_arch}" >> ${GITHUB_OUTPUT}

          # The application name, used in the Dockerfile
          application_name=${{ env.IMAGE_NAME }}
          # split at the last / and keep that (kristof-mattei/repo-name -> repo-name)
          application_name=${application_name##*/}
          # lowercase
          application_name=${application_name,,}
          echo "application_name=${application_name}" >> ${GITHUB_OUTPUT}

          # The registry to which we'll push
          registry=${{ env.REGISTRY }}
          registry=${registry,,}
          echo "registry=${registry}" >> ${GITHUB_OUTPUT}

          # The final full image name, which is the registry, the owner and the repo name
          image_name=${{ env.IMAGE_NAME }}
          image_name=${image_name,,}
          echo "full_image_name_remote_registry=${registry}/${image_name}" >> ${GITHUB_OUTPUT}

          # The local registry to which we'll push
          local_registry=localhost:5000
          local_registry=${local_registry,,}
          echo "full_image_name_local_registry=${local_registry}/${image_name}" >> ${GITHUB_OUTPUT}

          # The application's description, from Cargo.toml
          description=$(cargo get package.description)
          echo "description=${description}" >> ${GITHUB_OUTPUT}

      # Extract metadata (tags, labels) for Docker
      # https://github.com/docker/metadata-action
      - name: Extract Docker metadata
        uses: docker/metadata-action@c1e51972afc2121e065aed6d45c65596fe445f3f # v5.8.0
        id: meta
        with:
          labels: |
            org.opencontainers.image.description=${{ steps.variables.outputs.description }} (${{ matrix.platform }})
            org.opencontainers.image.revision=${{ github.event.pull_request.base.sha }}-${{ github.event.pull_request.head.sha }}
            org.opencontainers.image.source=${{ github.event.pull_request.html_url }}
            org.opencontainers.image.version=pr-${{ github.event.number }}
          images: ${{ steps.variables.outputs.full_image_name_local_registry }}
          tags: |
            type=raw,value=${{ steps.variables.outputs.unique_tag_arch }}

      - name: Log into registry ${{ steps.variables.outputs.registry }}
        uses: docker/login-action@184bdaa0721073962dff0199f1fb9940f07167d1 # v3.5.0
        with:
          password: ${{ secrets.GITHUB_TOKEN }}
          registry: ${{ steps.variables.outputs.registry }}
          username: ${{ github.actor }}

      - name: Set up QEMU
        uses: docker/setup-qemu-action@29109295f81e9208d7d86ff1c6c12d2833863392 # v3.6.0

      - name: Set up Docker Buildx
        uses: docker/setup-buildx-action@e468171a9de216ec08956ac3ada2f0791b6bd435 # v3.11.1

      - name: Build Docker image
        uses: docker/build-push-action@263435318d21b8e681c14492fe198d362a7d2c83 # v6.18.0
        with:
          build-args: |
            APPLICATION_NAME=${{ steps.variables.outputs.application_name }}
          context: .
          # this container is THE PR's artifact, and we will re-tag it
          # once the PR has been accepted
          cache-from: type=registry,ref=${{ steps.variables.outputs.full_image_name_remote_registry }}:buildcache-${{ runner.arch }}-${{ steps.variables.outputs.application_name }}-${{ matrix.platform }}
          cache-to: type=registry,ref=${{ steps.variables.outputs.full_image_name_remote_registry }}:buildcache-${{ runner.arch }}-${{ steps.variables.outputs.application_name }}-${{ matrix.platform }},mode=max
          labels: ${{ steps.meta.outputs.labels }}
          outputs: type=oci,dest=/tmp/${{ steps.variables.outputs.unique_tag_arch }}.tar
          platforms: linux/${{ matrix.platform }}
          tags: ${{ steps.meta.outputs.tags }}

      - name: Upload artifact
        uses: actions/upload-artifact@ea165f8d65b6e75b540449e92b4886f43607fa02 # v4.6.2
        if: |
          matrix.runs-on == 'ubuntu-latest'
        with:
          if-no-files-found: error
          name: container-${{ steps.variables.outputs.application_name }}-${{ matrix.platform }}
          path: /tmp/${{ steps.variables.outputs.unique_tag_arch }}.tar
          retention-days: 1

  docker-publish:
    name: Publish Docker container
    runs-on: ubuntu-latest
    services:
      registry:
        image: registry:3@sha256:3725021071ec9383eb3d87ddbdff9ed602439b3f7c958c9c2fb941049ea6531d
        ports:
          - 5000:5000
    permissions:
      attestations: write
      id-token: write
      packages: write
    needs:
      - docker-build
    # Check if the event is not triggered by a fork
    if: |
      github.event.pull_request.head.repo.full_name == github.repository &&
      github.event_name == 'pull_request'
    steps:
      - name: Set up Docker
        uses: docker/setup-docker-action@b60f85385d03ac8acfca6d9996982511d8620a19 # v4.3.0
        with:
          daemon-config: |
            {
              "features": {
                "containerd-snapshotter": true
              }
            }

      - name: Log into registry ${{ needs.docker-build.outputs.registry }}
        uses: docker/login-action@184bdaa0721073962dff0199f1fb9940f07167d1 # v3.5.0
        with:
          registry: ${{ needs.docker-build.outputs.registry }}
          username: ${{ github.actor }}
          password: ${{ secrets.GITHUB_TOKEN }}

      - name: Build Docker metadata
        uses: docker/metadata-action@c1e51972afc2121e065aed6d45c65596fe445f3f # v5.8.0
        id: meta
        with:
          labels: |
            org.opencontainers.image.description=${{ needs.docker-build.outputs.description }}
            org.opencontainers.image.revision=${{ github.event.pull_request.base.sha }}-${{ github.event.pull_request.head.sha }}
            org.opencontainers.image.source=${{ github.event.pull_request.html_url }}
            org.opencontainers.image.version=pr-${{ github.event.number }}
          images: ${{ needs.docker-build.outputs.full_image_name_local_registry }}
          tags: |
            type=raw,value=${{ needs.docker-build.outputs.unique_tag }}
            type=ref,event=pr,suffix=-latest

      - name: Download artifacts
        uses: actions/download-artifact@634f93cb2916e3fdff6788551b99b062d0335ce0 # v5
        id: artifact
        with:
          merge-multiple: true
          path: /tmp/container/
          pattern: container-${{ needs.docker-build.outputs.application_name }}-*

      - name: Load individual platform images from artifacts & push to registry
        shell: bash
        working-directory: ${{ steps.artifact.outputs.download-path }}
        run: |
          docker load --input ./${{ needs.docker-build.outputs.unique_tag }}-amd64.tar
          echo "Pushing amd64:"
          docker push ${{ needs.docker-build.outputs.full_image_name_local_registry }}:${{ needs.docker-build.outputs.unique_tag }}-amd64

          docker load --input ./${{ needs.docker-build.outputs.unique_tag }}-arm64.tar
          echo "Pushing arm64:"
          docker push ${{ needs.docker-build.outputs.full_image_name_local_registry }}:${{ needs.docker-build.outputs.unique_tag }}-arm64

      - name: Create multiplatform image
        shell: bash
        run: |
          new_tags=()
          while IFS= read -r tag; do
            new_tags+=(--tag)
            new_tags+=(${tag})
          done <<< "${{ steps.meta.outputs.tags }}"

          new_labels=()
          while IFS= read -r label; do
            new_labels+=(--annotation)
            new_labels+=("index:${label}")
          done <<< "${{ steps.meta.outputs.labels }}"

          # merge the amd64 and arm64 containers in a new multiplatform one
          docker buildx imagetools create "${new_tags[@]}" "${new_labels[@]}" \
            ${{ needs.docker-build.outputs.full_image_name_local_registry }}:${{ needs.docker-build.outputs.unique_tag }}-amd64 \
            ${{ needs.docker-build.outputs.full_image_name_local_registry }}:${{ needs.docker-build.outputs.unique_tag }}-arm64

          for new_tag in $(echo "${{ join(steps.meta.outputs.tags, ' ') }}"); do
            echo "${new_tag}:"
            docker buildx imagetools inspect --raw ${new_tag}
            # empty to get newline
            echo ""
          done

      - name: Get digest of multiplatform image in our local registry
        shell: bash
        id: multiplatform_image
        run: |
          digest=$(docker buildx imagetools inspect ${{ needs.docker-build.outputs.full_image_name_local_registry }}:${{ needs.docker-build.outputs.unique_tag }} --format "{{json .}}" | jq --raw-output ".manifest.digest")

          echo "digest=${digest}" >> ${GITHUB_OUTPUT}

      - name: Publish to the actual repo
        shell: bash
        run: |
          docker buildx imagetools create \
            --tag ${{ needs.docker-build.outputs.full_image_name_remote_registry }}:${{ needs.docker-build.outputs.unique_tag }} \
            ${{ needs.docker-build.outputs.full_image_name_local_registry }}:${{ needs.docker-build.outputs.unique_tag }}

      # note that we use the digest of the local image
      # these digests don't change after pushing, but
      # since we deal with tags (mutable), and the way to get a digest is to use the tag, I prefer
      # sourcing the digest from the local registry we just spun up (trusted)
      - name: Generate artifact attestation
        uses: actions/attest-build-provenance@e8998f949152b193b063cb0ec769d69d929409be # v2.4.0
        id: attestation
        with:
          subject-name: ${{ needs.docker-build.outputs.full_image_name_remote_registry }}
          subject-digest: ${{ steps.multiplatform_image.outputs.digest }}
          push-to-registry: true

  all-done:
    name: All done
    # this is the job that should be marked as required on GitHub. It's the only one that'll reliably trigger
    # when any upstream fails: success
    # when all upstream skips: pass
    # when all upstream success: success
    # combination of upstream skip and success: success
    runs-on: ubuntu-latest
    needs:
      - build-rust
      - build-typescript
      - docker-build
      - docker-publish
    if: |
      always()
    steps:
      - name: Fail!
        shell: bash
        if: |
          contains(needs.*.result, 'failure') ||
          contains(needs.*.result, 'cancelled')
        run: |
          echo "One / more upstream failed or was cancelled. Failing job..."

          exit 1

      - name: Success!
        shell: bash
        run: |
          echo "Great success!"<|MERGE_RESOLUTION|>--- conflicted
+++ resolved
@@ -71,12 +71,8 @@
       rust: ${{ steps.filter.outputs.rust }}
       typescript: ${{ steps.filter.outputs.typescript }}
     steps:
-<<<<<<< HEAD
-      - name: Checkout
-=======
       - &checkout
         name: Checkout
->>>>>>> 7ef62bcc
         uses: actions/checkout@08c6903cd8c0fde910a37f88322edcfb5dd907a8 # v5
         with:
           show-progress: false
@@ -229,30 +225,7 @@
         fromJSON(needs.changes.outputs.typescript) == true
       )
     steps:
-<<<<<<< HEAD
-      - name: Checkout
-        uses: actions/checkout@08c6903cd8c0fde910a37f88322edcfb5dd907a8 # v5
-        with:
-          show-progress: false
-
-      - name: Cache dependencies
-        uses: actions/cache@0400d5f644dc74513175e3cd8d07132dd4860809 # v4.2.4
-        env:
-          CACHE_NAME: cargo-cache-dependencies
-        with:
-          path: |
-            ~/.cargo
-            ./target
-          key: ${{ runner.os }}-${{ runner.arch }}-build-${{ env.CACHE_NAME }}-${{ hashFiles('Cargo.lock') }}-docker
-          restore-keys: |
-            ${{ runner.os }}-${{ runner.arch }}-build-${{ env.CACHE_NAME }}-${{ hashFiles('Cargo.lock') }}-
-            ${{ runner.os }}-${{ runner.arch }}-build-${{ env.CACHE_NAME }}-
-
-      - name: Set up mold
-        uses: rui314/setup-mold@7344740a9418dcdcb481c7df83d9fbd1d5072d7d # v1
-=======
       - *checkout
->>>>>>> 7ef62bcc
 
       - *cache_dependencies
 
