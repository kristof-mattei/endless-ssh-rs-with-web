--- conflicted
+++ resolved
@@ -36,10 +36,6 @@
 
       - name: Upload SARIF file for GitHub Advanced Security Dashboard
         if: always()
-<<<<<<< HEAD
-        uses: github/codeql-action/upload-sarif@b7bf0a3ed3ecfa44160715d7c442788f65f0f923 # v3.23.2
-=======
         uses: github/codeql-action/upload-sarif@e8893c57a1f3a2b659b6b55564fdfdbbd2982911 # v3.24.0
->>>>>>> 33e467c0
         with:
           sarif_file: semgrep.sarif