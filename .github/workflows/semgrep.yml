name: Semgrep

on:
  push:
    branches: [main]
  pull_request:
    branches: [main]
  schedule:
    - cron: "41 3 * * 6"

permissions:
  security-events: write
  actions: read
  contents: read

jobs:
  semgrep:
    name: Scan
    runs-on: ubuntu-latest

    steps:
      - name: Check out repo
        uses: actions/checkout@2541b1294d2704b0964813337f33b291d3f8596b # tag=v3.0.2

      - name: Install Semgrep
        shell: bash
        run: |
          brew install semgrep

      - name: Run Semgrep
        shell: bash
        env:
          SEMGREP_APP_TOKEN: ${{ secrets.SEMGREP_APP_TOKEN }}
        run: |
          semgrep scan --sarif --output=semgrep.sarif --config=auto

      - name: Upload SARIF file for GitHub Advanced Security Dashboard
        if: always()
<<<<<<< HEAD
        uses: github/codeql-action/upload-sarif@d92a91c5c43a8bb161b5c8229ab417fcb507e134
=======
        uses: github/codeql-action/upload-sarif@c7f292ea4f542c473194b33813ccd4c207a6c725 # tag=v2.1.21
>>>>>>> f45d964c
        with:
          sarif_file: semgrep.sarif<|MERGE_RESOLUTION|>--- conflicted
+++ resolved
@@ -36,10 +36,6 @@
 
       - name: Upload SARIF file for GitHub Advanced Security Dashboard
         if: always()
-<<<<<<< HEAD
-        uses: github/codeql-action/upload-sarif@d92a91c5c43a8bb161b5c8229ab417fcb507e134
-=======
         uses: github/codeql-action/upload-sarif@c7f292ea4f542c473194b33813ccd4c207a6c725 # tag=v2.1.21
->>>>>>> f45d964c
         with:
           sarif_file: semgrep.sarif