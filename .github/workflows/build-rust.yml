--- conflicted
+++ resolved
@@ -28,12 +28,8 @@
     outputs:
       rust: ${{ steps.filter.outputs.rust }}
     steps:
-<<<<<<< HEAD
-      - name: Checkout
-=======
       - &checkout
         name: Check out code
->>>>>>> 7ef62bcc
         uses: actions/checkout@08c6903cd8c0fde910a37f88322edcfb5dd907a8 # v5
         with:
           show-progress: false
@@ -55,14 +51,7 @@
       github.event_name == 'pull_request' &&
       fromJSON(needs.changes.outputs.rust) == true
     steps:
-<<<<<<< HEAD
-      - name: Checkout
-        uses: actions/checkout@08c6903cd8c0fde910a37f88322edcfb5dd907a8 # v5
-        with:
-          show-progress: false
-=======
       - *checkout
->>>>>>> 7ef62bcc
 
       - &cache_dependencies
         name: Cache dependencies
@@ -112,14 +101,7 @@
       github.event_name == 'pull_request' &&
       fromJSON(needs.changes.outputs.rust) == true
     steps:
-<<<<<<< HEAD
-      - name: Checkout
-        uses: actions/checkout@08c6903cd8c0fde910a37f88322edcfb5dd907a8 # v5
-        with:
-          show-progress: false
-=======
       - *checkout
->>>>>>> 7ef62bcc
 
       - *cache_dependencies
 
@@ -151,14 +133,7 @@
       id-token: write
       pull-requests: write
     steps:
-<<<<<<< HEAD
-      - name: Checkout
-        uses: actions/checkout@08c6903cd8c0fde910a37f88322edcfb5dd907a8 # v5
-        with:
-          show-progress: false
-=======
       - *checkout
->>>>>>> 7ef62bcc
 
       - *cache_dependencies
 
@@ -284,27 +259,7 @@
       github.event_name == 'pull_request' &&
       fromJSON(needs.changes.outputs.rust) == true
     steps:
-<<<<<<< HEAD
-      - name: Checkout
-        uses: actions/checkout@08c6903cd8c0fde910a37f88322edcfb5dd907a8 # v5
-        with:
-          show-progress: false
-
-      - name: Cache dependencies
-        uses: actions/cache@0400d5f644dc74513175e3cd8d07132dd4860809 # v4.2.4
-        env:
-          CACHE_NAME: cargo-cache-dependencies
-        with:
-          path: |
-            ~/.cargo
-            ./target
-          key: ${{ runner.os }}-${{ runner.arch }}-build-${{ env.CACHE_NAME }}-${{ hashFiles('Cargo.lock') }}-clippy
-          restore-keys: |
-            ${{ runner.os }}-${{ runner.arch }}-build-${{ env.CACHE_NAME }}-${{ hashFiles('Cargo.lock') }}-
-            ${{ runner.os }}-${{ runner.arch }}-build-${{ env.CACHE_NAME }}-
-=======
       - *checkout
->>>>>>> 7ef62bcc
 
       - *cache_dependencies
 
