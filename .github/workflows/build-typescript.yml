--- conflicted
+++ resolved
@@ -12,12 +12,8 @@
     name: Warm up the cache
     runs-on: ubuntu-latest
     steps:
-<<<<<<< HEAD
-      - name: Check out code
-=======
       - &checkout
         name: Check out code
->>>>>>> 7ef62bcc
         uses: actions/checkout@08c6903cd8c0fde910a37f88322edcfb5dd907a8 # v5
         with:
           show-progress: false
@@ -45,15 +41,7 @@
     outputs:
       typescript: ${{ steps.filter.outputs.typescript }}
     steps:
-<<<<<<< HEAD
-      - name: Checkout
-        uses: actions/checkout@08c6903cd8c0fde910a37f88322edcfb5dd907a8 # v5
-        with:
-          show-progress: false
-          submodules: true
-=======
-      - *checkout
->>>>>>> 7ef62bcc
+      - *checkout
 
       - name: Check if we actually made changes
         uses: dorny/paths-filter@de90cc6fb38fc0963ad72b210f1f284cd68cea36 # v3.0.2
@@ -72,15 +60,7 @@
       id-token: write
       pull-requests: write
     steps:
-<<<<<<< HEAD
-      - name: Check out code
-        uses: actions/checkout@08c6903cd8c0fde910a37f88322edcfb5dd907a8 # v5
-        with:
-          show-progress: false
-          submodules: true
-=======
-      - *checkout
->>>>>>> 7ef62bcc
+      - *checkout
 
       - *install_pnpm
 
@@ -109,15 +89,7 @@
       github.event_name == 'pull_request' &&
       fromJSON(needs.changes.outputs.typescript) == true
     steps:
-<<<<<<< HEAD
-      - name: Check out code
-        uses: actions/checkout@08c6903cd8c0fde910a37f88322edcfb5dd907a8 # v5
-        with:
-          show-progress: false
-          submodules: true
-=======
-      - *checkout
->>>>>>> 7ef62bcc
+      - *checkout
 
       - *install_pnpm
 
@@ -152,16 +124,7 @@
       id-token: write
       pull-requests: write
     steps:
-<<<<<<< HEAD
-      - name: Check out code
-        uses: actions/checkout@08c6903cd8c0fde910a37f88322edcfb5dd907a8 # v5
-        with:
-          show-progress: false
-          submodules: true
-          fetch-depth: 0
-=======
-      - *checkout
->>>>>>> 7ef62bcc
+      - *checkout
 
       - *install_pnpm
 
@@ -223,14 +186,7 @@
       github.event_name == 'pull_request' &&
       fromJSON(needs.changes.outputs.typescript) == true
     steps:
-<<<<<<< HEAD
-      - name: Check out code
-        uses: actions/checkout@08c6903cd8c0fde910a37f88322edcfb5dd907a8 # v5
-        with:
-          show-progress: false
-=======
-      - *checkout
->>>>>>> 7ef62bcc
+      - *checkout
 
       - *install_pnpm
 
