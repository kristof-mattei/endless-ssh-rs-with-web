--- conflicted
+++ resolved
@@ -26,11 +26,7 @@
         uses: pnpm/action-setup@41ff72655975bd51cab0327fa583b6e92b6d3061 # v4.2.0
 
       - name: Set up node
-<<<<<<< HEAD
-        uses: actions/setup-node@2028fbc5c25fe9cf00d9f06a71cc4710d4507903 # v6
-=======
         uses: actions/setup-node@2028fbc5c25fe9cf00d9f06a71cc4710d4507903 # v6.0.0
->>>>>>> 174947cd
         with:
           node-version-file: package.json
           cache: pnpm
