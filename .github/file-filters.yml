<<<<<<< HEAD
shared: &shared
  - ".nvmrc"
  - ".github/**"
docker:
  - *shared
  - Dockerfile
rust:
  - *shared
  - ".cargo/**"
  - "backend-end/**"
  - Cargo.lock
  - "*.toml"
typescript:
  - *shared
  - "front-end/**"
  - "**/*.ts"
  - "**/*.cjs"
  - "**/*.mjs"
=======
code:
  - ".cargo/**"
  - ".github/**"
  - ".nvmrc"
  - "*.toml"
  - "build-scripts/**"
  - Cargo.lock
  - Dockerfile
  - "src/**"
  - "tests/**"
>>>>>>> 569c4768
  - "package.json"
  - "package-lock.json"<|MERGE_RESOLUTION|>--- conflicted
+++ resolved
@@ -1,33 +1,20 @@
-<<<<<<< HEAD
 shared: &shared
+  - ".github/**"
   - ".nvmrc"
-  - ".github/**"
+  - "build-scripts/**"
 docker:
   - *shared
   - Dockerfile
 rust:
   - *shared
+  - "*.toml"
   - ".cargo/**"
   - "backend-end/**"
   - Cargo.lock
-  - "*.toml"
 typescript:
   - *shared
+  - "**/*.ts"
+  - "**/*.mjs"
   - "front-end/**"
-  - "**/*.ts"
-  - "**/*.cjs"
-  - "**/*.mjs"
-=======
-code:
-  - ".cargo/**"
-  - ".github/**"
-  - ".nvmrc"
-  - "*.toml"
-  - "build-scripts/**"
-  - Cargo.lock
-  - Dockerfile
-  - "src/**"
-  - "tests/**"
->>>>>>> 569c4768
   - "package.json"
   - "package-lock.json"