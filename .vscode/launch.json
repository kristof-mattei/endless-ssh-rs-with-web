--- conflicted
+++ resolved
@@ -23,11 +23,7 @@
             "cwd": "${workspaceFolder}",
             "env": {
                 "RUST_BACKTRACE": "1",
-<<<<<<< HEAD
-                "RUST_LOG": "debug,endless_ssh_rs=trace"
-=======
-                "RUST_LOG": "DEBUG,rust_end_to_end_application=TRACE"
->>>>>>> 1f9a325c
+                "RUST_LOG": "DEBUG,endless_ssh_rs=TRACE"
             },
             "terminal": "integrated"
         },
@@ -50,7 +46,7 @@
             "cwd": "${workspaceFolder}",
             "env": {
                 "RUST_BACKTRACE": "full",
-                "RUST_LOG": "debug,endless_ssh_rs=trace"
+                "RUST_LOG": "DEBUG,endless_ssh_rs=TRACE"
             },
             "terminal": "console"
         },
@@ -73,7 +69,7 @@
             "cwd": "${workspaceFolder}",
             "env": {
                 "RUST_BACKTRACE": "full",
-                "RUST_LOG": "debug,endless_ssh_rs=trace"
+                "RUST_LOG": "DEBUG,endless_ssh_rs=TRACE"
             },
             "terminal": "console"
         },
@@ -97,11 +93,7 @@
             "cwd": "${workspaceFolder}",
             "env": {
                 "RUST_BACKTRACE": "1",
-<<<<<<< HEAD
-                "RUST_LOG": "debug,endless_ssh_rs=trace"
-=======
-                "RUST_LOG": "DEBUG,rust_end_to_end_application=TRACE"
->>>>>>> 1f9a325c
+                "RUST_LOG": "DEBUG,endless_ssh_rs=TRACE"
             },
             "terminal": "integrated"
         },
@@ -125,11 +117,7 @@
             "cwd": "${workspaceFolder}",
             "env": {
                 "RUST_BACKTRACE": "1",
-<<<<<<< HEAD
-                "RUST_LOG": "debug,endless_ssh_rs=trace"
-=======
-                "RUST_LOG": "DEBUG,rust_end_to_end_application=TRACE"
->>>>>>> 1f9a325c
+                "RUST_LOG": "DEBUG,endless_ssh_rs=TRACE"
             },
             "terminal": "integrated"
         }
