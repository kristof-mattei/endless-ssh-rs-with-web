{
    // Use IntelliSense to learn about possible attributes.
    // Hover to view descriptions of existing attributes.
    // For more information, visit: https://go.microsoft.com/fwlink/?linkid=830387
    "version": "0.2.0",
    "configurations": [
        {
            "name": "Debug executable 'rust-seed-with-web'",
            "type": "lldb",
            "request": "launch",
<<<<<<< HEAD
            "name": "Debug executable 'endless-ssh-rs'",
            "cargo": {
                "args": [
                    "build",
                    "--bin=endless-ssh-rs",
                    "--package=endless-ssh-rs"
                ],
                "filter": {
                    "name": "endless-ssh-rs",
                    "kind": "bin"
                }
=======
            "cargo": {
                "args": ["run", "--bin=rust-seed-with-web"]
>>>>>>> 6fc8a2bb
            },
            "args": [],
            "env": {
                "RUST_BACKTRACE": "1",
                "RUST_LOG": "DEBUG,socketioxide=INFO,engineioxide=INFO,endless_ssh_rs_with_web=TRACE,tower_http::trace=TRACE"
            },
            "internalConsoleOptions": "neverOpen",
            "terminal": "integrated"
        },
        {
            "name": "Debug executable 'rust-seed-with-web' without RUST_LOG",
            "type": "lldb",
            "request": "launch",
<<<<<<< HEAD
            "name": "Debug executable 'endless-ssh-rs' wrong-params",
            "cargo": {
                "args": [
                    "build",
                    "--bin=endless-ssh-rs",
                    "--package=endless-ssh-rs"
                ],
                "filter": {
                    "name": "endless-ssh-rs",
                    "kind": "bin"
                }
            },
            "args": ["wrong-params"],
            "cwd": "${workspaceFolder}",
            "env": {
                "RUST_BACKTRACE": "1",
                "RUST_LOG": "DEBUG,socketioxide=INFO,engineioxide=INFO,endless_ssh_rs_with_web=TRACE,tower_http::trace=TRACE"
            },
            "internalConsoleOptions": "neverOpen",
            "terminal": "integrated"
        },
        {
            "type": "lldb",
            "request": "launch",
            "name": "Debug executable 'endless-ssh-rs' help",
            "cargo": {
                "args": [
                    "build",
                    "--bin=endless-ssh-rs",
                    "--package=endless-ssh-rs"
                ],
                "filter": {
                    "name": "endless-ssh-rs",
                    "kind": "bin"
                }
            },
            "args": ["-h"],
            "cwd": "${workspaceFolder}",
=======
            "cargo": {
                "args": ["run", "--bin=rust-seed-with-web"]
            },
            "args": [],
>>>>>>> 6fc8a2bb
            "env": {
                "RUST_BACKTRACE": "1",
                "RUST_LOG": "DEBUG,socketioxide=INFO,engineioxide=INFO,endless_ssh_rs_with_web=TRACE,tower_http::trace=TRACE"
            },
            "internalConsoleOptions": "neverOpen",
            "terminal": "integrated"
        },
        {
            "name": "Debug unit tests in executable 'rust-seed-with-web'",
            "type": "lldb",
            "request": "launch",
<<<<<<< HEAD
            "name": "Debug unit tests in executable 'endless-ssh-rs'",
            "cargo": {
                "args": [
                    "test",
                    "--no-run",
                    "--bin=endless-ssh-rs",
                    "--package=endless-ssh-rs"
                ],
                "filter": {
                    "name": "endless-ssh-rs",
                    "kind": "bin"
                }
=======
            "cargo": {
                "args": ["test", "--bin=rust-seed-with-web"]
>>>>>>> 6fc8a2bb
            },
            "env": {
                "RUST_BACKTRACE": "1",
                "RUST_LOG": "DEBUG,socketioxide=INFO,engineioxide=INFO,endless_ssh_rs_with_web=TRACE,tower_http::trace=TRACE"
            },
            "internalConsoleOptions": "neverOpen",
            "terminal": "integrated"
        },
        {
            "name": "Debug integration test 'integration_tests'",
            "type": "lldb",
            "request": "launch",
            "cargo": {
<<<<<<< HEAD
                "args": [
                    "test",
                    "--no-run",
                    "--test=integration_tests",
                    "--package=endless-ssh-rs"
                ],
                "filter": {
                    "name": "integration_tests",
                    "kind": "test"
                }
=======
                "args": ["test", "--test=integration_tests"]
>>>>>>> 6fc8a2bb
            },
            "env": {
                "RUST_BACKTRACE": "1",
                "RUST_LOG": "DEBUG,socketioxide=INFO,engineioxide=INFO,endless_ssh_rs_with_web=TRACE,tower_http::trace=TRACE"
            },
            "internalConsoleOptions": "neverOpen",
            "terminal": "integrated"
        }
    ]
}<|MERGE_RESOLUTION|>--- conflicted
+++ resolved
@@ -5,25 +5,11 @@
     "version": "0.2.0",
     "configurations": [
         {
-            "name": "Debug executable 'rust-seed-with-web'",
+            "name": "Debug executable 'endless-ssh-rs-with-web'",
             "type": "lldb",
             "request": "launch",
-<<<<<<< HEAD
-            "name": "Debug executable 'endless-ssh-rs'",
             "cargo": {
-                "args": [
-                    "build",
-                    "--bin=endless-ssh-rs",
-                    "--package=endless-ssh-rs"
-                ],
-                "filter": {
-                    "name": "endless-ssh-rs",
-                    "kind": "bin"
-                }
-=======
-            "cargo": {
-                "args": ["run", "--bin=rust-seed-with-web"]
->>>>>>> 6fc8a2bb
+                "args": ["run", "--bin=endless-ssh-rs-with-web"]
             },
             "args": [],
             "env": {
@@ -34,24 +20,13 @@
             "terminal": "integrated"
         },
         {
-            "name": "Debug executable 'rust-seed-with-web' without RUST_LOG",
+            "name": "Debug executable 'endless-ssh-rs-with-web' wrong-params",
             "type": "lldb",
             "request": "launch",
-<<<<<<< HEAD
-            "name": "Debug executable 'endless-ssh-rs' wrong-params",
             "cargo": {
-                "args": [
-                    "build",
-                    "--bin=endless-ssh-rs",
-                    "--package=endless-ssh-rs"
-                ],
-                "filter": {
-                    "name": "endless-ssh-rs",
-                    "kind": "bin"
-                }
+                "args": ["run", "--bin=endless-ssh-rs-with-web"]
             },
             "args": ["wrong-params"],
-            "cwd": "${workspaceFolder}",
             "env": {
                 "RUST_BACKTRACE": "1",
                 "RUST_LOG": "DEBUG,socketioxide=INFO,engineioxide=INFO,endless_ssh_rs_with_web=TRACE,tower_http::trace=TRACE"
@@ -60,28 +35,13 @@
             "terminal": "integrated"
         },
         {
+            "name": "Debug executable 'endless-ssh-rs-with-web' help",
             "type": "lldb",
             "request": "launch",
-            "name": "Debug executable 'endless-ssh-rs' help",
             "cargo": {
-                "args": [
-                    "build",
-                    "--bin=endless-ssh-rs",
-                    "--package=endless-ssh-rs"
-                ],
-                "filter": {
-                    "name": "endless-ssh-rs",
-                    "kind": "bin"
-                }
+                "args": ["run", "--bin=endless-ssh-rs-with-web"]
             },
             "args": ["-h"],
-            "cwd": "${workspaceFolder}",
-=======
-            "cargo": {
-                "args": ["run", "--bin=rust-seed-with-web"]
-            },
-            "args": [],
->>>>>>> 6fc8a2bb
             "env": {
                 "RUST_BACKTRACE": "1",
                 "RUST_LOG": "DEBUG,socketioxide=INFO,engineioxide=INFO,endless_ssh_rs_with_web=TRACE,tower_http::trace=TRACE"
@@ -90,27 +50,13 @@
             "terminal": "integrated"
         },
         {
-            "name": "Debug unit tests in executable 'rust-seed-with-web'",
+            "name": "Debug unit tests in executable 'endless-ssh-rs-with-web'",
             "type": "lldb",
             "request": "launch",
-<<<<<<< HEAD
-            "name": "Debug unit tests in executable 'endless-ssh-rs'",
             "cargo": {
-                "args": [
-                    "test",
-                    "--no-run",
-                    "--bin=endless-ssh-rs",
-                    "--package=endless-ssh-rs"
-                ],
-                "filter": {
-                    "name": "endless-ssh-rs",
-                    "kind": "bin"
-                }
-=======
-            "cargo": {
-                "args": ["test", "--bin=rust-seed-with-web"]
->>>>>>> 6fc8a2bb
+                "args": ["test", "--no-run", "--bin=endless-ssh-rs-with-web"]
             },
+            "args": [],
             "env": {
                 "RUST_BACKTRACE": "1",
                 "RUST_LOG": "DEBUG,socketioxide=INFO,engineioxide=INFO,endless_ssh_rs_with_web=TRACE,tower_http::trace=TRACE"
@@ -123,21 +69,9 @@
             "type": "lldb",
             "request": "launch",
             "cargo": {
-<<<<<<< HEAD
-                "args": [
-                    "test",
-                    "--no-run",
-                    "--test=integration_tests",
-                    "--package=endless-ssh-rs"
-                ],
-                "filter": {
-                    "name": "integration_tests",
-                    "kind": "test"
-                }
-=======
-                "args": ["test", "--test=integration_tests"]
->>>>>>> 6fc8a2bb
+                "args": ["test", "--no-run", "--test=integration_tests"]
             },
+            "args": [],
             "env": {
                 "RUST_BACKTRACE": "1",
                 "RUST_LOG": "DEBUG,socketioxide=INFO,engineioxide=INFO,endless_ssh_rs_with_web=TRACE,tower_http::trace=TRACE"
