{
    // Use IntelliSense to learn about possible attributes.
    // Hover to view descriptions of existing attributes.
    // For more information, visit: https://go.microsoft.com/fwlink/?linkid=830387
    "version": "0.2.0",
    "configurations": [
        {
            "type": "lldb",
            "request": "launch",
            "name": "Debug executable 'endless-ssh-rs'",
            "cargo": {
                "args": [
                    "build",
                    "--bin=endless-ssh-rs",
                    "--package=endless-ssh-rs"
                ],
                "filter": {
                    "name": "endless-ssh-rs",
                    "kind": "bin"
                }
            },
            "args": [],
            "cwd": "${workspaceFolder}",
            "env": {
                "RUST_BACKTRACE": "1",
<<<<<<< HEAD
                "RUST_LOG": "DEBUG,socketioxide=INFO,engineioxide=INFO,endless_ssh_rs=TRACE"
=======
                "RUST_LOG": "DEBUG,rust_seed_with_web=TRACE,tower_http::trace=TRACE"
>>>>>>> 4531ae28
            },
            "internalConsoleOptions": "neverOpen",
            "terminal": "integrated"
        },
        {
            "type": "lldb",
            "request": "launch",
<<<<<<< HEAD
            "name": "Debug executable 'endless-ssh-rs' wrong-params",
            "cargo": {
                "args": [
                    "build",
                    "--bin=endless-ssh-rs",
                    "--package=endless-ssh-rs"
                ],
                "filter": {
                    "name": "endless-ssh-rs",
                    "kind": "bin"
                }
            },
            "args": ["wrong-params"],
            "cwd": "${workspaceFolder}",
            "env": {
                "RUST_BACKTRACE": "full",
                "RUST_LOG": "DEBUG,socketioxide=INFO,engineioxide=INFO,endless_ssh_rs=TRACE"
=======
            "name": "Debug executable 'rust-seed-with-web' without RUST_LOG",
            "cargo": {
                "args": [
                    "build",
                    "--bin=rust-seed-with-web",
                    "--package=rust-seed-with-web"
                ],
                "filter": {
                    "name": "rust-seed-with-web",
                    "kind": "bin"
                }
            },
            "args": [],
            "cwd": "${workspaceFolder}",
            "env": {
                "RUST_BACKTRACE": "1"
>>>>>>> 4531ae28
            },
            "internalConsoleOptions": "neverOpen",
            "terminal": "integrated"
        },
<<<<<<< HEAD
        {
            "type": "lldb",
            "request": "launch",
            "name": "Debug executable 'endless-ssh-rs' help",
            "cargo": {
                "args": [
                    "build",
                    "--bin=endless-ssh-rs",
                    "--package=endless-ssh-rs"
                ],
                "filter": {
                    "name": "endless-ssh-rs",
                    "kind": "bin"
                }
            },
            "args": ["-h"],
            "cwd": "${workspaceFolder}",
            "env": {
                "RUST_BACKTRACE": "full",
                "RUST_LOG": "DEBUG,socketioxide=INFO,engineioxide=INFO,endless_ssh_rs=TRACE"
            },
            "internalConsoleOptions": "neverOpen",
            "terminal": "integrated"
        },
        {
            "type": "lldb",
            "request": "launch",
            "name": "Debug unit tests in executable 'endless-ssh-rs'",
=======

        {
            "type": "lldb",
            "request": "launch",
            "name": "Debug unit tests in executable 'rust-seed-with-web'",
>>>>>>> 4531ae28
            "cargo": {
                "args": [
                    "test",
                    "--no-run",
                    "--bin=endless-ssh-rs",
                    "--package=endless-ssh-rs"
                ],
                "filter": {
                    "name": "endless-ssh-rs",
                    "kind": "bin"
                }
            },
            "args": [],
            "cwd": "${workspaceFolder}",
            "env": {
                "RUST_BACKTRACE": "1",
<<<<<<< HEAD
                "RUST_LOG": "DEBUG,socketioxide=INFO,engineioxide=INFO,endless_ssh_rs=TRACE"
=======
                "RUST_LOG": "DEBUG,rust_seed_with_web=TRACE,tower_http::trace=TRACE"
>>>>>>> 4531ae28
            },
            "internalConsoleOptions": "neverOpen",
            "terminal": "integrated"
        },
        {
            "type": "lldb",
            "request": "launch",
            "name": "Debug integration test 'integration_tests'",
            "cargo": {
                "args": [
                    "test",
                    "--no-run",
                    "--test=integration_tests",
                    "--package=endless-ssh-rs"
                ],
                "filter": {
                    "name": "integration_tests",
                    "kind": "test"
                }
            },
            "args": [],
            "cwd": "${workspaceFolder}",
            "env": {
                "RUST_BACKTRACE": "1",
<<<<<<< HEAD
                "RUST_LOG": "DEBUG,socketioxide=INFO,engineioxide=INFO,endless_ssh_rs=TRACE"
=======
                "RUST_LOG": "DEBUG,rust_seed_with_web=TRACE,tower_http::trace=TRACE"
>>>>>>> 4531ae28
            },
            "internalConsoleOptions": "neverOpen",
            "terminal": "integrated"
        }
    ]
}<|MERGE_RESOLUTION|>--- conflicted
+++ resolved
@@ -23,11 +23,7 @@
             "cwd": "${workspaceFolder}",
             "env": {
                 "RUST_BACKTRACE": "1",
-<<<<<<< HEAD
-                "RUST_LOG": "DEBUG,socketioxide=INFO,engineioxide=INFO,endless_ssh_rs=TRACE"
-=======
-                "RUST_LOG": "DEBUG,rust_seed_with_web=TRACE,tower_http::trace=TRACE"
->>>>>>> 4531ae28
+                "RUST_LOG": "DEBUG,socketioxide=INFO,engineioxide=INFO,endless_ssh_rs=TRACE,tower_http::trace=TRACE"
             },
             "internalConsoleOptions": "neverOpen",
             "terminal": "integrated"
@@ -35,7 +31,6 @@
         {
             "type": "lldb",
             "request": "launch",
-<<<<<<< HEAD
             "name": "Debug executable 'endless-ssh-rs' wrong-params",
             "cargo": {
                 "args": [
@@ -51,31 +46,12 @@
             "args": ["wrong-params"],
             "cwd": "${workspaceFolder}",
             "env": {
-                "RUST_BACKTRACE": "full",
-                "RUST_LOG": "DEBUG,socketioxide=INFO,engineioxide=INFO,endless_ssh_rs=TRACE"
-=======
-            "name": "Debug executable 'rust-seed-with-web' without RUST_LOG",
-            "cargo": {
-                "args": [
-                    "build",
-                    "--bin=rust-seed-with-web",
-                    "--package=rust-seed-with-web"
-                ],
-                "filter": {
-                    "name": "rust-seed-with-web",
-                    "kind": "bin"
-                }
-            },
-            "args": [],
-            "cwd": "${workspaceFolder}",
-            "env": {
-                "RUST_BACKTRACE": "1"
->>>>>>> 4531ae28
+                "RUST_BACKTRACE": "1",
+                "RUST_LOG": "DEBUG,socketioxide=INFO,engineioxide=INFO,endless_ssh_rs=TRACE,tower_http::trace=TRACE"
             },
             "internalConsoleOptions": "neverOpen",
             "terminal": "integrated"
         },
-<<<<<<< HEAD
         {
             "type": "lldb",
             "request": "launch",
@@ -94,8 +70,8 @@
             "args": ["-h"],
             "cwd": "${workspaceFolder}",
             "env": {
-                "RUST_BACKTRACE": "full",
-                "RUST_LOG": "DEBUG,socketioxide=INFO,engineioxide=INFO,endless_ssh_rs=TRACE"
+                "RUST_BACKTRACE": "1",
+                "RUST_LOG": "DEBUG,socketioxide=INFO,engineioxide=INFO,endless_ssh_rs=TRACE,tower_http::trace=TRACE"
             },
             "internalConsoleOptions": "neverOpen",
             "terminal": "integrated"
@@ -104,13 +80,6 @@
             "type": "lldb",
             "request": "launch",
             "name": "Debug unit tests in executable 'endless-ssh-rs'",
-=======
-
-        {
-            "type": "lldb",
-            "request": "launch",
-            "name": "Debug unit tests in executable 'rust-seed-with-web'",
->>>>>>> 4531ae28
             "cargo": {
                 "args": [
                     "test",
@@ -127,11 +96,7 @@
             "cwd": "${workspaceFolder}",
             "env": {
                 "RUST_BACKTRACE": "1",
-<<<<<<< HEAD
-                "RUST_LOG": "DEBUG,socketioxide=INFO,engineioxide=INFO,endless_ssh_rs=TRACE"
-=======
-                "RUST_LOG": "DEBUG,rust_seed_with_web=TRACE,tower_http::trace=TRACE"
->>>>>>> 4531ae28
+                "RUST_LOG": "DEBUG,socketioxide=INFO,engineioxide=INFO,endless_ssh_rs=TRACE,tower_http::trace=TRACE"
             },
             "internalConsoleOptions": "neverOpen",
             "terminal": "integrated"
@@ -156,11 +121,7 @@
             "cwd": "${workspaceFolder}",
             "env": {
                 "RUST_BACKTRACE": "1",
-<<<<<<< HEAD
-                "RUST_LOG": "DEBUG,socketioxide=INFO,engineioxide=INFO,endless_ssh_rs=TRACE"
-=======
-                "RUST_LOG": "DEBUG,rust_seed_with_web=TRACE,tower_http::trace=TRACE"
->>>>>>> 4531ae28
+                "RUST_LOG": "DEBUG,socketioxide=INFO,engineioxide=INFO,endless_ssh_rs=TRACE,tower_http::trace=TRACE"
             },
             "internalConsoleOptions": "neverOpen",
             "terminal": "integrated"
