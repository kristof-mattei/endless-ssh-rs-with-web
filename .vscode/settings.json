{
    "debug.internalConsoleOptions": "neverOpen",
    "lldb.launch.expressions": "simple",
<<<<<<< HEAD
    "lldb.launch.preRunCommands": [
        "command script import ${workspaceFolder}/.vscode/rust_prettifier_for_lldb.py"
    ],
    "lldb.launch.terminal": "integrated",
=======
>>>>>>> a6c8f458
    "prettier.configPath": "./prettier.config.mjs",
    "rust-analyzer.runnables.extraEnv": {
        "FRONT_END_PROXY": "127.0.0.1:4000",
        "RUST_LOG": "DEBUG,rust-seed-with-web=TRACE"
    },
    "typescript.preferences.importModuleSpecifier": "non-relative",
    "typescript.preferences.importModuleSpecifierEnding": "js",
    "typescript.tsdk": "node_modules/typescript/lib"
}<|MERGE_RESOLUTION|>--- conflicted
+++ resolved
@@ -1,13 +1,7 @@
 {
     "debug.internalConsoleOptions": "neverOpen",
     "lldb.launch.expressions": "simple",
-<<<<<<< HEAD
-    "lldb.launch.preRunCommands": [
-        "command script import ${workspaceFolder}/.vscode/rust_prettifier_for_lldb.py"
-    ],
     "lldb.launch.terminal": "integrated",
-=======
->>>>>>> a6c8f458
     "prettier.configPath": "./prettier.config.mjs",
     "rust-analyzer.runnables.extraEnv": {
         "FRONT_END_PROXY": "127.0.0.1:4000",
