{
<<<<<<< HEAD
    "rust-analyzer.runnables.extraEnv": {
        "RUST_LOG": "DEBUG,endless_ssh_rs=TRACE"
    },
    "rust-analyzer.debug.openDebugPane": true,
=======
    "debug.internalConsoleOptions": "openOnSessionStart",
    "prettier.configPath": "./.prettierrc.cjs",
>>>>>>> 3802280c
    "rust-analyzer.debug.engineSettings": {
        "lldb": {
            "internalConsoleOptions": "openOnSessionStart",
            "terminal": "console"
        }
    },
    "rust-analyzer.debug.openDebugPane": true,
    "rust-analyzer.runnables.extraEnv": {
        "RUST_LOG": "DEBUG,rust_end_to_end_application=TRACE"
    }
}<|MERGE_RESOLUTION|>--- conflicted
+++ resolved
@@ -1,13 +1,6 @@
 {
-<<<<<<< HEAD
-    "rust-analyzer.runnables.extraEnv": {
-        "RUST_LOG": "DEBUG,endless_ssh_rs=TRACE"
-    },
-    "rust-analyzer.debug.openDebugPane": true,
-=======
     "debug.internalConsoleOptions": "openOnSessionStart",
     "prettier.configPath": "./.prettierrc.cjs",
->>>>>>> 3802280c
     "rust-analyzer.debug.engineSettings": {
         "lldb": {
             "internalConsoleOptions": "openOnSessionStart",
@@ -16,6 +9,6 @@
     },
     "rust-analyzer.debug.openDebugPane": true,
     "rust-analyzer.runnables.extraEnv": {
-        "RUST_LOG": "DEBUG,rust_end_to_end_application=TRACE"
+        "RUST_LOG": "DEBUG,endless_ssh_rs=TRACE"
     }
 }